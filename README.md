--- conflicted
+++ resolved
@@ -67,14 +67,10 @@
 ```js
 import * as Minio from 'minio'
 
-<<<<<<< HEAD
 // Instantiate the MinIO client with the endpoint,
 // access, and secret keys
 // play.min.io is the MinIO public test cluster
-=======
-// Instantiate the minio client with the endpoint
-// and access keys as shown below.
->>>>>>> b109cdb0
+
 const minioClient = new Minio.Client({
   endPoint: 'play.min.io',
   port: 9000,
@@ -83,7 +79,6 @@
   secretKey: 'zuf+tfteSlswRu7BJ86wekitnifILbZam1KYY3TG',
 })
 
-<<<<<<< HEAD
 // File to upload
 const sourceFile = '/tmp/test-file.txt'
 
@@ -127,23 +122,6 @@
             ' uploaded as object ' + destinationObject +
 	    ' to bucket ' + bucket)
 
-=======
-// File that needs to be uploaded.
-const file = '/tmp/photos-europe.tar'
-
-// Make a bucket called europetrip.
-await minioClient.makeBucket('europetrip', 'us-east-1')
-console.log('Bucket created successfully in "us-east-1".')
-
-var metaData = {
-  'Content-Type': 'application/octet-stream',
-  'X-Amz-Meta-Testing': 1234,
-  example: 5678,
-}
-// Using fPutObject API upload your file to the bucket europetrip.
-await minioClient.fPutObject('europetrip', 'photos-europe.tar', file, metaData)
-console.log('File uploaded successfully.')
->>>>>>> b109cdb0
 ```
 
 #### Run the File Uploader
