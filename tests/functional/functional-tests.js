/*
 * MinIO Javascript Library for Amazon S3 Compatible Cloud Storage, (C) 2015 MinIO, Inc.
 *
 * Licensed under the Apache License, Version 2.0 (the "License");
 * you may not use this file except in compliance with the License.
 * You may obtain a copy of the License at
 *
 *     http://www.apache.org/licenses/LICENSE-2.0
 *
 * Unless required by applicable law or agreed to in writing, software
 * distributed under the License is distributed on an "AS IS" BASIS,
 * WITHOUT WARRANTIES OR CONDITIONS OF ANY KIND, either express or implied.
 * See the License for the specific language governing permissions and
 * limitations under the License.
 */

import * as crypto from 'node:crypto'
import * as fs from 'node:fs'
import * as http from 'node:http'
import * as https from 'node:https'
import * as os from 'node:os'
import * as stream from 'node:stream'
import * as url from 'node:url'

import async from 'async'
import chai from 'chai'
import _ from 'lodash'
import { step } from 'mocha-steps'
import splitFile from 'split-file'
import superagent from 'superagent'
import * as uuid from 'uuid'

import { AssumeRoleProvider } from '../../src/AssumeRoleProvider.ts'
import { CopyDestinationOptions, CopySourceOptions, DEFAULT_REGION } from '../../src/helpers.ts'
import { getVersionId } from '../../src/internal/helper.ts'
import * as minio from '../../src/minio.ts'

const assert = chai.assert

const isWindowsPlatform = process.platform === 'win32'

describe('functional tests', function () {
  this.timeout(10 * 60 * 1000)
  var clientConfigParams = {}
  var region_conf_env = process.env['MINIO_REGION']

  if (process.env['SERVER_ENDPOINT']) {
    var res = process.env['SERVER_ENDPOINT'].split(':')
    clientConfigParams.endPoint = res[0]
    clientConfigParams.port = parseInt(res[1])
    var access_Key_env = process.env['ACCESS_KEY']
    var secret_key_env = process.env['SECRET_KEY']

    // If the user provides ENABLE_HTTPS, 1 = secure, anything else = unsecure.
    // Otherwise default useSSL as true.
    var enable_https_env = process.env['ENABLE_HTTPS']
    // Get the credentials from env vars, error out if they don't exist
    if (access_Key_env) {
      clientConfigParams.accessKey = access_Key_env
    } else {
      // eslint-disable-next-line no-console
      console.error(`Error: ACCESS_KEY Environment variable is not set`)
      process.exit(1)
    }
    if (secret_key_env) {
      clientConfigParams.secretKey = secret_key_env
    } else {
      // eslint-disable-next-line no-console
      console.error(`Error:  SECRET_KEY Environment variable is not set`)
      process.exit(1)
    }
    clientConfigParams.useSSL = enable_https_env === '1'
  } else {
    // If credentials aren't given, default to play.min.io.
    clientConfigParams.endPoint = 'play.min.io'
    clientConfigParams.port = 9000
    clientConfigParams.accessKey = 'Q3AM3UQ867SPQQA43P2F'
    clientConfigParams.secretKey = 'zuf+tfteSlswRu7BJ86wekitnifILbZam1KYY3TG'
    clientConfigParams.useSSL = true
  }
  const server_region = region_conf_env || DEFAULT_REGION

  clientConfigParams.region = server_region
  // set the partSize to ensure multipart upload chunk size.
  // if not set, putObject with stream data and undefined length will use about 500Mb chunkSize (5Tb/10000).
  clientConfigParams.partSize = 64 * 1024 * 1024

  // dataDir is falsy if we need to generate data on the fly. Otherwise, it will be
  // a directory with files to read from, i.e. /mint/data.
  var dataDir = process.env['MINT_DATA_DIR']

  var client = new minio.Client(clientConfigParams)
  var usEastConfig = clientConfigParams
  usEastConfig.region = server_region
  var clientUsEastRegion = new minio.Client(usEastConfig)

  var traceStream
  // FUNCTIONAL_TEST_TRACE env variable contains the path to which trace
  // will be logged. Set it to /dev/stdout log to the stdout.
  var trace_func_test_file_path = process.env['FUNCTIONAL_TEST_TRACE']
  if (trace_func_test_file_path) {
    // This is necessary for windows.
    if (trace_func_test_file_path === 'process.stdout') {
      traceStream = process.stdout
    } else {
      traceStream = fs.createWriteStream(trace_func_test_file_path, {
        flags: 'a',
      })
    }
    traceStream.write('====================================\n')
    client.traceOn(traceStream)
  }

  var bucketName = 'minio-js-test-' + uuid.v4()
  var objectName = uuid.v4()

  var _1byteObjectName = 'datafile-1-b'
  var _1byte = dataDir ? fs.readFileSync(dataDir + '/' + _1byteObjectName) : Buffer.alloc(1, 0)

  var _100kbObjectName = 'datafile-100-kB'
  var _100kb = dataDir ? fs.readFileSync(dataDir + '/' + _100kbObjectName) : Buffer.alloc(100 * 1024, 0)
  var _100kbObjectNameCopy = _100kbObjectName + '-copy'

  var _100kbObjectBufferName = `${_100kbObjectName}.buffer`
  var _MultiPath100kbObjectBufferName = `path/to/${_100kbObjectName}.buffer`
  var _100kbmd5 = crypto.createHash('md5').update(_100kb).digest('hex')
  var _100kb1kboffsetmd5 = crypto.createHash('md5').update(_100kb.slice(1024)).digest('hex')

  var _65mbObjectName = 'datafile-65-MB'
  var _65mb = dataDir ? fs.readFileSync(dataDir + '/' + _65mbObjectName) : Buffer.alloc(65 * 1024 * 1024, 0)
  var _65mbmd5 = crypto.createHash('md5').update(_65mb).digest('hex')
  var _65mbObjectNameCopy = _65mbObjectName + '-copy'

  var _5mbObjectName = 'datafile-5-MB'
  var _5mb = dataDir ? fs.readFileSync(dataDir + '/' + _5mbObjectName) : Buffer.alloc(5 * 1024 * 1024, 0)
  var _5mbmd5 = crypto.createHash('md5').update(_5mb).digest('hex')

  // create new http agent to check requests release sockets
  var httpAgent = (clientConfigParams.useSSL ? https : http).Agent({
    keepAlive: true,
  })
  client.setRequestOptions({ agent: httpAgent })
  var metaData = {
    'Content-Type': 'text/html',
    'Content-Language': 'en',
    'X-Amz-Meta-Testing': 1234,
    randomstuff: 5678,
  }

  var tmpDir = os.tmpdir()

  function readableStream(data) {
    var s = new stream.Readable()
    s._read = () => {}
    s.push(data)
    s.push(null)
    return s
  }

  before((done) => client.makeBucket(bucketName, server_region, done))
  after((done) => client.removeBucket(bucketName, done))

  if (traceStream) {
    after(() => {
      client.traceOff()
      if (trace_func_test_file_path !== 'process.stdout') {
        traceStream.end()
      }
    })
  }

  describe('makeBucket with period and region', () => {
    if (clientConfigParams.endPoint === 's3.amazonaws.com') {
      step('makeBucket(bucketName, region, cb)_region:eu-central-1_', (done) =>
        client.makeBucket(`${bucketName}.sec.period`, 'eu-central-1', done),
      )
      step('removeBucket(bucketName, cb)__', (done) => client.removeBucket(`${bucketName}.sec.period`, done))
    }
  })

  describe('listBuckets', () => {
    step('listBuckets(cb)__', (done) => {
      client.listBuckets((e, buckets) => {
        if (e) {
          return done(e)
        }
        if (_.find(buckets, { name: bucketName })) {
          return done()
        }
        done(new Error('bucket not found'))
      })
    })
    step('listBuckets()__', (done) => {
      client
        .listBuckets()
        .then((buckets) => {
          if (!_.find(buckets, { name: bucketName })) {
            return done(new Error('bucket not found'))
          }
        })
        .then(() => done())
        .catch(done)
    })
  })

  describe('makeBucket with region', () => {
    let isDifferentServerRegion = false
    step(`makeBucket(bucketName, region, cb)_bucketName:${bucketName}-region, region:us-east-2_`, (done) => {
      try {
        clientUsEastRegion.makeBucket(`${bucketName}-region`, 'us-east-2', assert.fail)
      } catch (e) {
        isDifferentServerRegion = true
        done()
      }
    })
    step(`makeBucket(bucketName, region, cb)_bucketName:${bucketName}-region, region:us-east-1_`, (done) => {
      if (!isDifferentServerRegion) {
        clientUsEastRegion.makeBucket(`${bucketName}-region`, 'us-east-1', done)
      }
      done()
    })
    step(`removeBucket(bucketName, cb)_bucketName:${bucketName}-region_`, (done) => {
      if (!isDifferentServerRegion) {
        clientUsEastRegion.removeBucket(`${bucketName}-region`, done)
      }
      done()
    })
    step(`makeBucket(bucketName, region)_bucketName:${bucketName}-region, region:us-east-1_`, (done) => {
      if (!isDifferentServerRegion) {
        clientUsEastRegion.makeBucket(`${bucketName}-region`, 'us-east-1', (e) => {
          if (e) {
            // Some object storage servers like Azure, might not delete a bucket rightaway
            // Add a sleep of 40 seconds and retry
            setTimeout(() => {
              clientUsEastRegion.makeBucket(`${bucketName}-region`, 'us-east-1', done)
            }, 40 * 1000)
          } else {
            done()
          }
        })
      }
      done()
    })
    step(`removeBucket(bucketName)_bucketName:${bucketName}-region_`, (done) => {
      if (!isDifferentServerRegion) {
        clientUsEastRegion
          .removeBucket(`${bucketName}-region`)
          .then(() => done())
          .catch(done)
      }
      done()
    })
  })

  describe('bucketExists', () => {
    step(`bucketExists(bucketName, cb)_bucketName:${bucketName}_`, (done) => client.bucketExists(bucketName, done))
    step(`bucketExists(bucketName, cb)_bucketName:${bucketName}random_`, (done) => {
      client.bucketExists(bucketName + 'random', (e, exists) => {
        if (e === null && !exists) {
          return done()
        }
        done(new Error())
      })
    })
    step(`bucketExists(bucketName)_bucketName:${bucketName}_`, (done) => {
      client
        .bucketExists(bucketName)
        .then(() => done())
        .catch(done)
    })
  })

  describe('removeBucket', () => {
    step(`removeBucket(bucketName, cb)_bucketName:${bucketName}random_`, (done) => {
      client.removeBucket(bucketName + 'random', (e) => {
        if (e.code === 'NoSuchBucket') {
          return done()
        }
        done(new Error())
      })
    })
    step(`makeBucket(bucketName, region)_bucketName:${bucketName}-region-1, region:us-east-1_`, (done) => {
      client
        .makeBucket(`${bucketName}-region-1`, '')
        .then(() => client.removeBucket(`${bucketName}-region-1`))
        .then(() => done())
        .catch(done)
    })
  })
  describe('tests for putObject getObject removeObject with multipath', function () {
    step(
      `putObject(bucketName, objectName, stream)_bucketName:${bucketName}, objectName:${_MultiPath100kbObjectBufferName}, stream:100Kib_`,
      (done) => {
        client
          .putObject(bucketName, _MultiPath100kbObjectBufferName, _100kb)
          .then(() => done())
          .catch(done)
      },
    )

    step(
      `getObject(bucketName, objectName, callback)_bucketName:${bucketName}, objectName:${_MultiPath100kbObjectBufferName}_`,
      (done) => {
        var hash = crypto.createHash('md5')
        client.getObject(bucketName, _MultiPath100kbObjectBufferName, (e, stream) => {
          if (e) {
            return done(e)
          }
          stream.on('data', (data) => hash.update(data))
          stream.on('error', done)
          stream.on('end', () => {
            if (hash.digest('hex') === _100kbmd5) {
              return done()
            }
            done(new Error('content mismatch'))
          })
        })
      },
    )

    step(
      `removeObject(bucketName, objectName)_bucketName:${bucketName}, objectName:${_MultiPath100kbObjectBufferName}_`,
      (done) => {
        client
          .removeObject(bucketName, _MultiPath100kbObjectBufferName)
          .then(() => done())
          .catch(done)
      },
    )
  })
  describe('tests for putObject copyObject getObject getPartialObject statObject removeObject', function () {
    var tmpFileUpload = `${tmpDir}/${_100kbObjectName}`
    step(
      `fPutObject(bucketName, objectName, filePath, metaData, callback)_bucketName:${bucketName}, objectName:${_100kbObjectName}, filePath: ${tmpFileUpload}_`,
      (done) => {
        fs.writeFileSync(tmpFileUpload, _100kb)
        client.fPutObject(bucketName, _100kbObjectName, tmpFileUpload, done)
      },
    ).timeout(5000)

    step(`statObject(bucketName, objectName, cb)_bucketName:${bucketName}, objectName:${_100kbObjectName}_`, (done) => {
      client.statObject(bucketName, _100kbObjectName, (e, stat) => {
        if (e) {
          return done(e)
        }
        // As metadata is not provided and there is no file extension,
        // we default to 'application/octet-stream' as per `probeContentType` function
        if (stat.metaData && stat.metaData['content-type'] !== 'application/octet-stream') {
          return done(new Error('content-type mismatch'))
        }
        done()
      })
    }).timeout(5000)

    var tmpFileUploadWithExt = `${tmpDir}/${_100kbObjectName}.txt`
    step(
      `fPutObject(bucketName, objectName, filePath, metaData, callback)_bucketName:${bucketName}, objectName:${_100kbObjectName}, filePath: ${tmpFileUploadWithExt}, metaData:${metaData}_`,
      (done) => {
        fs.writeFileSync(tmpFileUploadWithExt, _100kb)
        client.fPutObject(bucketName, _100kbObjectName, tmpFileUploadWithExt, metaData, done)
      },
    ).timeout(5000)

    step(`statObject(bucketName, objectName, cb)_bucketName:${bucketName}, objectName:${_100kbObjectName}_`, (done) => {
      client.statObject(bucketName, _100kbObjectName, (e, stat) => {
        if (e) {
          return done(e)
        }
        // As metadata is provided, even though we have an extension,
        // the `content-type` should be equal what was declared on the metadata
        if (stat.metaData && stat.metaData['content-type'] !== 'text/html') {
          return done(new Error('content-type mismatch'))
        } else if (!stat.metaData) {
          return done(new Error('no metadata present'))
        }
        done()
      })
    }).timeout(5000)

    step(
      `fPutObject(bucketName, objectName, filePath, metaData, callback)_bucketName:${bucketName}, objectName:${_100kbObjectName}, filePath: ${tmpFileUploadWithExt}_`,
      (done) => {
        fs.writeFileSync(tmpFileUploadWithExt, _100kb)
        client.fPutObject(bucketName, _100kbObjectName, tmpFileUploadWithExt, done)
      },
    ).timeout(5000)

    step(`statObject(bucketName, objectName, cb)_bucketName:${bucketName}, objectName:${_100kbObjectName}_`, (done) => {
      client.statObject(bucketName, _100kbObjectName, (e, stat) => {
        if (e) {
          return done(e)
        }
        // As metadata is not provided but we have a file extension,
        // we need to infer `content-type` from the file extension
        if (stat.metaData && stat.metaData['content-type'] !== 'text/plain') {
          return done(new Error('content-type mismatch'))
        }
        done()
      })
    }).timeout(5000)

    step(
      `putObject(bucketName, objectName, stream, size, metaData, callback)_bucketName:${bucketName}, objectName:${_100kbObjectName}, stream:100kb, size:${_100kb.length}, metaData:${metaData}_`,
      (done) => {
        var stream = readableStream(_100kb)
        client.putObject(bucketName, _100kbObjectName, stream, _100kb.length, metaData, done)
      },
    ).timeout(5000)

    step(
      `putObject(bucketName, objectName, stream, size, metaData, callback)_bucketName:${bucketName}, objectName:${_100kbObjectName}, stream:100kb, size:${_100kb.length}_`,
      (done) => {
        var stream = readableStream(_100kb)
        client.putObject(bucketName, _100kbObjectName, stream, _100kb.length, done)
      },
    ).timeout(5000)

    step(
      `getObject(bucketName, objectName, callback)_bucketName:${bucketName}, objectName:${_100kbObjectName}_`,
      (done) => {
        var hash = crypto.createHash('md5')
        client.getObject(bucketName, _100kbObjectName, (e, stream) => {
          if (e) {
            return done(e)
          }
          stream.on('data', (data) => hash.update(data))
          stream.on('error', done)
          stream.on('end', () => {
            if (hash.digest('hex') === _100kbmd5) {
              return done()
            }
            done(new Error('content mismatch'))
          })
        })
      },
    ).timeout(5000)

    step(
      `putObject(bucketName, objectName, stream, callback)_bucketName:${bucketName}, objectName:${_100kbObjectBufferName}, stream:100kb_`,
      (done) => {
        client.putObject(bucketName, _100kbObjectBufferName, _100kb, done)
      },
    ).timeout(5000)

    step(
      `getObject(bucketName, objectName, callback)_bucketName:${bucketName}, objectName:${_100kbObjectBufferName}_`,
      (done) => {
        var hash = crypto.createHash('md5')
        client.getObject(bucketName, _100kbObjectBufferName, (e, stream) => {
          if (e) {
            return done(e)
          }
          stream.on('data', (data) => hash.update(data))
          stream.on('error', done)
          stream.on('end', () => {
            if (hash.digest('hex') === _100kbmd5) {
              return done()
            }
            done(new Error('content mismatch'))
          })
        })
      },
    ).timeout(5000)

    step(
      `putObject(bucketName, objectName, stream, metaData)_bucketName:${bucketName}, objectName:${_100kbObjectBufferName}, stream:100kb_, metaData:{}`,
      (done) => {
        client
          .putObject(bucketName, _100kbObjectBufferName, _100kb, {})
          .then(() => done())
          .catch(done)
      },
    ).timeout(5000)

    step(
      `getPartialObject(bucketName, objectName, offset, length, cb)_bucketName:${bucketName}, objectName:${_100kbObjectBufferName}, offset:0, length=1024_`,
      (done) => {
        client
          .getPartialObject(bucketName, _100kbObjectBufferName, 0, 1024)
          .then((stream) => {
            stream.on('data', function () {})
            stream.on('end', done)
          })
          .catch(done)
      },
    ).timeout(5000)

    step(
      `getPartialObject(bucketName, objectName, offset, length, cb)_bucketName:${bucketName}, objectName:${_100kbObjectBufferName}, offset:1024, length=1024_`,
      (done) => {
        var expectedHash = crypto.createHash('md5').update(_100kb.slice(1024, 2048)).digest('hex')
        var hash = crypto.createHash('md5')
        client
          .getPartialObject(bucketName, _100kbObjectBufferName, 1024, 1024)
          .then((stream) => {
            stream.on('data', (data) => hash.update(data))
            stream.on('end', () => {
              if (hash.digest('hex') === expectedHash) {
                return done()
              }
              done(new Error('content mismatch'))
            })
          })
          .catch(done)
      },
    ).timeout(5000)

    step(
      `getPartialObject(bucketName, objectName, offset, length, cb)_bucketName:${bucketName}, objectName:${_100kbObjectBufferName}, offset:1024`,
      (done) => {
        var hash = crypto.createHash('md5')
        client
          .getPartialObject(bucketName, _100kbObjectBufferName, 1024)
          .then((stream) => {
            stream.on('data', (data) => hash.update(data))
            stream.on('end', () => {
              if (hash.digest('hex') === _100kb1kboffsetmd5) {
                return done()
              }
              done(new Error('content mismatch'))
            })
          })
          .catch(done)
      },
    ).timeout(5000)

    step(
      `getObject(bucketName, objectName)_bucketName:${bucketName}, objectName:${_100kbObjectBufferName}_`,
      (done) => {
        client
          .getObject(bucketName, _100kbObjectBufferName)
          .then((stream) => {
            stream.on('data', function () {})
            stream.on('end', done)
          })
          .catch(done)
      },
    ).timeout(5000)

    step(
      `putObject(bucketName, objectName, stream, metadata, cb)_bucketName:${bucketName}, objectName:${_65mbObjectName}_`,
      async () => {
        const stream = readableStream(_65mb)
        await client.putObject(bucketName, _65mbObjectName, stream, metaData)

        for (;;) {
          await new Promise((resolve) => {
            setTimeout(() => {
              resolve()
            }),
              100
          })
          if (Object.values(httpAgent.sockets).length === 0) {
            return
          }
        }
      },
    ).timeout(15000)

    step(`getObject(bucketName, objectName, cb)_bucketName:${bucketName}, objectName:${_65mbObjectName}_`, (done) => {
      var hash = crypto.createHash('md5')
      client.getObject(bucketName, _65mbObjectName, (e, stream) => {
        if (e) {
          return done(e)
        }
        stream.on('data', (data) => hash.update(data))
        stream.on('error', done)
        stream.on('end', () => {
          if (hash.digest('hex') === _65mbmd5) {
            return done()
          }
          done(new Error('content mismatch'))
        })
      })
    })

    step(`getObject(bucketName, objectName, cb)_bucketName:${bucketName} non-existent object`, (done) => {
      client.getObject(bucketName, 'an-object-that-does-not-exist', (e, stream) => {
        if (stream) {
          return done(new Error('on errors the stream object should not exist'))
        }
        if (!e) {
          return done(new Error('expected an error object'))
        }
        if (e.code !== 'NoSuchKey') {
          return done(new Error('expected NoSuchKey error'))
        }
        done()
      })
    })

    step(
      `getPartialObject(bucketName, objectName, offset, length, cb)_bucketName:${bucketName}, objectName:${_65mbObjectName}, offset:0, length:100*1024_`,
      (done) => {
        var hash = crypto.createHash('md5')
        var expectedHash = crypto
          .createHash('md5')
          .update(_65mb.slice(0, 100 * 1024))
          .digest('hex')
        client.getPartialObject(bucketName, _65mbObjectName, 0, 100 * 1024, (e, stream) => {
          if (e) {
            return done(e)
          }
          stream.on('data', (data) => hash.update(data))
          stream.on('error', done)
          stream.on('end', () => {
            if (hash.digest('hex') === expectedHash) {
              return done()
            }
            done(new Error('content mismatch'))
          })
        })
      },
    )

    step(
      `copyObject(bucketName, objectName, srcObject, cb)_bucketName:${bucketName}, objectName:${_65mbObjectNameCopy}, srcObject:/${bucketName}/${_65mbObjectName}_`,
      (done) => {
        client.copyObject(bucketName, _65mbObjectNameCopy, '/' + bucketName + '/' + _65mbObjectName, (e) => {
          if (e) {
            return done(e)
          }
          done()
        })
      },
    )

    step(
      `copyObject(bucketName, objectName, srcObject)_bucketName:${bucketName}, objectName:${_65mbObjectNameCopy}, srcObject:/${bucketName}/${_65mbObjectName}_`,
      (done) => {
        client
          .copyObject(bucketName, _65mbObjectNameCopy, '/' + bucketName + '/' + _65mbObjectName)
          .then(() => done())
          .catch(done)
      },
    )

    step(`statObject(bucketName, objectName, cb)_bucketName:${bucketName}, objectName:${_65mbObjectName}_`, (done) => {
      client.statObject(bucketName, _65mbObjectName, (e, stat) => {
        if (e) {
          return done(e)
        }
        if (stat.size !== _65mb.length) {
          return done(new Error('size mismatch'))
        }
        if (`${metaData.randomstuff}` !== stat.metaData.randomstuff) {
          return done(new Error('metadata "randomstuff" mismatch'))
        }
        if (`${metaData['X-Amz-Meta-Testing']}` !== stat.metaData['testing']) {
          return done(new Error('metadata "testing" mismatch'))
        }
        if (`${metaData['Content-Type']}` !== stat.metaData['content-type']) {
          return done(new Error('metadata "content-type" mismatch'))
        }
        if (`${metaData['Content-Language']}` !== stat.metaData['content-language']) {
          return done(new Error('metadata "content-language" mismatch'))
        }
        done()
      })
    })

    step(`statObject(bucketName, objectName)_bucketName:${bucketName}, objectName:${_65mbObjectName}_`, (done) => {
      client
        .statObject(bucketName, _65mbObjectName)
        .then((stat) => {
          if (stat.size !== _65mb.length) {
            return done(new Error('size mismatch'))
          }
        })
        .then(() => done())
        .catch(done)
    })

    step(`removeObject(bucketName, objectName)_bucketName:${bucketName}, objectName:${_100kbObjectName}_`, (done) => {
      client
        .removeObject(bucketName, _100kbObjectName)
        .then(function () {
          async.map(
            [_100kbObjectBufferName, _65mbObjectName, _65mbObjectNameCopy],
            (objectName, cb) => client.removeObject(bucketName, objectName, cb),
            done,
          )
        })
        .catch(done)
    })
  })

  describe('tests for copyObject statObject', function () {
    var etag
    var modifiedDate
    step(
      `putObject(bucketName, objectName, stream, metaData, cb)_bucketName:${bucketName}, objectName:${_100kbObjectName}, stream: 100kb, metaData:${metaData}_`,
      (done) => {
        client.putObject(bucketName, _100kbObjectName, _100kb, metaData, done)
      },
    )

    step(
      `statObject(bucketName, objectName, cb)_bucketName:${bucketName}, objectName:${_100kbObjectName}_`,
      async () => {
        const stat = await client.statObject(bucketName, _100kbObjectName)
        if (stat.size !== _100kb.length) {
          throw new Error('size mismatch')
        }
        assert.equal(stat.metaData['content-type'], metaData['Content-Type'])
        assert.equal(stat.metaData['Testing'], metaData['Testing'])
        assert.equal(stat.metaData['randomstuff'], metaData['randomstuff'])
        etag = stat.etag
        modifiedDate = stat.modifiedDate
      },
    )

    step(
      `copyObject(bucketName, objectName, srcObject, cb)_bucketName:${bucketName}, objectName:${_100kbObjectNameCopy}, srcObject:/${bucketName}/${_100kbObjectName}_`,
      (done) => {
        client.copyObject(bucketName, _100kbObjectNameCopy, '/' + bucketName + '/' + _100kbObjectName, (e) => {
          if (e) {
            return done(e)
          }
          done()
        })
      },
    )

    step(
      `copyObject(bucketName, objectName, srcObject, conditions, cb)_bucketName:${bucketName}, objectName:${_100kbObjectNameCopy}, srcObject:/${bucketName}/${_100kbObjectName}, conditions:ExceptIncorrectEtag_`,
      (done) => {
        var conds = new minio.CopyConditions()
        conds.setMatchETagExcept('TestEtag')
        client.copyObject(bucketName, _100kbObjectNameCopy, '/' + bucketName + '/' + _100kbObjectName, conds, (e) => {
          if (e) {
            return done(e)
          }
          done()
        })
      },
    )

    step(
      `copyObject(bucketName, objectName, srcObject, conditions, cb)_bucketName:${bucketName}, objectName:${_100kbObjectNameCopy}, srcObject:/${bucketName}/${_100kbObjectName}, conditions:ExceptCorrectEtag_`,
      (done) => {
        var conds = new minio.CopyConditions()
        conds.setMatchETagExcept(etag)
        client
          .copyObject(bucketName, _100kbObjectNameCopy, '/' + bucketName + '/' + _100kbObjectName, conds)
          .then(() => {
            done(new Error('CopyObject should have failed.'))
          })
          .catch(() => done())
      },
    )

    step(
      `copyObject(bucketName, objectName, srcObject, conditions, cb)_bucketName:${bucketName}, objectName:${_100kbObjectNameCopy}, srcObject:/${bucketName}/${_100kbObjectName}, conditions:MatchCorrectEtag_`,
      (done) => {
        var conds = new minio.CopyConditions()
        conds.setMatchETag(etag)
        client.copyObject(bucketName, _100kbObjectNameCopy, '/' + bucketName + '/' + _100kbObjectName, conds, (e) => {
          if (e) {
            return done(e)
          }
          done()
        })
      },
    )

    step(
      `copyObject(bucketName, objectName, srcObject, conditions, cb)_bucketName:${bucketName}, objectName:${_100kbObjectNameCopy}, srcObject:/${bucketName}/${_100kbObjectName}, conditions:MatchIncorrectEtag_`,
      (done) => {
        var conds = new minio.CopyConditions()
        conds.setMatchETag('TestETag')
        client
          .copyObject(bucketName, _100kbObjectNameCopy, '/' + bucketName + '/' + _100kbObjectName, conds)
          .then(() => {
            done(new Error('CopyObject should have failed.'))
          })
          .catch(() => done())
      },
    )

    step(
      `copyObject(bucketName, objectName, srcObject, conditions, cb)_bucketName:${bucketName}, objectName:${_100kbObjectNameCopy}, srcObject:/${bucketName}/${_100kbObjectName}, conditions:Unmodified since ${modifiedDate}`,
      (done) => {
        var conds = new minio.CopyConditions()
        conds.setUnmodified(new Date(modifiedDate))
        client.copyObject(bucketName, _100kbObjectNameCopy, '/' + bucketName + '/' + _100kbObjectName, conds, (e) => {
          if (e) {
            return done(e)
          }
          done()
        })
      },
    )

    step(
      `copyObject(bucketName, objectName, srcObject, conditions, cb)_bucketName:${bucketName}, objectName:${_100kbObjectNameCopy}, srcObject:/${bucketName}/${_100kbObjectName}, conditions:Unmodified since 2010-03-26T12:00:00Z_`,
      (done) => {
        var conds = new minio.CopyConditions()
        conds.setUnmodified(new Date('2010-03-26T12:00:00Z'))
        client
          .copyObject(bucketName, _100kbObjectNameCopy, '/' + bucketName + '/' + _100kbObjectName, conds)
          .then(() => {
            done(new Error('CopyObject should have failed.'))
          })
          .catch(() => done())
      },
    )

    step(
      `statObject(bucketName, objectName, cb)_bucketName:${bucketName}, objectName:${_100kbObjectNameCopy}_`,
      (done) => {
        client.statObject(bucketName, _100kbObjectNameCopy, (e, stat) => {
          if (e) {
            return done(e)
          }
          if (stat.size !== _100kb.length) {
            return done(new Error('size mismatch'))
          }
          done()
        })
      },
    )

    step(
      `removeObject(bucketName, objectName, cb)_bucketName:${bucketName}, objectName:${_100kbObjectNameCopy}_`,
      (done) => {
        async.map(
          [_100kbObjectName, _100kbObjectNameCopy],
          (objectName, cb) => client.removeObject(bucketName, objectName, cb),
          done,
        )
      },
    )
  })

  describe('listIncompleteUploads removeIncompleteUpload', () => {
    step(
      `initiateNewMultipartUpload(bucketName, objectName, metaData, cb)_bucketName:${bucketName}, objectName:${_65mbObjectName}, metaData:${metaData}`,
      (done) => {
        client.initiateNewMultipartUpload(bucketName, _65mbObjectName, metaData).finally(done)
      },
    )
    step(
      `listIncompleteUploads(bucketName, prefix, recursive)_bucketName:${bucketName}, prefix:${_65mbObjectName}, recursive: true_`,
      function (done) {
        // MinIO's ListIncompleteUploads returns an empty list, so skip this on non-AWS.
        // See: https://github.com/minio/minio/commit/75c43bfb6c4a2ace
        let hostSkipList = ['s3.amazonaws.com']
        if (!hostSkipList.includes(client.host)) {
          this.skip()
        }

        var found = false
        client
          .listIncompleteUploads(bucketName, _65mbObjectName, true)
          .on('error', (e) => done(e))
          .on('data', (data) => {
            if (data.key === _65mbObjectName) {
              found = true
            }
          })
          .on('end', () => {
            if (found) {
              return done()
            }
            done(new Error(`${_65mbObjectName} not found during listIncompleteUploads`))
          })
      },
    )
    step(
      `listIncompleteUploads(bucketName, prefix, recursive)_bucketName:${bucketName}, recursive: true_`,
      function (done) {
        // MinIO's ListIncompleteUploads returns an empty list, so skip this on non-AWS.
        // See: https://github.com/minio/minio/commit/75c43bfb6c4a2ace
        let hostSkipList = ['s3.amazonaws.com']
        if (!hostSkipList.includes(client.host)) {
          this.skip()
        }

        var found = false
        client
          .listIncompleteUploads(bucketName, '', true)
          .on('error', (e) => done(e))
          .on('data', (data) => {
            if (data.key === _65mbObjectName) {
              found = true
            }
          })
          .on('end', () => {
            if (found) {
              return done()
            }
            done(new Error(`${_65mbObjectName} not found during listIncompleteUploads`))
          })
      },
    )
    step(`removeIncompleteUploads(bucketName, prefix)_bucketName:${bucketName}, prefix:${_65mbObjectName}_`, (done) => {
      client.removeIncompleteUpload(bucketName, _65mbObjectName).then(done).catch(done)
    })
  })

  describe('fPutObject fGetObject', function () {
    var tmpFileUpload = `${tmpDir}/${_65mbObjectName}`
    var tmpFileDownload = `${tmpDir}/${_65mbObjectName}.download`

    step(
      `fPutObject(bucketName, objectName, filePath, callback)_bucketName:${bucketName}, objectName:${_65mbObjectName}, filePath:${tmpFileUpload}_`,
      (done) => {
        fs.writeFileSync(tmpFileUpload, _65mb)
        client.fPutObject(bucketName, _65mbObjectName, tmpFileUpload, () => {
          setTimeout(() => {
            if (Object.values(httpAgent.sockets).length === 0) {
              return done()
            }
            done(new Error('http request did not release network socket'))
          }, 100)
        })
      },
    )

    step(
      `fPutObject(bucketName, objectName, filePath, metaData, callback)_bucketName:${bucketName}, objectName:${_65mbObjectName}, filePath:${tmpFileUpload}, metaData: ${metaData}_`,
      (done) => client.fPutObject(bucketName, _65mbObjectName, tmpFileUpload, metaData, done),
    )
    step(
      `fGetObject(bucketName, objectName, filePath, callback)_bucketName:${bucketName}, objectName:${_65mbObjectName}, filePath:${tmpFileDownload}_`,
      (done) => {
        client
          .fGetObject(bucketName, _65mbObjectName, tmpFileDownload)
          .then(() => {
            var md5sum = crypto.createHash('md5').update(fs.readFileSync(tmpFileDownload)).digest('hex')
            if (md5sum === _65mbmd5) {
              return done()
            }
            return done(new Error('md5sum mismatch'))
          })
          .catch(done)
      },
    )

    step(
      `removeObject(bucketName, objectName, filePath, callback)_bucketName:${bucketName}, objectName:${_65mbObjectName}_`,
      (done) => {
        fs.unlinkSync(tmpFileDownload)
        client
          .removeObject(bucketName, _65mbObjectName)
          .then(() => done())
          .catch(done)
      },
    ).timeout(5000)

    step(
      `fPutObject(bucketName, objectName, filePath, metaData)_bucketName:${bucketName}, objectName:${_65mbObjectName}, filePath:${tmpFileUpload}_`,
      async () => {
        await client.fPutObject(bucketName, _65mbObjectName, tmpFileUpload)
      },
    )

    step(
      `fGetObject(bucketName, objectName, filePath)_bucketName:${bucketName}, objectName:${_65mbObjectName}, filePath:${tmpFileDownload}_`,
      (done) => {
        client
          .fGetObject(bucketName, _65mbObjectName, tmpFileDownload)
          .then(() => done())
          .catch(done)
      },
    ).timeout(5000)

    step(
      `removeObject(bucketName, objectName, filePath, callback)_bucketName:${bucketName}, objectName:${_65mbObjectName}_`,
      (done) => {
        fs.unlinkSync(tmpFileUpload)
        fs.unlinkSync(tmpFileDownload)
        client.removeObject(bucketName, _65mbObjectName, done)
      },
    ).timeout(5000)
  })
  describe('fGetObject-resume', () => {
    var localFile = `${tmpDir}/${_5mbObjectName}`
    var etag = ''
    step(
      `putObject(bucketName, objectName, stream, metaData, cb)_bucketName:${bucketName}, objectName:${_5mbObjectName}, stream:5mb_`,
      (done) => {
        var stream = readableStream(_5mb)
        client
          .putObject(bucketName, _5mbObjectName, stream, _5mb.length, {})
          .then((resp) => {
            etag = resp
            done()
          })
          .catch(done)
      },
    )
    step(
      `fGetObject(bucketName, objectName, filePath, callback)_bucketName:${bucketName}, objectName:${_5mbObjectName}, filePath:${localFile}`,
      (done) => {
        var bufPart = Buffer.alloc(_100kb.length)
        _5mb.copy(bufPart, 0, 0, _100kb.length)
        var tmpFile = `${tmpDir}/${_5mbObjectName}.${etag}.part.minio`
        // create a partial file
        fs.writeFileSync(tmpFile, bufPart)
        client
          .fGetObject(bucketName, _5mbObjectName, localFile)
          .then(() => {
            var md5sum = crypto.createHash('md5').update(fs.readFileSync(localFile)).digest('hex')
            if (md5sum === _5mbmd5) {
              return done()
            }
            return done(new Error('md5sum mismatch'))
          })
          .catch(done)
      },
    )
    step(
      `removeObject(bucketName, objectName, callback)_bucketName:${bucketName}, objectName:${_5mbObjectName}_`,
      (done) => {
        fs.unlinkSync(localFile)
        client.removeObject(bucketName, _5mbObjectName, done)
      },
    )
  })

  describe('bucket policy', () => {
    let policy = `{"Version":"2012-10-17","Statement":[{"Action":["s3:GetBucketLocation","s3:ListBucket"],"Effect":"Allow","Principal":{"AWS":["*"]},"Resource":["arn:aws:s3:::${bucketName}"],"Sid":""},{"Action":["s3:GetObject"],"Effect":"Allow","Principal":{"AWS":["*"]},"Resource":["arn:aws:s3:::${bucketName}/*"],"Sid":""}]}`

    step(`setBucketPolicy(bucketName, bucketPolicy, cb)_bucketName:${bucketName}, bucketPolicy:${policy}_`, (done) => {
      client.setBucketPolicy(bucketName, policy, (err) => {
        if (err && err.code === 'NotImplemented') {
          return done()
        }
        if (err) {
          return done(err)
        }
        done()
      })
    })

    step(`getBucketPolicy(bucketName, cb)_bucketName:${bucketName}_`, (done) => {
      client.getBucketPolicy(bucketName, (err, response) => {
        if (err && err.code === 'NotImplemented') {
          return done()
        }
        if (err) {
          return done(err)
        }
        if (!response) {
          return done(new Error(`policy is empty`))
        }
        done()
      })
    })
  })

  describe('Test Remove Objects Response in case of Errors', () => {
    // Since functional tests are run with root credentials, it is not implemented.
    // Test steps
    // =============
    // create a bucket
    // add some objects
    // create a  user
    // assign the readonly policy to the user
    // use the new user credentials to call remove objects API
    // verify the response
    // assign the readwrite policy to the user
    // call remove objects API
    // verify the response
    // response.Error is an array
    //   -[]- empty array indicates success for all objects
    // Note: the response code is 200. so the consumer should inspect the response
    // Sample Response format:
    /**
     * {
     *     Code: 'AccessDenied',
     *     Message: 'Access Denied.',
     *     Key: '1.png',
     *     VersionId: ''
     *   }
     *
     *   or
     *
     *    {
     *     Code: 'NoSuchVersion',
     *     Message: 'The specified version does not exist. (invalid UUID length: 9)',
     *     Key: '1.png',
     *     VersionId: 'test-v-is'
     *   }
     */
    /*
    let readOnlyPolicy ='{"Version":"2012-10-17","Statement":[{"Effect":"Allow","Action":["s3:GetBucketLocation","s3:GetObject"],"Resource":["arn:aws:s3:::*"]}]}'
    let readWritePolicy ='{"Version":"2012-10-17","Statement":[{"Effect":"Allow","Action":["s3:*"],"Resource":["arn:aws:s3:::*"]}]}'
    */
  })

  describe('presigned operations', () => {
    step(
      `presignedPutObject(bucketName, objectName, expires, cb)_bucketName:${bucketName}, objectName:${_1byteObjectName}, expires: 1000_`,
      (done) => {
        client.presignedPutObject(bucketName, _1byteObjectName, 1000, (e, presignedUrl) => {
          if (e) {
            return done(e)
          }
          var transport = http
          var options = _.pick(url.parse(presignedUrl), ['hostname', 'port', 'path', 'protocol'])
          options.method = 'PUT'
          options.headers = {
            'content-length': _1byte.length,
          }
          if (options.protocol === 'https:') {
            transport = https
          }
          var request = transport.request(options, (response) => {
            if (response.statusCode !== 200) {
              return done(new Error(`error on put : ${response.statusCode}`))
            }
            response.on('error', (e) => done(e))
            response.on('end', () => done())
            response.on('data', () => {})
          })
          request.on('error', (e) => done(e))
          request.write(_1byte)
          request.end()
        })
      },
    )

    step(
      `presignedPutObject(bucketName, objectName, expires)_bucketName:${bucketName}, objectName:${_1byteObjectName}, expires:-123_`,
      (done) => {
        // negative values should trigger an error
        client
          .presignedPutObject(bucketName, _1byteObjectName, -123)
          .then(() => {
            done(new Error('negative values should trigger an error'))
          })
          .catch(() => done())
      },
    )

    step(
      `presignedPutObject(bucketName, objectName)_bucketName:${bucketName}, objectName:${_1byteObjectName}_`,
      (done) => {
        // Putting the same object should not cause any error
        client
          .presignedPutObject(bucketName, _1byteObjectName)
          .then(() => done())
          .catch(done)
      },
    )

    step(
      `presignedGetObject(bucketName, objectName, expires, cb)_bucketName:${bucketName}, objectName:${_1byteObjectName}, expires:1000_`,
      (done) => {
        client.presignedGetObject(bucketName, _1byteObjectName, 1000, (e, presignedUrl) => {
          if (e) {
            return done(e)
          }
          var transport = http
          var options = _.pick(url.parse(presignedUrl), ['hostname', 'port', 'path', 'protocol'])
          options.method = 'GET'
          if (options.protocol === 'https:') {
            transport = https
          }
          var request = transport.request(options, (response) => {
            if (response.statusCode !== 200) {
              return done(new Error(`error on put : ${response.statusCode}`))
            }
            var error = null
            response.on('error', (e) => done(e))
            response.on('end', () => done(error))
            response.on('data', (data) => {
              if (data.toString() !== _1byte.toString()) {
                error = new Error('content mismatch')
              }
            })
          })
          request.on('error', (e) => done(e))
          request.end()
        })
      },
    )

    step(
      `presignedUrl(httpMethod, bucketName, objectName, expires, cb)_httpMethod:GET, bucketName:${bucketName}, objectName:${_1byteObjectName}, expires:1000_`,
      (done) => {
        client.presignedUrl('GET', bucketName, _1byteObjectName, 1000, (e, presignedUrl) => {
          if (e) {
            return done(e)
          }
          var transport = http
          var options = _.pick(url.parse(presignedUrl), ['hostname', 'port', 'path', 'protocol'])
          options.method = 'GET'
          if (options.protocol === 'https:') {
            transport = https
          }
          var request = transport.request(options, (response) => {
            if (response.statusCode !== 200) {
              return done(new Error(`error on put : ${response.statusCode}`))
            }
            var error = null
            response.on('error', (e) => done(e))
            response.on('end', () => done(error))
            response.on('data', (data) => {
              if (data.toString() !== _1byte.toString()) {
                error = new Error('content mismatch')
              }
            })
          })
          request.on('error', (e) => done(e))
          request.end()
        })
      },
    )

    step(
      `presignedUrl(httpMethod, bucketName, objectName, expires, cb)_httpMethod:GET, bucketName:${bucketName}, objectName:${_1byteObjectName}, expires:86400, requestDate:StartOfDay_`,
      (done) => {
        var requestDate = new Date()
        requestDate.setHours(0, 0, 0, 0)
        client.presignedUrl('GET', bucketName, _1byteObjectName, 86400, requestDate, (e, presignedUrl) => {
          if (e) {
            return done(e)
          }
          var transport = http
          var options = _.pick(url.parse(presignedUrl), ['hostname', 'port', 'path', 'protocol'])
          options.method = 'GET'
          if (options.protocol === 'https:') {
            transport = https
          }
          var request = transport.request(options, (response) => {
            if (response.statusCode !== 200) {
              return done(new Error(`error on put : ${response.statusCode}`))
            }
            var error = null
            response.on('error', (e) => done(e))
            response.on('end', () => done(error))
            response.on('data', (data) => {
              if (data.toString() !== _1byte.toString()) {
                error = new Error('content mismatch')
              }
            })
          })
          request.on('error', (e) => done(e))
          request.end()
        })
      },
    )

    step(
      `presignedGetObject(bucketName, objectName, cb)_bucketName:${bucketName}, objectName:${_1byteObjectName}_`,
      (done) => {
        client.presignedGetObject(bucketName, _1byteObjectName, (e, presignedUrl) => {
          if (e) {
            return done(e)
          }
          var transport = http
          var options = _.pick(url.parse(presignedUrl), ['hostname', 'port', 'path', 'protocol'])
          options.method = 'GET'
          if (options.protocol === 'https:') {
            transport = https
          }
          var request = transport.request(options, (response) => {
            if (response.statusCode !== 200) {
              return done(new Error(`error on put : ${response.statusCode}`))
            }
            var error = null
            response.on('error', (e) => done(e))
            response.on('end', () => done(error))
            response.on('data', (data) => {
              if (data.toString() !== _1byte.toString()) {
                error = new Error('content mismatch')
              }
            })
          })
          request.on('error', (e) => done(e))
          request.end()
        })
      },
    )

    step(
      `presignedGetObject(bucketName, objectName, expires)_bucketName:${bucketName}, objectName:this.does.not.exist, expires:2938_`,
      (done) => {
        client
          .presignedGetObject(bucketName, 'this.does.not.exist', 2938)
          .then(assert.fail)
          .catch(() => done())
      },
    )

    step(
      `presignedGetObject(bucketName, objectName, expires, respHeaders, cb)_bucketName:${bucketName}, objectName:${_1byteObjectName}, expires:1000_`,
      (done) => {
        var respHeaders = {
          'response-content-type': 'text/html',
          'response-content-language': 'en',
          'response-expires': 'Sun, 07 Jun 2020 16:07:58 GMT',
          'response-cache-control': 'No-cache',
          'response-content-disposition': 'attachment; filename=testing.txt',
          'response-content-encoding': 'gzip',
        }
        client.presignedGetObject(bucketName, _1byteObjectName, 1000, respHeaders, (e, presignedUrl) => {
          if (e) {
            return done(e)
          }
          var transport = http
          var options = _.pick(url.parse(presignedUrl), ['hostname', 'port', 'path', 'protocol'])
          options.method = 'GET'
          if (options.protocol === 'https:') {
            transport = https
          }
          var request = transport.request(options, (response) => {
            if (response.statusCode !== 200) {
              return done(new Error(`error on get : ${response.statusCode}`))
            }
            if (respHeaders['response-content-type'] !== response.headers['content-type']) {
              return done(new Error(`content-type header mismatch`))
            }
            if (respHeaders['response-content-language'] !== response.headers['content-language']) {
              return done(new Error(`content-language header mismatch`))
            }
            if (respHeaders['response-expires'] !== response.headers['expires']) {
              return done(new Error(`expires header mismatch`))
            }
            if (respHeaders['response-cache-control'] !== response.headers['cache-control']) {
              return done(new Error(`cache-control header mismatch`))
            }
            if (respHeaders['response-content-disposition'] !== response.headers['content-disposition']) {
              return done(new Error(`content-disposition header mismatch`))
            }
            if (respHeaders['response-content-encoding'] !== response.headers['content-encoding']) {
              return done(new Error(`content-encoding header mismatch`))
            }
            response.on('data', () => {})
            done()
          })
          request.on('error', (e) => done(e))
          request.end()
        })
      },
    )

    step(
      `presignedGetObject(bucketName, objectName, respHeaders, cb)_bucketName:${bucketName}, objectName:${_1byteObjectName}, contentDisposition special chars`,
      (done) => {
        var respHeaders = {
          'response-content-disposition':
            'attachment; filename="abc|"@#$%&/(<>)/=?!{[\']}+*-_:,;def.png"; filename*=UTF-8\'\'t&21st&20ng.png',
        }
        client.presignedGetObject(bucketName, _1byteObjectName, 1000, respHeaders, (e, presignedUrl) => {
          if (e) {
            return done(e)
          }
          var transport = http
          var options = _.pick(url.parse(presignedUrl), ['hostname', 'port', 'path', 'protocol'])
          options.method = 'GET'
          if (options.protocol === 'https:') {
            transport = https
          }
          var request = transport.request(options, (response) => {
            if (response.statusCode !== 200) {
              return done(new Error(`error on get : ${response.statusCode}`))
            }
            if (respHeaders['response-content-disposition'] !== response.headers['content-disposition']) {
              return done(new Error(`content-disposition header mismatch`))
            }
            response.on('data', () => {})
            done()
          })
          request.on('error', (e) => done(e))
          request.end()
        })
      },
    )

    step(
      `presignedGetObject(bucketName, objectName, cb)_bucketName:${bucketName}, objectName:${_1byteObjectName}, expires:86400, requestDate:StartOfDay_`,
      (done) => {
        var requestDate = new Date()
        requestDate.setHours(0, 0, 0, 0)
        client.presignedGetObject(bucketName, _1byteObjectName, 86400, {}, requestDate, (e, presignedUrl) => {
          if (e) {
            return done(e)
          }
          var transport = http
          var options = _.pick(url.parse(presignedUrl), ['hostname', 'port', 'path', 'protocol'])
          options.method = 'GET'
          if (options.protocol === 'https:') {
            transport = https
          }
          var request = transport.request(options, (response) => {
            if (response.statusCode !== 200) {
              return done(new Error(`error on put : ${response.statusCode}`))
            }
            var error = null
            response.on('error', (e) => done(e))
            response.on('end', () => done(error))
            response.on('data', (data) => {
              if (data.toString() !== _1byte.toString()) {
                error = new Error('content mismatch')
              }
            })
          })
          request.on('error', (e) => done(e))
          request.end()
        })
      },
    )

    step('presignedPostPolicy(postPolicy, cb)_postPolicy:expiresin10days_', (done) => {
      var policy = client.newPostPolicy()
      policy.setKey(_1byteObjectName)
      policy.setBucket(bucketName)
      var expires = new Date()
      expires.setSeconds(24 * 60 * 60 * 10)
      policy.setExpires(expires)

      client.presignedPostPolicy(policy, (e, data) => {
        if (e) {
          return done(e)
        }
        var req = superagent.post(data.postURL)
        _.each(data.formData, (value, key) => req.field(key, value))
        req.attach('file', Buffer.from([_1byte]), 'test')
        req.end(function (e) {
          if (e) {
            return done(e)
          }
          done()
        })
        req.on('error', (e) => done(e))
      })
    })

    step('presignedPostPolicy(postPolicy, cb)_postPolicy:setContentType', (done) => {
      var policy = client.newPostPolicy()
      policy.setKey(_1byteObjectName)
      policy.setBucket(bucketName)
      policy.setContentType('text/plain')

      client.presignedPostPolicy(policy, (e, data) => {
        if (e) {
          return done(e)
        }
        var req = superagent.post(data.postURL)
        _.each(data.formData, (value, key) => req.field(key, value))
        req.attach('file', Buffer.from([_1byte]), 'test')
        req.end(function (e) {
          if (e) {
            return done(e)
          }
          done()
        })
        req.on('error', (e) => done(e))
      })
    })

    step('presignedPostPolicy(postPolicy, cb)_postPolicy:setContentTypeStartsWith', (done) => {
      var policy = client.newPostPolicy()
      policy.setKey(_1byteObjectName)
      policy.setBucket(bucketName)
      policy.setContentTypeStartsWith('text/')

      client.presignedPostPolicy(policy, (e, data) => {
        if (e) {
          return done(e)
        }
        var req = superagent.post(data.postURL)
        _.each(data.formData, (value, key) => req.field(key, value))
        req.attach('file', Buffer.from([_1byte]), 'test')
        req.end(function (e) {
          if (e) {
            return done(e)
          }
          done()
        })
        req.on('error', (e) => done(e))
      })
    })

    step('presignedPostPolicy(postPolicy, cb)_postPolicy:setContentDisposition_inline', (done) => {
      var policy = client.newPostPolicy()
      var objectName = 'test-content-disposition' + uuid.v4()
      policy.setKey(objectName)
      policy.setBucket(bucketName)
      policy.setContentDisposition('inline')

      client.presignedPostPolicy(policy, (e, data) => {
        if (e) {
          return done(e)
        }
        var req = superagent.post(data.postURL)
        _.each(data.formData, (value, key) => req.field(key, value))
        req.attach('file', Buffer.from([_1byte]), 'test')
        req.end(function (e) {
          if (e) {
            return done(e)
          }
          client.removeObject(bucketName, objectName, done)
        })
        req.on('error', (e) => done(e))
      })
    })

    step('presignedPostPolicy(postPolicy, cb)_postPolicy:setContentDisposition_attachment', (done) => {
      var policy = client.newPostPolicy()
      var objectName = 'test-content-disposition' + uuid.v4()
      policy.setKey(objectName)
      policy.setBucket(bucketName)
      policy.setContentDisposition('attachment; filename=  My* Docume!  nt.json')

      client.presignedPostPolicy(policy, (e, data) => {
        if (e) {
          return done(e)
        }
        var req = superagent.post(data.postURL)
        _.each(data.formData, (value, key) => req.field(key, value))
        req.attach('file', Buffer.from([_1byte]), 'test')
        req.end(function (e) {
          if (e) {
            return done(e)
          }
          client.removeObject(bucketName, objectName, done)
        })
        req.on('error', (e) => done(e))
      })
    })

    step('presignedPostPolicy(postPolicy, cb)_postPolicy:setUserMetaData_', (done) => {
      var policy = client.newPostPolicy()
      var objectName = 'test-metadata' + uuid.v4()
      policy.setKey(objectName)
      policy.setBucket(bucketName)
      policy.setUserMetaData({
        key: 'my-value',
        anotherKey: 'another-value',
      })

      client.presignedPostPolicy(policy, (e, data) => {
        if (e) {
          return done(e)
        }
        var req = superagent.post(data.postURL)
        _.each(data.formData, (value, key) => req.field(key, value))
        req.attach('file', Buffer.from([_1byte]), 'test')
        req.end(function (e) {
          if (e) {
            return done(e)
          }
          client.removeObject(bucketName, objectName, done)
        })
        req.on('error', (e) => done(e))
      })
    })

    step('presignedPostPolicy(postPolicy)_postPolicy: null_', (done) => {
      client
        .presignedPostPolicy(null)
        .then(() => {
          done(new Error('null policy should fail'))
        })
        .catch(() => done())
    })

    step(
      `presignedUrl(httpMethod, bucketName, objectName, expires, reqParams, cb)_httpMethod:GET, bucketName:${bucketName}, expires:1000_`,
      (done) => {
        client.presignedUrl('GET', bucketName, '', 1000, { prefix: 'data', 'max-keys': 1000 }, (e, presignedUrl) => {
          if (e) {
            return done(e)
          }
          var transport = http
          var options = _.pick(url.parse(presignedUrl), ['hostname', 'port', 'path', 'protocol'])
          options.method = 'GET'
          options.headers = {}
          var str = ''
          if (options.protocol === 'https:') {
            transport = https
          }
          var callback = function (response) {
            if (response.statusCode !== 200) {
              return done(new Error(`error on put : ${response.statusCode}`))
            }
            response.on('error', (e) => done(e))
            response.on('end', function () {
              if (!str.match(`<Key>${_1byteObjectName}</Key>`)) {
                return done(new Error('Listed object does not match the object in the bucket!'))
              }
              done()
            })
            response.on('data', function (chunk) {
              str += chunk
            })
          }
          var request = transport.request(options, callback)
          request.end()
        })
      },
    )

    step(
      `presignedUrl(httpMethod, bucketName, objectName, expires, cb)_httpMethod:DELETE, bucketName:${bucketName}, objectName:${_1byteObjectName}, expires:1000_`,
      (done) => {
        client.presignedUrl('DELETE', bucketName, _1byteObjectName, 1000, (e, presignedUrl) => {
          if (e) {
            return done(e)
          }
          var transport = http
          var options = _.pick(url.parse(presignedUrl), ['hostname', 'port', 'path', 'protocol'])
          options.method = 'DELETE'
          options.headers = {}
          if (options.protocol === 'https:') {
            transport = https
          }
          var request = transport.request(options, (response) => {
            if (response.statusCode !== 204) {
              return done(new Error(`error on put : ${response.statusCode}`))
            }
            response.on('error', (e) => done(e))
            response.on('end', () => done())
            response.on('data', () => {})
          })
          request.on('error', (e) => done(e))
          request.end()
        })
      },
    )
  })

  describe('listObjects', function () {
    var listObjectPrefix = 'miniojsPrefix'
    var listObjectsNum = 10
    var objArray = []
    var listArray = []
    var listPrefixArray = []

    step(
      `putObject(bucketName, objectName, stream, size, metaData, callback)_bucketName:${bucketName}, stream:1b, size:1_Create ${listObjectsNum} objects`,
      (done) => {
        _.times(listObjectsNum, (i) => objArray.push(`${listObjectPrefix}.${i}`))
        objArray = objArray.sort()
        async.mapLimit(
          objArray,
          20,
          (objectName, cb) => client.putObject(bucketName, objectName, readableStream(_1byte), _1byte.length, {}, cb),
          done,
        )
      },
    )

    step(
      `listObjects(bucketName, prefix, recursive)_bucketName:${bucketName}, prefix: miniojsprefix, recursive:true_`,
      (done) => {
        client
          .listObjects(bucketName, listObjectPrefix, true)
          .on('error', done)
          .on('end', () => {
            if (_.isEqual(objArray, listPrefixArray)) {
              return done()
            }
            return done(new Error(`listObjects lists ${listPrefixArray.length} objects, expected ${listObjectsNum}`))
          })
          .on('data', (data) => {
            listPrefixArray.push(data.name)
          })
      },
    )

    step('listObjects(bucketName, prefix, recursive)_recursive:true_', (done) => {
      try {
        client.listObjects('', '', true).on('end', () => {
          return done(new Error(`listObjects should throw exception when empty bucketname is passed`))
        })
      } catch (e) {
        if (e.name === 'InvalidBucketNameError') {
          done()
        } else {
          done(e)
        }
      }
    })

    step(`listObjects(bucketName, prefix, recursive)_bucketName:${bucketName}, recursive:false_`, (done) => {
      listArray = []
      client
        .listObjects(bucketName, '', false)
        .on('error', done)
        .on('end', () => {
          if (_.isEqual(objArray, listArray)) {
            return done()
          }
          return done(new Error(`listObjects lists ${listArray.length} objects, expected ${listObjectsNum}`))
        })
        .on('data', (data) => {
          listArray.push(data.name)
        })
    })

    step(
      `listObjectsV2(bucketName, prefix, recursive, startAfter)_bucketName:${bucketName}, recursive:true_`,
      (done) => {
        listArray = []
        client
          .listObjectsV2(bucketName, '', true, '')
          .on('error', done)
          .on('end', () => {
            if (_.isEqual(objArray, listArray)) {
              return done()
            }
            return done(new Error(`listObjects lists ${listArray.length} objects, expected ${listObjectsNum}`))
          })
          .on('data', (data) => {
            listArray.push(data.name)
          })
      },
    )

    step(
      `listObjectsV2WithMetadata(bucketName, prefix, recursive, startAfter)_bucketName:${bucketName}, recursive:true_`,
      (done) => {
        listArray = []
        client.extensions
          .listObjectsV2WithMetadata(bucketName, '', true, '')
          .on('error', done)
          .on('end', () => {
            if (_.isEqual(objArray, listArray)) {
              return done()
            }
            return done(new Error(`listObjects lists ${listArray.length} objects, expected ${listObjectsNum}`))
          })
          .on('data', (data) => {
            listArray.push(data.name)
          })
      },
    )

    step(
      `removeObject(bucketName, objectName, callback)_bucketName:${bucketName}_Remove ${listObjectsNum} objects`,
      (done) => {
        async.mapLimit(listArray, 20, (objectName, cb) => client.removeObject(bucketName, objectName, cb), done)
      },
    )
  })

  describe('removeObjects', function () {
    var listObjectPrefix = 'miniojsPrefix'
    var listObjectsNum = 10
    var objArray = []
    var objectsList = []

    step(
      `putObject(bucketName, objectName, stream, size, contentType, callback)_bucketName:${bucketName}, stream:1b, size:1_Create ${listObjectsNum} objects`,
      (done) => {
        _.times(listObjectsNum, (i) => objArray.push(`${listObjectPrefix}.${i}`))
        objArray = objArray.sort()
        async.mapLimit(
          objArray,
          20,
          (objectName, cb) => client.putObject(bucketName, objectName, readableStream(_1byte), _1byte.length, '', cb),
          done,
        )
      },
    )

    step(`listObjects(bucketName, prefix, recursive)_bucketName:${bucketName}, recursive:false_`, (done) => {
      client
        .listObjects(bucketName, listObjectPrefix, false)
        .on('error', done)
        .on('end', () => {
          try {
            client.removeObjects(bucketName, '', function (e) {
              if (e) {
                done()
              }
            })
          } catch (e) {
            if (e.name === 'InvalidArgumentError') {
              done()
            }
          }
        })
        .on('data', (data) => {
          objectsList.push(data.name)
        })
    })

    objectsList = []

    step(`listObjects(bucketName, prefix, recursive)_bucketName:${bucketName}, recursive:false_`, (done) => {
      client
        .listObjects(bucketName, listObjectPrefix, false)
        .on('error', done)
        .on('end', () => {
          client.removeObjects(bucketName, objectsList, function (e) {
            if (e) {
              done(e)
            }
            done()
          })
        })
        .on('data', (data) => {
          objectsList.push(data.name)
        })
    })

    // Non latin characters
    step(`putObject(bucketName, objectName, stream)_bucketName:${bucketName}, objectName:fileΩ, stream:1b`, (done) => {
      client
        .putObject(bucketName, 'fileΩ', _1byte)
        .then(() => done())
        .catch(done)
    })

    step(`removeObjects with non latin characters`, (done) => {
      client
        .removeObjects(bucketName, ['fileΩ'])
        .then(() => done())
        .catch(done)
    })
  })

  describe('bucket notifications', () => {
    describe('#listenBucketNotification', () => {
      before(function () {
        // listenBucketNotification only works on MinIO, so skip if
        // the host is Amazon.
        let hostSkipList = ['s3.amazonaws.com']
        if (hostSkipList.includes(client.host)) {
          this.skip()
        }
      })

      step(
        `listenBucketNotification(bucketName, prefix, suffix, events)_bucketName:${bucketName}, prefix:photos/, suffix:.jpg, events:bad_`,
        (done) => {
          let poller = client.listenBucketNotification(bucketName, 'photos/', '.jpg', ['bad'])
          poller.on('error', (error) => {
            if (error.code !== 'NotImplemented') {
              assert.match(error.message, /A specified event is not supported for notifications./)
              assert.equal(error.code, 'InvalidArgument')
            }
            done()
          })
        },
      )
      step(
        `listenBucketNotification(bucketName, prefix, suffix, events)_bucketName:${bucketName}, events: s3:ObjectCreated:*_`,
        (done) => {
          let poller = client.listenBucketNotification(bucketName, '', '', ['s3:ObjectCreated:*'])
          let records = 0
          let pollerError = null
          poller.on('notification', (record) => {
            records++

            assert.equal(record.eventName, 's3:ObjectCreated:Put')
            assert.equal(record.s3.bucket.name, bucketName)
            assert.equal(record.s3.object.key, objectName)
          })
          poller.on('error', (error) => {
            pollerError = error
          })
          setTimeout(() => {
            // Give it some time for the notification to be setup.
            if (pollerError) {
              if (pollerError.code !== 'NotImplemented') {
                done(pollerError)
              } else {
                done()
              }
              return
            }
            client.putObject(bucketName, objectName, 'stringdata', (err) => {
              if (err) {
                return done(err)
              }
              setTimeout(() => {
                // Give it some time to get the notification.
                poller.stop()
                client.removeObject(bucketName, objectName, (err) => {
                  if (err) {
                    return done(err)
                  }
                  if (!records) {
                    return done(new Error('notification not received'))
                  }
                  done()
                })
              }, 10 * 1000)
            })
          }, 10 * 1000)
        },
      )

      // This test is very similar to that above, except it does not include
      // Minio.ObjectCreatedAll in the config. Thus, no events should be emitted.
      step(
        `listenBucketNotification(bucketName, prefix, suffix, events)_bucketName:${bucketName}, events:s3:ObjectRemoved:*`,
        (done) => {
          let poller = client.listenBucketNotification(bucketName, '', '', ['s3:ObjectRemoved:*'])
          poller.on('notification', assert.fail)
          poller.on('error', (error) => {
            if (error.code !== 'NotImplemented') {
              done(error)
            }
          })

          client.putObject(bucketName, objectName, 'stringdata', (err) => {
            if (err) {
              return done(err)
            }
            // It polls every five seconds, so wait for two-ish polls, then end.
            setTimeout(() => {
              poller.stop()
              poller.removeAllListeners('notification')
              // clean up object now
              client.removeObject(bucketName, objectName, done)
            }, 10 * 1000)
          })
        },
      )
    }).timeout(120 * 1000)
  }).timeout(120 * 1000)

  describe('Bucket Versioning API', () => {
    // Isolate the bucket/object for easy debugging and tracking.
    const versionedBucketName = 'minio-js-test-version-' + uuid.v4()
    before((done) => client.makeBucket(versionedBucketName, '', done))
    after((done) => client.removeBucket(versionedBucketName, done))

    describe('Versioning Steps test', function () {
      step('Check if versioning is enabled on a bucket', (done) => {
        client.getBucketVersioning(versionedBucketName, (err) => {
          if (err && err.code === 'NotImplemented') {
            return done()
          }
          if (err) {
            return done(err)
          }
          done()
        })
      })
      step('Enable versioning  on a bucket', (done) => {
        client.setBucketVersioning(versionedBucketName, { Status: 'Enabled' }, (err) => {
          if (err && err.code === 'NotImplemented') {
            return done()
          }
          if (err) {
            return done(err)
          }
          done()
        })
      })

      step('Suspend versioning on a bucket', (done) => {
        client.setBucketVersioning(versionedBucketName, { Status: 'Suspended' }, (err) => {
          if (err && err.code === 'NotImplemented') {
            return done()
          }
          if (err) {
            return done(err)
          }
          done()
        })
      })

      step('Check if versioning is Suspended on a bucket', (done) => {
        client.getBucketVersioning(versionedBucketName, (err) => {
          if (err && err.code === 'NotImplemented') {
            return done()
          }
          if (err) {
            return done(err)
          }
          done()
        })
      })
    })
  })

  describe('Versioning tests on a buckets', function () {
    // Isolate the bucket/object for easy debugging and tracking.
    const versionedBucketName = 'minio-js-test-version-' + uuid.v4()
    const versioned_100kbObjectName = 'datafile-100-kB'
    const versioned_100kb_Object = dataDir
      ? fs.readFileSync(dataDir + '/' + versioned_100kbObjectName)
      : Buffer.alloc(100 * 1024, 0)

    before((done) => client.makeBucket(versionedBucketName, '', done))
    after((done) => client.removeBucket(versionedBucketName, done))

    describe('Versioning Steps test', function () {
      let versionId

      step(
        `setBucketVersioning(bucketName, versionConfig):_bucketName:${versionedBucketName},versionConfig:{Status:"Enabled"} `,
        (done) => {
          client.setBucketVersioning(versionedBucketName, { Status: 'Enabled' }, (err) => {
            if (err && err.code === 'NotImplemented') {
              return done()
            }
            if (err) {
              return done(err)
            }
            done()
          })
        },
      )

      step(
        `putObject(bucketName, objectName, stream)_bucketName:${versionedBucketName}, objectName:${versioned_100kbObjectName}, stream:100Kib_`,
        (done) => {
          client
            .putObject(versionedBucketName, versioned_100kbObjectName, versioned_100kb_Object)
            .then(() => done())
            .catch(done)
        },
      )

      step(
        `statObject(bucketName, objectName, statOpts)_bucketName:${versionedBucketName}, objectName:${versioned_100kbObjectName}`,
        (done) => {
          client.statObject(versionedBucketName, versioned_100kbObjectName, {}, (e, res) => {
            versionId = res.versionId
            done()
          })
        },
      )

      step(
        `removeObject(bucketName, objectName, removeOpts)_bucketName:${versionedBucketName}, objectName:${versioned_100kbObjectName}`,
        (done) => {
          client.removeObject(versionedBucketName, versioned_100kbObjectName, { versionId: versionId }, () => {
            done()
          })
        },
      )

      step(
        `setBucketVersioning(bucketName, versionConfig):_bucketName:${versionedBucketName},versionConfig:{Status:"Suspended"}`,
        (done) => {
          client.setBucketVersioning(versionedBucketName, { Status: 'Suspended' }, (err) => {
            if (err && err.code === 'NotImplemented') {
              return done()
            }
            if (err) {
              return done(err)
            }
            done()
          })
        },
      )
    })
  })

  describe('Versioning tests on a buckets: getObject, fGetObject, getPartialObject, putObject, removeObject with versionId support', function () {
    // Isolate the bucket/object for easy debugging and tracking.
    const versionedBucketName = 'minio-js-test-version-' + uuid.v4()
    const versioned_100kbObjectName = 'datafile-100-kB'
    const versioned_100kb_Object = dataDir
      ? fs.readFileSync(dataDir + '/' + versioned_100kbObjectName)
      : Buffer.alloc(100 * 1024, 0)

    before((done) => client.makeBucket(versionedBucketName, '', done))
    after((done) => client.removeBucket(versionedBucketName, done))

    describe('Versioning Test for  getObject, getPartialObject, putObject, removeObject with versionId support', function () {
      let versionId = null
      step(
        `Enable Versioning on Bucket: setBucketVersioning(bucketName,versioningConfig)_bucketName:${versionedBucketName},{Status:"Enabled"}`,
        (done) => {
          client.setBucketVersioning(versionedBucketName, { Status: 'Enabled' }, (err) => {
            if (err && err.code === 'NotImplemented') {
              return done()
            }
            if (err) {
              return done(err)
            }
            done()
          })
        },
      )

      step(
        `putObject(bucketName, objectName, stream)_bucketName:${versionedBucketName}, objectName:${versioned_100kbObjectName}, stream:100Kib_`,
        (done) => {
          client
            .putObject(versionedBucketName, versioned_100kbObjectName, versioned_100kb_Object)
            .then((res = {}) => {
              if (res.versionId) {
                versionId = res.versionId // In gateway mode versionId will not be returned.
              }
              done()
            })
            .catch(done)
        },
      )

      step(
        `getObject(bucketName, objectName, getOpts)_bucketName:${versionedBucketName}, objectName:${versioned_100kbObjectName}`,
        (done) => {
          if (versionId) {
            client.getObject(
              versionedBucketName,
              versioned_100kbObjectName,
              { versionId: versionId },
              function (e, dataStream) {
                const objVersion = getVersionId(dataStream.headers)
                if (objVersion) {
                  done()
                } else {
                  done(new Error('versionId not found in getObject response'))
                }
              },
            )
          } else {
            done()
          }
        },
      )

      step(
        `fGetObject(bucketName, objectName, filePath, getOpts={})_bucketName:${versionedBucketName}, objectName:${versioned_100kbObjectName}`,
        (done) => {
          if (versionId) {
            var tmpFileDownload = `${tmpDir}/${versioned_100kbObjectName}.download`
            client.fGetObject(
              versionedBucketName,
              versioned_100kbObjectName,
              tmpFileDownload,
              { versionId: versionId },
              function () {
                done()
              },
            )
          } else {
            done()
          }
        },
      )

      step(
        `getPartialObject(bucketName, objectName, offset, length, getOpts)_bucketName:${versionedBucketName}, objectName:${versioned_100kbObjectName}`,
        (done) => {
          if (versionId) {
            client.getPartialObject(
              versionedBucketName,
              versioned_100kbObjectName,
              10,
              30,
              { versionId: versionId },
              function (e, dataStream) {
                const objVersion = getVersionId(dataStream.headers)
                if (objVersion) {
                  done()
                } else {
                  done(new Error('versionId not found in getPartialObject response'))
                }
              },
            )
          } else {
            done()
          }
        },
      )

      step(
        `removeObject(bucketName, objectName, removeOpts)_bucketName:${versionedBucketName}, objectName:${versioned_100kbObjectName},removeOpts:{versionId:${versionId}`,
        (done) => {
          if (versionId) {
            client.removeObject(versionedBucketName, versioned_100kbObjectName, { versionId: versionId }, () => {
              done()
            })
          } else {
            // In gateway mode, use regular delete to remove an object so that the bucket can be cleaned up.
            client.removeObject(versionedBucketName, versioned_100kbObjectName, () => {
              done()
            })
          }
        },
      )

      step(
        `setBucketVersioning(bucketName, versionConfig):_bucketName:${versionedBucketName},versionConfig:{Status:"Suspended"}`,
        (done) => {
          client.setBucketVersioning(versionedBucketName, { Status: 'Suspended' }, (err) => {
            if (err && err.code === 'NotImplemented') {
              return done()
            }
            if (err) {
              return done(err)
            }
            done()
          })
        },
      )
    })
  })

  describe('Versioning Supported listObjects', function () {
    const versionedBucketName = 'minio-js-test-version-list' + uuid.v4()
    const prefixName = 'Prefix1'
    const versionedObjectName = 'datafile-100-kB'
    const objVersionIdCounter = [1, 2, 3, 4, 5] // This should track adding 5 versions of the same object.
    let listObjectsNum = objVersionIdCounter.length
    let objArray = []
    let listPrefixArray = []
    let isVersioningSupported = false

    const objNameWithPrefix = `${prefixName}/${versionedObjectName}`

    before((done) =>
      client.makeBucket(versionedBucketName, '', () => {
        client.setBucketVersioning(versionedBucketName, { Status: 'Enabled' }, (err) => {
          if (err && err.code === 'NotImplemented') {
            return done()
          }
          if (err) {
            return done(err)
          }
          isVersioningSupported = true
          done()
        })
      }),
    )
    after((done) => client.removeBucket(versionedBucketName, done))

    step(
      `putObject(bucketName, objectName, stream, size, metaData, callback)_bucketName:${versionedBucketName}, stream:1b, size:1_Create ${listObjectsNum} objects`,
      (done) => {
        if (!isVersioningSupported) {
          done()
          return
        }

        let count = 1
        objVersionIdCounter.forEach(() => {
          client.putObject(
            versionedBucketName,
            objNameWithPrefix,
            readableStream(_1byte),
            _1byte.length,
            {},
            (e, data) => {
              if (e) {
                done(e)
              }
              objArray.push(data)
              if (count === objVersionIdCounter.length) {
                done()
              }
              count += 1
            },
          )
        })
      },
    )

    step(
      `listObjects(bucketName, prefix, recursive)_bucketName:${versionedBucketName}, prefix: '', recursive:true_`,
      (done) => {
        if (!isVersioningSupported) {
          done()
          return
        }

        client
          .listObjects(versionedBucketName, '', true, {
            IncludeVersion: true,
          })
          .on('error', done)
          .on('end', () => {
            if (_.isEqual(objArray.length, listPrefixArray.length)) {
              return done()
            }
            return done(new Error(`listObjects lists ${listPrefixArray.length} objects, expected ${listObjectsNum}`))
          })
          .on('data', (data) => {
            listPrefixArray.push(data)
          })
      },
    )

    step(
      `listObjects(bucketName, prefix, recursive)_bucketName:${versionedBucketName}, prefix: ${prefixName}, recursive:true_`,
      (done) => {
        if (!isVersioningSupported) {
          done()
          return
        }

        listPrefixArray = []
        client
          .listObjects(versionedBucketName, prefixName, true, {
            IncludeVersion: true,
          })
          .on('error', done)
          .on('end', () => {
            if (_.isEqual(objArray.length, listPrefixArray.length)) {
              return done()
            }
            return done(new Error(`listObjects lists ${listPrefixArray.length} objects, expected ${listObjectsNum}`))
          })
          .on('data', (data) => {
            listPrefixArray.push(data)
          })
      },
    )

    step(
      `removeObject(bucketName, objectName, removeOpts)_bucketName:${versionedBucketName}_Remove ${listObjectsNum} objects`,
      (done) => {
        if (!isVersioningSupported) {
          done()
          return
        }

        let count = 1
        listPrefixArray.forEach((item) => {
          client.removeObject(versionedBucketName, item.name, { versionId: item.versionId }, () => {
            if (count === listPrefixArray.length) {
              done()
            }
            count += 1
          })
        })
      },
    )
  })

  describe('Versioning tests on a bucket for Deletion of Multiple versions', function () {
    // Isolate the bucket/object for easy debugging and tracking.
    const versionedBucketName = 'minio-js-test-version-' + uuid.v4()
    const versioned_100kbObjectName = 'datafile-100-kB'
    const versioned_100kb_Object = dataDir
      ? fs.readFileSync(dataDir + '/' + versioned_100kbObjectName)
      : Buffer.alloc(100 * 1024, 0)

    before((done) => client.makeBucket(versionedBucketName, '', done))
    after((done) => client.removeBucket(versionedBucketName, done))

    describe('Test for removal of multiple versions', function () {
      let isVersioningSupported = false
      const objVersionList = []
      step(
        `setBucketVersioning(bucketName, versionConfig):_bucketName:${versionedBucketName},versionConfig:{Status:"Enabled"} `,
        (done) => {
          client.setBucketVersioning(versionedBucketName, { Status: 'Enabled' }, (err) => {
            if (err && err.code === 'NotImplemented') {
              return done()
            }
            if (err) {
              return done(err)
            }
            isVersioningSupported = true
            done()
          })
        },
      )

      step(
        `putObject(bucketName, objectName, stream)_bucketName:${versionedBucketName}, objectName:${versioned_100kbObjectName}, stream:100Kib_`,
        (done) => {
          if (isVersioningSupported) {
            client
              .putObject(versionedBucketName, versioned_100kbObjectName, versioned_100kb_Object)
              .then(() => done())
              .catch(done)
          } else {
            done()
          }
        },
      )
      // Put two versions of the same object.
      step(
        `putObject(bucketName, objectName, stream)_bucketName:${versionedBucketName}, objectName:${versioned_100kbObjectName}, stream:100Kib_`,
        (done) => {
          // Put two versions of the same object.
          if (isVersioningSupported) {
            client
              .putObject(versionedBucketName, versioned_100kbObjectName, versioned_100kb_Object)
              .then(() => done())
              .catch(done)
          } else {
            done()
          }
        },
      )

      step(
        `listObjects(bucketName, prefix, recursive)_bucketName:${versionedBucketName}, prefix: '', recursive:true_`,
        (done) => {
          if (isVersioningSupported) {
            client
              .listObjects(versionedBucketName, '', true, {
                IncludeVersion: true,
              })
              .on('error', done)
              .on('end', () => {
                if (_.isEqual(2, objVersionList.length)) {
                  return done()
                }
                return done(new Error(`listObjects lists ${objVersionList.length} objects, expected ${2}`))
              })
              .on('data', (data) => {
                // Pass list object response as is to remove objects
                objVersionList.push(data)
              })
          } else {
            done()
          }
        },
      )

      step(
        `removeObjects(bucketName, objectList, removeOpts)_bucketName:${versionedBucketName}_Remove ${objVersionList.length} objects`,
        (done) => {
          if (isVersioningSupported) {
            let count = 1
            objVersionList.forEach(() => {
              // remove multiple versions of the object.
              client.removeObjects(versionedBucketName, objVersionList, () => {
                if (count === objVersionList.length) {
                  done()
                }
                count += 1
              })
            })
          } else {
            done()
          }
        },
      )
    })
  })

  describe('Bucket Tags API', () => {
    // Isolate the bucket/object for easy debugging and tracking.
    const tagsBucketName = 'minio-js-test-tags-' + uuid.v4()
    before((done) => client.makeBucket(tagsBucketName, '', done))
    after((done) => client.removeBucket(tagsBucketName, done))

    describe('set, get and remove Tags on a bucket', function () {
      step(`Set tags on a bucket_bucketName:${tagsBucketName}`, (done) => {
        client.setBucketTagging(tagsBucketName, { 'test-tag-key': 'test-tag-value' }, (err) => {
          if (err && err.code === 'NotImplemented') {
            return done()
          }
          if (err) {
            return done(err)
          }
          done()
        })
      })
      step(`Get tags on a bucket_bucketName:${tagsBucketName}`, (done) => {
        client.getBucketTagging(tagsBucketName, (err, tagList) => {
          if (err && err.code === 'NotImplemented') {
            return done()
          }
          if (err) {
            return done(err)
          }
          if (Array.isArray(tagList)) {
            done()
          }
        })
      })

      step(`remove Tags on a bucket_bucketName:${tagsBucketName}`, (done) => {
        client.removeBucketTagging(tagsBucketName, (err) => {
          if (err && err.code === 'NotImplemented') {
            return done()
          }
          if (err) {
            return done(err)
          }
          done()
        })
      })
    })
  })

  describe('Object Tags API', () => {
    // Isolate the bucket/object for easy debugging and tracking.
    const tagsBucketName = 'minio-js-test-tags-' + uuid.v4()
    before((done) => client.makeBucket(tagsBucketName, '', done))
    after((done) => client.removeBucket(tagsBucketName, done))

    const tagObjName = 'datafile-100-kB'
    const tagObject = Buffer.alloc(100 * 1024, 0)

    describe('set, get and remove Tags on an object', function () {
      step(
        `putObject(bucketName, objectName, stream)_bucketName:${tagsBucketName}, objectName:${tagObjName}, stream:100Kib_`,
        (done) => {
          client
            .putObject(tagsBucketName, tagObjName, tagObject)
            .then(() => done())
            .catch(done)
        },
      )

      step(`putObjectTagging  object_bucketName:${tagsBucketName}, objectName:${tagObjName},`, (done) => {
        client.setObjectTagging(tagsBucketName, tagObjName, { 'test-tag-key-obj': 'test-tag-value-obj' }, (err) => {
          if (err && err.code === 'NotImplemented') {
            return done()
          }
          if (err) {
            return done(err)
          }
          done()
        })
      })

      step(`getObjectTagging  object_bucketName:${tagsBucketName}, objectName:${tagObjName},`, (done) => {
        client.getObjectTagging(tagsBucketName, tagObjName, (err, tagList) => {
          if (err && err.code === 'NotImplemented') {
            return done()
          }
          if (err) {
            return done(err)
          }
          if (Array.isArray(tagList)) {
            done()
          }
        })
      })

      step(`removeObjectTagging on an object_bucketName:${tagsBucketName}, objectName:${tagObjName},`, (done) => {
        client.removeObjectTagging(tagsBucketName, tagObjName, (err) => {
          if (err && err.code === 'NotImplemented') {
            return done()
          }
          if (err) {
            return done(err)
          }
          done()
        })
      })
      step(`removeObject object_bucketName:${tagsBucketName}, objectName:${tagObjName},`, (done) => {
        client.removeObject(tagsBucketName, tagObjName, () => {
          done()
        })
      })
    })
  })

  describe('Object Tags API with Versioning support', () => {
    // Isolate the bucket/object for easy debugging and tracking.
    const tagsVersionedBucketName = 'minio-js-test-tags-version-' + uuid.v4()
    before((done) => client.makeBucket(tagsVersionedBucketName, '', done))
    after((done) => client.removeBucket(tagsVersionedBucketName, done))

    const tagObjName = 'datafile-100-kB'
    const tagObject = Buffer.alloc(100 * 1024, 0)
    let isVersioningSupported = false
    let versionId = null

    describe('set, get and remove Tags on a versioned object', function () {
      step(
        `Enable Versioning on Bucket: setBucketVersioning(bucketName,versioningConfig)_bucketName:${tagsVersionedBucketName},{Status:"Enabled"}`,
        (done) => {
          client.setBucketVersioning(tagsVersionedBucketName, { Status: 'Enabled' }, (err) => {
            if (err && err.code === 'NotImplemented') {
              return done()
            }
            if (err) {
              return done(err)
            }
            isVersioningSupported = true
            done()
          })
        },
      )

      step(
        `putObject(bucketName, objectName, stream)_bucketName:${tagsVersionedBucketName}, objectName:${tagObjName}, stream:100Kib_`,
        (done) => {
          if (isVersioningSupported) {
            client
              .putObject(tagsVersionedBucketName, tagObjName, tagObject)
              .then((res = {}) => {
                if (res.versionId) {
                  versionId = res.versionId // In gateway mode versionId will not be returned.
                }
                done()
              })
              .catch(done)
          } else {
            done()
          }
        },
      )

      step(`Set tags on an object_bucketName:${tagsVersionedBucketName}, objectName:${tagObjName},`, (done) => {
        if (isVersioningSupported) {
          client.setObjectTagging(
            tagsVersionedBucketName,
            tagObjName,
            { 'test-tag-key-obj': 'test-tag-value-obj' },
            { versionId: versionId },
            (err) => {
              if (err) {
                return done(err)
              }
              done()
            },
          )
        } else {
          done()
        }
      })

      step(`Get tags on an object_bucketName:${tagsVersionedBucketName}, objectName:${tagObjName},`, (done) => {
        if (isVersioningSupported) {
          client.getObjectTagging(tagsVersionedBucketName, tagObjName, { versionId: versionId }, (err, tagList) => {
            if (err) {
              return done(err)
            }
            if (Array.isArray(tagList)) {
              done()
            }
          })
        } else {
          done()
        }
      })

      step(`remove Tags on an object_bucketName:${tagsVersionedBucketName}, objectName:${tagObjName},`, (done) => {
        if (isVersioningSupported) {
          client.removeObjectTagging(tagsVersionedBucketName, tagObjName, { versionId: versionId }, (err) => {
            if (err && err.code === 'NotImplemented') {
              return done()
            }
            if (err) {
              return done(err)
            }
            done()
          })
        } else {
          done()
        }
      })
      step(`remove Tags on an object_bucketName:${tagsVersionedBucketName}, objectName:${tagObjName},`, (done) => {
        if (isVersioningSupported) {
          client.removeObject(tagsVersionedBucketName, tagObjName, { versionId: versionId }, () => {
            done()
          })
        } else {
          done()
        }
      })
    })
  })

  describe('Bucket Lifecycle API', () => {
    const bucketName = 'minio-js-test-lifecycle-' + uuid.v4()
    before((done) => client.makeBucket(bucketName, '', done))
    after((done) => client.removeBucket(bucketName, done))

    describe('Set, Get Lifecycle config Tests', function () {
      step(`Set lifecycle config on a bucket:_bucketName:${bucketName}`, (done) => {
        const lifecycleConfig = {
          Rule: [
            {
              ID: 'Transition and Expiration Rule',
              Status: 'Enabled',
              Filter: {
                Prefix: '',
              },
              Expiration: {
                Days: '3650',
              },
            },
          ],
        }
        client.setBucketLifecycle(bucketName, lifecycleConfig, (err) => {
          if (err && err.code === 'NotImplemented') {
            return done()
          }
          if (err) {
            return done(err)
          }
          done()
        })
      })

      step('Set lifecycle config of a bucket', (done) => {
        client.getBucketLifecycle(bucketName, (err) => {
          if (err && err.code === 'NotImplemented') {
            return done()
          }
          if (err) {
            return done(err)
          }
          done()
        })
      })

      step('Remove lifecycle config of a bucket', (done) => {
        client.removeBucketLifecycle(bucketName, (err) => {
          if (err && err.code === 'NotImplemented') {
            return done()
          }
          if (err) {
            return done(err)
          }
          done()
        })
      })
    })
  })

  describe('Versioning Supported preSignedUrl Get, Put Tests', function () {
    /**
     * Test Steps
     * 1. Create Versioned Bucket
     * 2. presignedPutObject of 2 Versions of different size
     * 3. List and ensure that there are two versions
     * 4. presignedGetObject with versionId to ensure that we are able to get
     * 5. Remove all object versions at once
     * 6. Cleanup bucket.
     */

    const versionedBucketName = 'minio-js-test-ver-presign-' + uuid.v4()
    const versionedPresignObjName = 'datafile-1-b'
    const _100_byte = Buffer.alloc(100 * 1024, 0)
    const _200_byte = Buffer.alloc(200 * 1024, 0)
    let isVersioningSupported = false
    const objectsList = []
    const expectedVersionsCount = 2

    before((done) =>
      client.makeBucket(versionedBucketName, '', () => {
        client.setBucketVersioning(versionedBucketName, { Status: 'Enabled' }, (err) => {
          if (err && err.code === 'NotImplemented') {
            return done()
          }
          if (err) {
            return done(err)
          }
          isVersioningSupported = true
          done()
        })
      }),
    )
    after((done) => client.removeBucket(versionedBucketName, done))

    step(
      `presignedPutObject(bucketName, objectName, expires=1000, cb)_bucketName:${versionedBucketName} ${versionedPresignObjName} _version:1`,
      (done) => {
        if (isVersioningSupported) {
          client.presignedPutObject(versionedBucketName, versionedPresignObjName, 1000, (e, presignedUrl) => {
            if (e) {
              done(e)
            }
            let mobileClientReqWithProtocol = http
            var upldRequestOptions = _.pick(url.parse(presignedUrl), ['hostname', 'port', 'path', 'protocol'])
            upldRequestOptions.method = 'PUT'
            upldRequestOptions.headers = {
              'content-length': _100_byte.length,
            }
            if (upldRequestOptions.protocol === 'https:') {
              mobileClientReqWithProtocol = https
            }
            const uploadRequest = mobileClientReqWithProtocol.request(upldRequestOptions, (response) => {
              if (response.statusCode !== 200) {
                return new Error(`error on put : ${response.statusCode}`)
              }
              response.on('error', (err) => {
                done(err)
              })
              response.on('end', () => {
                done()
              })
              response.on('data', () => {
                // just drain
              })
            })

            uploadRequest.on('error', (er) => {
              done(er)
            })

            uploadRequest.write(_100_byte)
            uploadRequest.end()
          })
        } else {
          done()
        }
      },
    )

    step(
      `presignedPutObject(bucketName, objectName, expires=1000, cb)_bucketName:${versionedBucketName} ${versionedPresignObjName} _version:2`,
      (done) => {
        if (isVersioningSupported) {
          client.presignedPutObject(versionedBucketName, versionedPresignObjName, 1000, (e, presignedUrl) => {
            if (e) {
              done(e)
            }
            let mobileClientReqWithProtocol = http
            var upldRequestOptions = _.pick(url.parse(presignedUrl), ['hostname', 'port', 'path', 'protocol'])
            upldRequestOptions.method = 'PUT'
            upldRequestOptions.headers = {
              'content-length': _200_byte.length,
            }
            if (upldRequestOptions.protocol === 'https:') {
              mobileClientReqWithProtocol = https
            }
            const uploadRequest = mobileClientReqWithProtocol.request(upldRequestOptions, (response) => {
              if (response.statusCode !== 200) {
                return new Error(`error on put : ${response.statusCode}`)
              }
              response.on('error', (err) => {
                done(err)
              })
              response.on('end', () => {
                done()
              })
              response.on('data', () => {
                // just drain
              })
            })

            uploadRequest.on('error', (er) => {
              done(er)
            })

            uploadRequest.write(_200_byte)
            uploadRequest.end()
          })
        } else {
          done()
        }
      },
    )

    step(
      `listObjects(bucketName, '', true, {IncludeVersion: true}, cb)_bucketName:${versionedBucketName}  _prefix:""`,
      (done) => {
        if (isVersioningSupported) {
          const objectsStream = client.listObjects(versionedBucketName, '', true, { IncludeVersion: true })
          objectsStream.on('data', function (obj) {
            objectsList.push({ versionId: obj.versionId, name: obj.name })
          })

          objectsStream.on('error', function () {
            return done()
          })
          objectsStream.on('end', function () {
            const objectListCount = objectsList.length
            if (objectListCount === expectedVersionsCount) {
              done()
            } else {
              return done(
                new Error(`Version count does not match for versioned presigned url test. ${expectedVersionsCount}`),
              )
            }
          })
        } else {
          done()
        }
      },
    )

    step(
      `presignedGetObject(bucketName, objectName, 1000, respHeaders, requestDate, cb)_bucketName:${versionedBucketName} _objectName:${versionedPresignObjName} _version:(2/2)`,
      (done) => {
        if (isVersioningSupported) {
          client.presignedGetObject(
            versionedBucketName,
            objectsList[1].name,
            1000,
            { versionId: objectsList[1].versionId },
            new Date(),
            (e, presignedUrl) => {
              if (e) {
                return done()
              }
              let mobileClientReqWithProtocol = http
              const getReqOpts = _.pick(url.parse(presignedUrl), ['hostname', 'port', 'path', 'protocol'])
              getReqOpts.method = 'GET'
              const _100kbmd5 = crypto.createHash('md5').update(_100_byte).digest('hex')

              const hash = crypto.createHash('md5')
              if (getReqOpts.protocol === 'https:') {
                mobileClientReqWithProtocol = https
              }
              const request = mobileClientReqWithProtocol.request(getReqOpts, (response) => {
                // if delete marker. method not allowed.
                if (response.statusCode !== 200) {
                  return new Error(`error on get : ${response.statusCode}`)
                }
                response.on('error', () => {
                  return done()
                })
                response.on('end', () => {
                  const hashValue = hash.digest('hex')
                  if (hashValue === _100kbmd5) {
                    done()
                  } else {
                    return done(new Error('Unable to retrieve version of an object using presignedGetObject'))
                  }
                })
                response.on('data', (data) => {
                  hash.update(data)
                })
              })
              request.on('error', () => {
                return done()
              })
              request.end()
            },
          )
        } else {
          done()
        }
      },
    )

    step(`removeObjects(bucketName, objectsList)_bucketName:${versionedBucketName}`, (done) => {
      if (isVersioningSupported) {
        client.removeObjects(versionedBucketName, objectsList, function (e) {
          if (e) {
            done(e)
          }
          done()
        })
      } else {
        done()
      }
    })
  })

  describe('Object Lock API Bucket Options Test', () => {
    // Isolate the bucket/object for easy debugging and tracking.
    // Gateway mode does not support this header.

    describe('Object Lock support makeBucket API Tests', function () {
      const lockEnabledBucketName = 'minio-js-test-lock-mb-' + uuid.v4()
      let isFeatureSupported = false
      step(`Check if bucket with object lock can be created:_bucketName:${lockEnabledBucketName}`, (done) => {
        client.makeBucket(lockEnabledBucketName, { ObjectLocking: true }, (err) => {
          if (err && err.code === 'NotImplemented') {
            return done()
          }
          isFeatureSupported = true
          if (err) {
            return done(err)
          }
          done()
        })
      })

      step(`Get lock config on a bucket:_bucketName:${lockEnabledBucketName}`, (done) => {
        if (isFeatureSupported) {
          client.getObjectLockConfig(lockEnabledBucketName, (err) => {
            if (err && err.code === 'NotImplemented') {
              return done()
            }
            if (err) {
              return done(err)
            }
            done()
          })
        } else {
          done()
        }
      })

      step(`Check if bucket can be deleted:_bucketName:${lockEnabledBucketName}`, (done) => {
        client.removeBucket(lockEnabledBucketName, (err) => {
          if (isFeatureSupported) {
            if (err && err.code === 'NotImplemented') {
              return done()
            }
            if (err) {
              return done(err)
            }
            done()
          } else {
            done()
          }
        })
      })
    })

    describe('Object Lock support Set/Get API Tests', function () {
      const lockConfigBucketName = 'minio-js-test-lock-conf-' + uuid.v4()
      let isFeatureSupported = false
      step(`Check if bucket with object lock can be created:_bucketName:${lockConfigBucketName}`, (done) => {
        client.makeBucket(lockConfigBucketName, { ObjectLocking: true }, (err) => {
          if (err && err.code === 'NotImplemented') {
            return done()
          }
          isFeatureSupported = true
          if (err) {
            return done(err)
          }
          done()
        })
      })
      step(`Update or replace lock config on a bucket:_bucketName:${lockConfigBucketName}`, (done) => {
        if (isFeatureSupported) {
          client.setObjectLockConfig(
            lockConfigBucketName,
            { mode: 'GOVERNANCE', unit: 'Years', validity: 2 },
            (err) => {
              if (err && err.code === 'NotImplemented') {
                return done()
              }
              if (err) {
                return done(err)
              }
              done()
            },
          )
        } else {
          done()
        }
      })
      step(`Get lock config on a bucket:_bucketName:${lockConfigBucketName}`, (done) => {
        if (isFeatureSupported) {
          client.getObjectLockConfig(lockConfigBucketName, (err) => {
            if (err && err.code === 'NotImplemented') {
              return done()
            }
            if (err) {
              return done(err)
            }
            done()
          })
        } else {
          done()
        }
      })

      step(`Set lock config on a bucket:_bucketName:${lockConfigBucketName}`, (done) => {
        if (isFeatureSupported) {
          client.setObjectLockConfig(lockConfigBucketName, {}, (err) => {
            if (err && err.code === 'NotImplemented') {
              return done()
            }
            if (err) {
              return done(err)
            }
            done()
          })
        } else {
          done()
        }
      })
      step(`Get and verify lock config on a bucket after reset/update:_bucketName:${lockConfigBucketName}`, (done) => {
        if (isFeatureSupported) {
          client.getObjectLockConfig(lockConfigBucketName, (err) => {
            if (err && err.code === 'NotImplemented') {
              return done()
            }
            if (err) {
              return done(err)
            }
            done()
          })
        } else {
          done()
        }
      })

      step(`Check if bucket can be deleted:_bucketName:${lockConfigBucketName}`, (done) => {
        client.removeBucket(lockConfigBucketName, (err) => {
          if (isFeatureSupported) {
            if (err && err.code === 'NotImplemented') {
              return done()
            }
            if (err) {
              return done(err)
            }
            done()
          } else {
            done()
          }
        })
      })
    })
  })

  describe('Object retention API Tests', () => {
    // Isolate the bucket/object for easy debugging and tracking.
    // Gateway mode does not support this header.

    describe('Object retention get/set API Test', function () {
      const objRetentionBucket = 'minio-js-test-retention-' + uuid.v4()
      const retentionObjName = 'RetentionObject'
      let isFeatureSupported = false
      let versionId = null

      step(`Check if bucket with object lock can be created:_bucketName:${objRetentionBucket}`, (done) => {
        client.makeBucket(objRetentionBucket, { ObjectLocking: true }, (err) => {
          if (err && err.code === 'NotImplemented') {
            return done()
          }
          isFeatureSupported = true
          if (err) {
            return done(err)
          }
          done()
        })
      })

      step(
        `putObject(bucketName, objectName, stream)_bucketName:${objRetentionBucket}, objectName:${retentionObjName}, stream:100Kib_`,
        (done) => {
          // Put two versions of the same object.
          if (isFeatureSupported) {
            client
              .putObject(objRetentionBucket, retentionObjName, readableStream(_1byte), _1byte.length, {})
              .then(() => done())
              .catch(done)
          } else {
            done()
          }
        },
      )

      step(
        `statObject(bucketName, objectName, statOpts)_bucketName:${objRetentionBucket}, objectName:${retentionObjName}`,
        (done) => {
          if (isFeatureSupported) {
            client.statObject(objRetentionBucket, retentionObjName, {}, (e, res) => {
              versionId = res.versionId
              done()
            })
          } else {
            done()
          }
        },
      )

      step(
        `putObjectRetention(bucketName, objectName, putOpts)_bucketName:${objRetentionBucket}, objectName:${retentionObjName}`,
        (done) => {
          // Put two versions of the same object.
          if (isFeatureSupported) {
            let expirationDate = new Date()
            // set expiry to start of next day.
            expirationDate.setDate(expirationDate.getDate() + 1)
            expirationDate.setUTCHours(0, 0, 0, 0) // Should be start of the day.(midnight)

            client
              .putObjectRetention(objRetentionBucket, retentionObjName, {
                governanceBypass: true,
                mode: 'GOVERNANCE',
                retainUntilDate: expirationDate.toISOString(),
                versionId: versionId,
              })
              .then(() => done())
              .catch(done)
          } else {
            done()
          }
        },
      )

      step(
        `getObjectRetention(bucketName, objectName, getOpts)_bucketName:${objRetentionBucket}, objectName:${retentionObjName}`,
        (done) => {
          if (isFeatureSupported) {
            client.getObjectRetention(objRetentionBucket, retentionObjName, { versionId: versionId }, () => {
              done()
            })
          } else {
            done()
          }
        },
      )

      step(
        `removeObject(bucketName, objectName, removeOpts)_bucketName:${objRetentionBucket}, objectName:${retentionObjName}`,
        (done) => {
          if (isFeatureSupported) {
            client.removeObject(
              objRetentionBucket,
              retentionObjName,
              {
                versionId: versionId,
                governanceBypass: true,
              },
              () => {
                done()
              },
            )
          } else {
            done()
          }
        },
      )

      step(`removeBucket(bucketName, )_bucketName:${objRetentionBucket}`, (done) => {
        if (isFeatureSupported) {
          client.removeBucket(objRetentionBucket, () => {
            done()
          })
        } else {
          done()
        }
      })
    })
  })

  describe('Bucket Encryption Related APIs', () => {
    // Isolate the bucket/object for easy debugging and tracking.
    // this is not supported in gateway mode.
    const encBucketName = 'minio-js-test-bucket-enc-' + uuid.v4()
    before((done) => client.makeBucket(encBucketName, '', done))
    after((done) => client.removeBucket(encBucketName, done))

    const encObjName = 'datafile-100-kB'
    const encObjFileContent = Buffer.alloc(100 * 1024, 0)
    let isEncryptionSupported = false

    step(`Set Encryption on a bucket:_bucketName:${encBucketName}`, (done) => {
      // setBucketEncryption succeeds in NAS mode.
      const buckEncPromise = client.setBucketEncryption(encBucketName)
      buckEncPromise
        .then(() => {
          done()
        })
        .catch(() => {
          done()
        })
    })

    step(`Get encryption of a bucket:_bucketName:${encBucketName}`, (done) => {
      const getBucEncObj = client.getBucketEncryption(encBucketName)
      getBucEncObj
        .then(() => {
          done()
        })
        .catch((err) => {
          if (err && err.code === 'NotImplemented') {
            isEncryptionSupported = false
            return done()
          }
          if (err && err.code === 'ServerSideEncryptionConfigurationNotFoundError') {
            return done()
          }
          if (err) {
            return done(err)
          }
          done()
        })
    })

    step(
      `Put an object to check for default encryption bucket:_bucketName:${encBucketName}, _objectName:${encObjName}`,
      (done) => {
        if (isEncryptionSupported) {
          const putObjPromise = client.putObject(encBucketName, encObjName, encObjFileContent)
          putObjPromise
            .then(() => {
              done()
            })
            .catch(() => {
              done()
            })
        } else {
          done()
        }
      },
    )

    step(
      `Stat of an object to check for default encryption applied on a bucket:_bucketName:${encBucketName}, _objectName:${encObjName}`,
      (done) => {
        if (isEncryptionSupported) {
          const statObjPromise = client.statObject(encBucketName, encObjName)
          statObjPromise
            .then(() => {
              done()
            })
            .catch(() => {
              done()
            })
        } else {
          done()
        }
      },
    )

    step(
      `Stat of an object to check for default encryption applied on a bucket:_bucketName:${encBucketName}`,
      (done) => {
        if (isEncryptionSupported) {
          const getBuckEnc = client.getBucketEncryption(encBucketName)
          getBuckEnc
            .then(() => {
              done()
            })
            .catch(() => {
              done()
            })
        } else {
          done()
        }
      },
    )

    step(`Remove object on a bucket:_bucketName:${encBucketName}, _objectName:${encObjName}`, (done) => {
      if (isEncryptionSupported) {
        const removeObj = client.removeObject(encBucketName, encObjName)
        removeObj
          .then(() => {
            done()
          })
          .catch(() => {
            done()
          })
      } else {
        done()
      }
    })

    step(`Remove encryption on a bucket:_bucketName:${encBucketName}`, (done) => {
      if (isEncryptionSupported) {
        const removeObj = client.removeBucketEncryption(encBucketName)
        removeObj
          .then(() => {
            done()
          })
          .catch(() => {
            done()
          })
      } else {
        done()
      }
    })
    step(`Get encryption on a bucket:_bucketName:${encBucketName}`, (done) => {
      if (isEncryptionSupported) {
        const getBuckEnc = client.getBucketEncryption(encBucketName)
        getBuckEnc
          .then(() => {
            done()
          })
          .catch(() => {
            done()
          })
      } else {
        done()
      }
    })
  })

  describe('Bucket Replication API Tests', () => {
    // TODO - As of now, there is no api to get arn programmatically to setup replication through APIs and verify.
    // Please refer to minio server documentation and mc cli.
    // https://min.io/docs/minio/linux/administration/bucket-replication.html
    // https://min.io/docs/minio/linux/reference/minio-mc/mc-replicate-add.html
  })

  describe('Object Legal hold API Tests', () => {
    // Isolate the bucket/object for easy debugging and tracking.
    // Gateway mode does not support this header.
    let versionId = null
    describe('Object Legal hold get/set API Test', function () {
      const objLegalHoldBucketName = 'minio-js-test-legalhold-' + uuid.v4()
      const objLegalHoldObjName = 'LegalHoldObject'
      let isFeatureSupported = false

      step(`Check if bucket with object lock can be created:_bucketName:${objLegalHoldBucketName}`, (done) => {
        client.makeBucket(objLegalHoldBucketName, { ObjectLocking: true }, (err) => {
          if (err && err.code === 'NotImplemented') {
            return done()
          }
          isFeatureSupported = true
          if (err) {
            return done(err)
          }
          done()
        })
      })

      step(
        `putObject(bucketName, objectName, stream)_bucketName:${objLegalHoldBucketName}, objectName:${objLegalHoldObjName}, stream:100Kib_`,
        (done) => {
          if (isFeatureSupported) {
            client
              .putObject(objLegalHoldBucketName, objLegalHoldObjName, readableStream(_1byte), _1byte.length, {})
              .then(() => done())
              .catch(done)
          } else {
            done()
          }
        },
      )

      step(
        `statObject(bucketName, objectName, statOpts)_bucketName:${objLegalHoldBucketName}, objectName:${objLegalHoldObjName}`,
        (done) => {
          if (isFeatureSupported) {
            client.statObject(objLegalHoldBucketName, objLegalHoldObjName, {}, (e, res) => {
              versionId = res.versionId
              done()
            })
          } else {
            done()
          }
        },
      )

      step(
        `setObjectLegalHold(bucketName, objectName, setOpts={})_bucketName:${objLegalHoldBucketName}, objectName:${objLegalHoldObjName}`,
        (done) => {
          if (isFeatureSupported) {
            client.setObjectLegalHold(objLegalHoldBucketName, objLegalHoldObjName, () => {
              done()
            })
          } else {
            done()
          }
        },
      )

      step(
        `setObjectLegalHold(bucketName, objectName, setOpts={})_bucketName:${objLegalHoldBucketName}, objectName:${objLegalHoldObjName}`,
        (done) => {
          if (isFeatureSupported) {
            client.setObjectLegalHold(
              objLegalHoldBucketName,
              objLegalHoldObjName,
              {
                status: 'ON',
                versionId: versionId,
              },
              () => {
                done()
              },
            )
          } else {
            done()
          }
        },
      )

      step(
        `getObjectLegalHold(bucketName, objectName, setOpts={})_bucketName:${objLegalHoldBucketName}, objectName:${objLegalHoldObjName}`,
        (done) => {
          if (isFeatureSupported) {
            client.getObjectLegalHold(objLegalHoldBucketName, objLegalHoldObjName, () => {
              done()
            })
          } else {
            done()
          }
        },
      )

      step(
        `setObjectLegalHold(bucketName, objectName, setOpts={})_bucketName:${objLegalHoldBucketName}, objectName:${objLegalHoldObjName}`,
        (done) => {
          if (isFeatureSupported) {
            client.setObjectLegalHold(
              objLegalHoldBucketName,
              objLegalHoldObjName,
              {
                status: 'OFF',
                versionId: versionId,
              },
              () => {
                done()
              },
            )
          } else {
            done()
          }
        },
      )

      step(
        `getObjectLegalHold(bucketName, objectName, setOpts={})_bucketName:${objLegalHoldBucketName}, objectName:${objLegalHoldObjName}`,
        (done) => {
          if (isFeatureSupported) {
            client.getObjectLegalHold(objLegalHoldBucketName, objLegalHoldObjName, { versionId: versionId }, () => {
              done()
            })
          } else {
            done()
          }
        },
      )

      step(
        `removeObject(bucketName, objectName, removeOpts)_bucketName:${objLegalHoldBucketName}, objectName:${objLegalHoldObjName}`,
        (done) => {
          if (isFeatureSupported) {
            client.removeObject(
              objLegalHoldBucketName,
              objLegalHoldObjName,
              {
                versionId: versionId,
                governanceBypass: true,
              },
              () => {
                done()
              },
            )
          } else {
            done()
          }
        },
      )

      step(`removeBucket(bucketName, )_bucketName:${objLegalHoldBucketName}`, (done) => {
        if (isFeatureSupported) {
          client.removeBucket(objLegalHoldBucketName, () => {
            done()
          })
        } else {
          done()
        }
      })
    })
  })

  describe('Object Name special characters test without Prefix', () => {
    // Isolate the bucket/object for easy debugging and tracking.
    const bucketNameForSpCharObjects = 'minio-js-test-obj-spwpre-' + uuid.v4()
    before((done) => client.makeBucket(bucketNameForSpCharObjects, '', done))
    after((done) => client.removeBucket(bucketNameForSpCharObjects, done))

    // Reference:: https://docs.aws.amazon.com/AmazonS3/latest/userguide/object-keys.html
    // Host OS compatible File name characters/ file names.

    let objectNameSpecialChars = "äöüex ®©µÄÆÐÕæŒƕƩǅ 01000000 0x40 \u0040 amȡȹɆple&0a!-_.*'()&$@=;:+,?<>.pdf"
    if (isWindowsPlatform) {
      objectNameSpecialChars = "äöüex ®©µÄÆÐÕæŒƕƩǅ 01000000 0x40 u0040 amȡȹɆple&0a!-_.'()&$@=;+,.pdf"
    }

    const objectContents = Buffer.alloc(100 * 1024, 0)

    describe('Without Prefix Test', function () {
      step(
        `putObject(bucketName, objectName, stream)_bucketName:${bucketNameForSpCharObjects}, _objectName:${objectNameSpecialChars}, stream:100Kib_`,
        (done) => {
          client
            .putObject(bucketNameForSpCharObjects, objectNameSpecialChars, objectContents)
            .then(() => {
              done()
            })
            .catch(done)
        },
      )

      step(
        `listObjects(bucketName, prefix, recursive)_bucketName:${bucketNameForSpCharObjects}, prefix:"", true`,
        (done) => {
          const listStream = client.listObjects(bucketNameForSpCharObjects, '', true)
          let listedObject = null
          listStream.on('data', function (obj) {
            listedObject = obj
          })
          listStream.on('end', () => {
            if (listedObject.name === objectNameSpecialChars) {
              done()
            } else {
              return done(new Error(`Expected object Name: ${objectNameSpecialChars}: received:${listedObject.name}`))
            }
          })
          listStream.on('error', function (e) {
            done(e)
          })
        },
      )

      step(
        `listObjectsV2(bucketName, prefix, recursive)_bucketName:${bucketNameForSpCharObjects}, prefix:"", true`,
        (done) => {
          const listStream = client.listObjectsV2(bucketNameForSpCharObjects, '', true)
          let listedObject = null
          listStream.on('data', function (obj) {
            listedObject = obj
          })
          listStream.on('end', () => {
            if (listedObject.name === objectNameSpecialChars) {
              done()
            } else {
              return done(new Error(`Expected object Name: ${objectNameSpecialChars}: received:${listedObject.name}`))
            }
          })

          listStream.on('error', function (e) {
            done(e)
          })
        },
      )
      step(
        `extensions.listObjectsV2WithMetadata(bucketName, prefix, recursive)_bucketName:${bucketNameForSpCharObjects}, prefix:"", true`,
        (done) => {
          const listStream = client.extensions.listObjectsV2WithMetadata(bucketNameForSpCharObjects, '', true)
          let listedObject = null
          listStream.on('data', function (obj) {
            listedObject = obj
          })
          listStream.on('end', () => {
            if (listedObject.name === objectNameSpecialChars) {
              done()
            } else {
              return done(new Error(`Expected object Name: ${objectNameSpecialChars}: received:${listedObject.name}`))
            }
          })

          listStream.on('error', function (e) {
            done(e)
          })
        },
      )

      step(
        `getObject(bucketName, objectName)_bucketName:${bucketNameForSpCharObjects}, _objectName:${objectNameSpecialChars}`,
        (done) => {
          client
            .getObject(bucketNameForSpCharObjects, objectNameSpecialChars)
            .then((stream) => {
              stream.on('data', function () {})
              stream.on('end', done)
            })
            .catch(done)
        },
      )

      step(
        `statObject(bucketName, objectName, cb)_bucketName:${bucketNameForSpCharObjects}, _objectName:${objectNameSpecialChars}`,
        (done) => {
          client.statObject(bucketNameForSpCharObjects, objectNameSpecialChars, (e) => {
            if (e) {
              return done(e)
            }
            done()
          })
        },
      )

      step(
        `removeObject(bucketName, objectName)_bucketName:${bucketNameForSpCharObjects}, _objectName:${objectNameSpecialChars}`,
        (done) => {
          client
            .removeObject(bucketNameForSpCharObjects, objectNameSpecialChars)
            .then(() => done())
            .catch(done)
        },
      )
    })
  })
  describe('Object Name special characters test with a Prefix', () => {
    // Isolate the bucket/object for easy debugging and tracking.
    const bucketNameForSpCharObjects = 'minio-js-test-obj-spnpre-' + uuid.v4()
    before((done) => client.makeBucket(bucketNameForSpCharObjects, '', done))
    after((done) => client.removeBucket(bucketNameForSpCharObjects, done))

    // Reference:: https://docs.aws.amazon.com/AmazonS3/latest/userguide/object-keys.html
    let objectNameSpecialChars = "äöüex ®©µÄÆÐÕæŒƕƩǅ 01000000 0x40 \u0040 amȡȹɆple&0a!-_.*'()&$@=;:+,?<>.pdf"
    if (isWindowsPlatform) {
      objectNameSpecialChars = "äöüex ®©µÄÆÐÕæŒƕƩǅ 01000000 0x40 u0040 amȡȹɆple&0a!-_.'()&$@=;+,.pdf"
    }
    const prefix = 'test'
    const objectNameWithPrefixForSpecialChars = `${prefix}/${objectNameSpecialChars}`

    const objectContents = Buffer.alloc(100 * 1024, 0)

    describe('With Prefix Test', function () {
      step(
        `putObject(bucketName, objectName, stream)_bucketName:${bucketNameForSpCharObjects}, _objectName:${objectNameWithPrefixForSpecialChars}, stream:100Kib`,
        (done) => {
          client
            .putObject(bucketNameForSpCharObjects, objectNameWithPrefixForSpecialChars, objectContents)
            .then(() => {
              done()
            })
            .catch(done)
        },
      )

      step(
        `listObjects(bucketName, prefix, recursive)_bucketName:${bucketNameForSpCharObjects}, prefix:${prefix}, recursive:true`,
        (done) => {
          const listStream = client.listObjects(bucketNameForSpCharObjects, prefix, true)
          let listedObject = null
          listStream.on('data', function (obj) {
            listedObject = obj
          })
          listStream.on('end', () => {
            if (listedObject.name === objectNameWithPrefixForSpecialChars) {
              done()
            } else {
              return done(
                new Error(
                  `Expected object Name: ${objectNameWithPrefixForSpecialChars}: received:${listedObject.name}`,
                ),
              )
            }
          })
          listStream.on('error', function (e) {
            done(e)
          })
        },
      )

      step(
        `listObjectsV2(bucketName, prefix, recursive)_bucketName:${bucketNameForSpCharObjects}, prefix:${prefix}, recursive:true`,
        (done) => {
          const listStream = client.listObjectsV2(bucketNameForSpCharObjects, prefix, true)
          let listedObject = null
          listStream.on('data', function (obj) {
            listedObject = obj
          })
          listStream.on('end', () => {
            if (listedObject.name === objectNameWithPrefixForSpecialChars) {
              done()
            } else {
              return done(
                new Error(
                  `Expected object Name: ${objectNameWithPrefixForSpecialChars}: received:${listedObject.name}`,
                ),
              )
            }
          })
          listStream.on('error', function (e) {
            done(e)
          })
        },
      )

      step(
        `extensions.listObjectsV2WithMetadata(bucketName, prefix, recursive)_bucketName:${bucketNameForSpCharObjects}, prefix:${prefix}, recursive:true`,
        (done) => {
          const listStream = client.extensions.listObjectsV2WithMetadata(bucketNameForSpCharObjects, prefix, true)
          let listedObject = null
          listStream.on('data', function (obj) {
            listedObject = obj
          })
          listStream.on('end', () => {
            if (listedObject.name === objectNameWithPrefixForSpecialChars) {
              done()
            } else {
              return done(
                new Error(
                  `Expected object Name: ${objectNameWithPrefixForSpecialChars}: received:${listedObject.name}`,
                ),
              )
            }
          })
          listStream.on('error', function (e) {
            done(e)
          })
        },
      )

      step(
        `getObject(bucketName, objectName)_bucketName:${bucketNameForSpCharObjects}, _objectName_:${objectNameWithPrefixForSpecialChars}`,
        (done) => {
          client
            .getObject(bucketNameForSpCharObjects, objectNameWithPrefixForSpecialChars)
            .then((stream) => {
              stream.on('data', function () {})
              stream.on('end', done)
            })
            .catch(done)
        },
      )

      step(
        `statObject(bucketName, objectName, cb)_bucketName:${bucketNameForSpCharObjects}, _objectName:${objectNameWithPrefixForSpecialChars}`,
        (done) => {
          client.statObject(bucketNameForSpCharObjects, objectNameWithPrefixForSpecialChars, (e) => {
            if (e) {
              return done(e)
            }
            done()
          })
        },
      )

      step(
        `removeObject(bucketName, objectName)_bucketName:${bucketNameForSpCharObjects}, _objectName:${objectNameWithPrefixForSpecialChars}`,
        (done) => {
          client
            .removeObject(bucketNameForSpCharObjects, objectNameWithPrefixForSpecialChars)
            .then(() => done())
            .catch(done)
        },
      )
    })
  })

  describe('Assume Role Tests', () => {
    // Run only in local environment.
    const bucketName = 'minio-js-test-assume-role' + uuid.v4()
    before((done) => client.makeBucket(bucketName, '', done))
    after((done) => client.removeBucket(bucketName, done))

    const objName = 'datafile-100-kB'
    const objContent = Buffer.alloc(100 * 1024, 0)

    const canRunAssumeRoleTest = clientConfigParams.endPoint.includes('localhost')
    const stsEndPoint = 'http://' + clientConfigParams.endPoint + ':' + clientConfigParams.port

    try {
      if (canRunAssumeRoleTest) {
        // Creates a new Client with assume role provider for testing.
        const assumeRoleProvider = new AssumeRoleProvider({
          stsEndpoint: stsEndPoint,
          accessKey: client.accessKey,
          secretKey: client.secretKey,
        })

        const aRoleConf = Object.assign({}, clientConfigParams, {
          credentialsProvider: assumeRoleProvider,
        })

        const assumeRoleClient = new minio.Client(aRoleConf)
        assumeRoleClient.region = server_region

        describe('Put an Object', function () {
          step(
            `Put an object with assume role credentials:  bucket:_bucketName:${bucketName}, _objectName:${objName}`,
            (done) => {
              const putObjPromise = assumeRoleClient.putObject(bucketName, objName, objContent)
              putObjPromise
                .then(() => {
                  done()
                })
                .catch(done)
            },
          )

          step(`Remove an Object with assume role credentials:${bucketName}, _objectName:${objName}`, (done) => {
            const removeObjPromise = assumeRoleClient.removeObject(bucketName, objName)
            removeObjPromise
              .then(() => {
                done()
              })
              .catch(done)
          })
        })
      }
    } catch (err) {
      // eslint-disable-next-line no-console
      console.error('Error in Assume Role API.', err)
    }
  })

  describe('Put Object Response test with multipart on an Un versioned bucket:', () => {
    const bucketToTestMultipart = 'minio-js-test-put-multiuv-' + uuid.v4()

    before((done) => client.makeBucket(bucketToTestMultipart, '', done))
    after((done) => client.removeBucket(bucketToTestMultipart, done))

    // Non multipart Test
    step(
      `putObject(bucketName, objectName, stream)_bucketName:${bucketToTestMultipart}, _objectName:${_100kbObjectName}, stream:100KB`,
      (done) => {
        const stream = readableStream(_100kb)
        client.putObject(bucketToTestMultipart, _100kbObjectName, stream, metaData, (e, res) => {
          if (e) {
            done(e)
          }
          if (res.versionId === null && res.etag) {
            done()
          } else {
            done(
              new Error(
                `Incorrect response format, expected: {versionId:null, etag:"some-etag-hash"} received:${JSON.stringify(
                  res,
                )}`,
              ),
            )
          }
        })
      },
    )
    step(
      `removeObject(bucketName, objectName, stream)_bucketName:${bucketToTestMultipart}, _objectName:${_100kbObjectName}`,
      (done) => {
        client
          .removeObject(bucketToTestMultipart, _100kbObjectName)
          .then(() => done())
          .catch(done)
      },
    )

    // Multipart Test
    step(
      `putObject(bucketName, objectName, stream)_bucketName:${bucketToTestMultipart}, _objectName:${_65mbObjectName}, stream:65MB`,
      (done) => {
        const stream = readableStream(_65mb)
        client.putObject(bucketToTestMultipart, _65mbObjectName, stream, metaData, (e, res) => {
          if (e) {
            done(e)
          }
          if (res.versionId === null && res.etag) {
            done()
          } else {
            done(
              new Error(
                `Incorrect response format, expected: {versionId:null, etag:"some-etag-hash"} received:${JSON.stringify(
                  res,
                )}`,
              ),
            )
          }
        })
      },
    )
    step(
      `removeObject(bucketName, objectName, stream)_bucketName:${bucketToTestMultipart}, _objectName:${_65mbObjectName}`,
      (done) => {
        client
          .removeObject(bucketToTestMultipart, _65mbObjectName)
          .then(() => done())
          .catch(done)
      },
    )
  })

  describe('Put Object Response test with multipart on Versioned bucket:', () => {
    const bucketToTestMultipart = 'minio-js-test-put-multiv-' + uuid.v4()
    let isVersioningSupported = false
    let versionedObjectRes = null
    let versionedMultiPartObjectRes = null

    before((done) =>
      client.makeBucket(bucketToTestMultipart, '', () => {
        client.setBucketVersioning(bucketToTestMultipart, { Status: 'Enabled' }, (err) => {
          if (err && err.code === 'NotImplemented') {
            return done()
          }
          if (err) {
            return done(err)
          }
          isVersioningSupported = true
          done()
        })
      }),
    )
    after((done) => client.removeBucket(bucketToTestMultipart, done))

    // Non multipart Test
    step(
      `putObject(bucketName, objectName, stream)_bucketName:${bucketToTestMultipart}, _objectName:${_100kbObjectName}, stream:100KB`,
      (done) => {
        if (isVersioningSupported) {
          const stream = readableStream(_100kb)
          client.putObject(bucketToTestMultipart, _100kbObjectName, stream, metaData, (e, res) => {
            if (e) {
              done(e)
            }
            if (res.versionId && res.etag) {
              versionedObjectRes = res
              done()
            } else {
              done(
                new Error(
                  `Incorrect response format, expected: {versionId:'some-version-hash', etag:"some-etag-hash"} received:${JSON.stringify(
                    res,
                  )}`,
                ),
              )
            }
          })
        } else {
          done()
        }
      },
    )
    step(
      `removeObject(bucketName, objectName, stream)_bucketName:${bucketToTestMultipart}, _objectName:${_100kbObjectName}`,
      (done) => {
        if (isVersioningSupported) {
          client
            .removeObject(bucketToTestMultipart, _100kbObjectName, {
              versionId: versionedObjectRes.versionId,
            })
            .then(() => done())
            .catch(done)
        } else {
          done()
        }
      },
    )

    // Multipart Test
    step(
      `putObject(bucketName, objectName, stream)_bucketName:${bucketToTestMultipart}, _objectName:${_65mbObjectName}, stream:65MB`,
      (done) => {
        if (isVersioningSupported) {
          const stream = readableStream(_65mb)
          client.putObject(bucketToTestMultipart, _65mbObjectName, stream, metaData, (e, res) => {
            if (e) {
              done(e)
            }
            if (res.versionId && res.etag) {
              versionedMultiPartObjectRes = res
              done()
            } else {
              done(
                new Error(
                  `Incorrect response format, expected: {versionId:null, etag:"some-etag-hash"} received:${JSON.stringify(
                    res,
                  )}`,
                ),
              )
            }
          })
        } else {
          done()
        }
      },
    )
    step(
      `removeObject(bucketName, objectName, stream)_bucketName:${bucketToTestMultipart}, _objectName:${_65mbObjectName}`,
      (done) => {
        if (isVersioningSupported) {
          client
            .removeObject(bucketToTestMultipart, _65mbObjectName, {
              versionId: versionedMultiPartObjectRes.versionId,
            })
            .then(() => done())
            .catch(done)
        } else {
          done()
        }
      },
    )
  })
  describe('Compose Object API Tests', () => {
    /**
     * Steps:
     * 1. Generate a 100MB file in temp dir
     * 2. Split into 26 MB parts in temp dir
     * 3. Upload parts to bucket
     * 4. Compose into a single object in the same bucket.
     * 5. Remove the file parts (Clean up)
     * 6. Remove the file itself (Clean up)
     * 7. Remove bucket. (Clean up)
     */

    var _100mbFileToBeSplitAndComposed = Buffer.alloc(100 * 1024 * 1024, 0)
    let composeObjectTestBucket = 'minio-js-test-compose-obj-' + uuid.v4()
    before((done) => client.makeBucket(composeObjectTestBucket, '', done))
    after((done) => client.removeBucket(composeObjectTestBucket, done))

    const composedObjName = '_100-mb-file-to-test-compose'
    const tmpSubDir = `${tmpDir}/compose`
    var fileToSplit = `${tmpSubDir}/${composedObjName}`
    let partFilesNamesWithPath = []
    let partObjNameList = []
    let isSplitSuccess = false
    step(`Create a local file of 100 MB and split `, (done) => {
      try {
        fs.writeFileSync(fileToSplit, _100mbFileToBeSplitAndComposed)
        // 100 MB split into 26 MB part size.
        splitFile
          .splitFileBySize(fileToSplit, 26 * 1024 * 1024)
          .then((names) => {
            partFilesNamesWithPath = names
            isSplitSuccess = true
            done()
          })
          .catch(() => {
            done()
          })
      } catch (err) {
        done()
      }
    })

    step(`Upload parts to Bucket_bucketName:${composeObjectTestBucket}, _objectName:${partObjNameList}`, (done) => {
      if (isSplitSuccess) {
        const fileSysToBucket = partFilesNamesWithPath.map((partFileName) => {
          const partObjName = partFileName.substr((tmpSubDir + '/').length)
          partObjNameList.push(partObjName)
          return client.fPutObject(composeObjectTestBucket, partObjName, partFileName, {})
        })

        Promise.all(fileSysToBucket)
          .then(() => {
            done()
          })
          .catch(done)
      } else {
        done()
      }
    })

    step(
      `composeObject(destObjConfig, sourceObjList, cb)::_bucketName:${composeObjectTestBucket}, _objectName:${composedObjName}`,
      (done) => {
        if (isSplitSuccess) {
          const sourcePartObjList = partObjNameList.map((partObjName) => {
            return new CopySourceOptions({
              Bucket: composeObjectTestBucket,
              Object: partObjName,
            })
          })

          const destObjConfig = new CopyDestinationOptions({
            Bucket: composeObjectTestBucket,
            Object: composedObjName,
          })

          client.composeObject(destObjConfig, sourcePartObjList).then((e) => {
            if (e) {
              return done(e)
            }
            done()
          })
        } else {
          done()
        }
      },
    )

    step(
      `statObject(bucketName, objectName, cb)::_bucketName:${composeObjectTestBucket}, _objectName:${composedObjName}`,
      (done) => {
        if (isSplitSuccess) {
          client.statObject(composeObjectTestBucket, composedObjName, (e) => {
            if (e) {
              return done(e)
            }
            done()
          })
        } else {
          done()
        }
      },
    )

    step(
      `Remove Object Parts from Bucket::_bucketName:${composeObjectTestBucket}, _objectNames:${partObjNameList}`,
      (done) => {
        if (isSplitSuccess) {
          const sourcePartObjList = partObjNameList.map((partObjName) => {
            return client.removeObject(composeObjectTestBucket, partObjName)
          })

          Promise.all(sourcePartObjList)
            .then(() => {
              done()
            })
            .catch(done)
        } else {
          done()
        }
      },
    )

    step(
      `Remove Composed target Object::_bucketName:${composeObjectTestBucket}, objectName:${composedObjName}`,
      (done) => {
        if (isSplitSuccess) {
          client
            .removeObject(composeObjectTestBucket, composedObjName)
            .then(() => {
              done()
            })
            .catch(done)
        } else {
          done()
        }
      },
    )

    step('Clean up temp directory part files', (done) => {
      if (isSplitSuccess) {
<<<<<<< HEAD
        fs.rmdirSync(tmpSubDir, { recursive: true })
=======
        fs.rmdirSync(tmpSubDir)
>>>>>>> 261fe013
      }
      done()
    })
  })

  describe('Special Characters test on a prefix and an object', () => {
    // Isolate the bucket/object for easy debugging and tracking.
    const bucketNameForSpCharObjects = 'minio-js-test-obj-sppre' + uuid.v4()
    before((done) => client.makeBucket(bucketNameForSpCharObjects, '', done))
    after((done) => client.removeBucket(bucketNameForSpCharObjects, done))

    const specialCharPrefix = 'SpecialMenùäöüexPrefix/'

    let objectNameSpecialChars = "äöüex ®©µÄÆÐÕæŒƕƩǅ 01000000 0x40 \u0040 amȡȹɆple&0a!-_.*'()&$@=;:+,?<>.pdf"
    if (isWindowsPlatform) {
      objectNameSpecialChars = "äöüex ®©µÄÆÐÕæŒƕƩǅ 01000000 0x40 u0040 amȡȹɆple&0a!-_.'()&$@=;+,.pdf"
    }

    const objectNameWithPrefix = `${specialCharPrefix}${objectNameSpecialChars}`

    const objectContents = Buffer.alloc(100 * 1024, 0)

    step(
      `putObject(bucketName, objectName, stream)_bucketName:${bucketNameForSpCharObjects}, _objectName:${objectNameWithPrefix}, stream:100Kib`,
      (done) => {
        client
          .putObject(bucketNameForSpCharObjects, objectNameWithPrefix, objectContents)
          .then(() => {
            done()
          })
          .catch(done)
      },
    )

    step(
      `listObjects(bucketName, prefix, recursive)_bucketName:${bucketNameForSpCharObjects}, prefix:"", false`,
      (done) => {
        const listStream = client.listObjects(bucketNameForSpCharObjects, '', false)
        let listedObject = null
        listStream.on('data', function (obj) {
          listedObject = obj
        })
        listStream.on('end', () => {
          if (listedObject.prefix === specialCharPrefix) {
            done()
          } else {
            return done(new Error(`Expected Prefix Name: ${specialCharPrefix}: received:${listedObject.prefix}`))
          }
        })
        listStream.on('error', function (e) {
          done(e)
        })
      },
    )

    step(
      `listObjectsV2(bucketName, prefix, recursive)_bucketName:${bucketNameForSpCharObjects}, prefix:"", false`,
      (done) => {
        const listStream = client.listObjectsV2(bucketNameForSpCharObjects, '', false)
        let listedObject = null
        listStream.on('data', function (obj) {
          listedObject = obj
        })
        listStream.on('end', () => {
          // verify that the prefix special characters are handled
          if (listedObject.prefix === specialCharPrefix) {
            done()
          } else {
            return done(new Error(`Expected object Name: ${specialCharPrefix}: received:${listedObject.prefix}`))
          }
        })

        listStream.on('error', function (e) {
          done(e)
        })
      },
    )

    step(
      `extensions.listObjectsV2WithMetadata(bucketName, prefix, recursive)_bucketName:${bucketNameForSpCharObjects}, prefix:"", false`,
      (done) => {
        const listStream = client.extensions.listObjectsV2WithMetadata(bucketNameForSpCharObjects, '', false)
        let listedObject = null
        listStream.on('data', function (obj) {
          listedObject = obj
        })
        listStream.on('end', () => {
          if (listedObject.prefix === specialCharPrefix) {
            done()
          } else {
            return done(new Error(`Expected object Name: ${specialCharPrefix}: received:${listedObject.prefix}`))
          }
        })

        listStream.on('error', function (e) {
          done(e)
        })
      },
    )

    step(
      `getObject(bucketName, objectName)_bucketName:${bucketNameForSpCharObjects}, _objectName:${objectNameWithPrefix}`,
      (done) => {
        client
          .getObject(bucketNameForSpCharObjects, objectNameWithPrefix)
          .then((stream) => {
            stream.on('data', function () {})
            stream.on('end', done)
          })
          .catch(done)
      },
    )

    step(
      `statObject(bucketName, objectName, cb)_bucketName:${bucketNameForSpCharObjects}, _objectName:${objectNameWithPrefix}`,
      (done) => {
        client.statObject(bucketNameForSpCharObjects, objectNameWithPrefix, (e) => {
          if (e) {
            return done(e)
          }
          done()
        })
      },
    )
    step(
      `removeObject(bucketName, objectName)_bucketName:${objectNameWithPrefix}, _objectName:${objectNameWithPrefix}`,
      (done) => {
        client
          .removeObject(bucketNameForSpCharObjects, objectNameWithPrefix)
          .then(() => done())
          .catch(done)
      },
    )
  })
  describe('Test listIncompleteUploads (Multipart listing) with special characters', function () {
    this.timeout(30 * 1000)
    const specialCharPrefix = 'SpecialMenùäöüexPrefix/'
    const objectNameSpecialChars = 'äöüex.pdf'
    const spObjWithPrefix = `${specialCharPrefix}${objectNameSpecialChars}`
    const spBucketName = 'minio-js-test-lin-sppre' + uuid.v4()

    before((done) => client.makeBucket(spBucketName, '', done))
    after((done) => client.removeBucket(spBucketName, done))

    step(
      `initiateNewMultipartUpload(bucketName, objectName, metaData, cb)_bucketName:${spBucketName}, objectName:${spObjWithPrefix}, metaData:${metaData}`,
      (done) => {
        client.initiateNewMultipartUpload(spBucketName, spObjWithPrefix, metaData).finally(done)
      },
    )

    step(
      `listIncompleteUploads(bucketName, prefix, recursive)_bucketName:${spBucketName}, prefix:${spObjWithPrefix}, recursive: true_`,
      function (done) {
        // MinIO's ListIncompleteUploads returns an empty list, so skip this on non-AWS.
        let hostSkipList = ['s3.amazonaws.com']
        if (!hostSkipList.includes(client.host)) {
          done()
          return
        }

        var found = false
        client
          .listIncompleteUploads(spBucketName, spObjWithPrefix, true)
          .on('error', (e) => done(e))
          .on('data', (data) => {
            if (data.key === spObjWithPrefix) {
              found = true
            }
          })
          .on('end', () => {
            if (found) {
              return done()
            }
            done(new Error(`${spObjWithPrefix} not found during listIncompleteUploads`))
          })
      },
    )

    step(
      `listIncompleteUploads(bucketName, prefix, recursive)_bucketName:${spBucketName}, recursive: true_`,
      function (done) {
        // MinIO's ListIncompleteUploads returns an empty list, so skip this on non-AWS.
        let hostSkipList = ['s3.amazonaws.com']
        if (!hostSkipList.includes(client.host)) {
          done()
          return
        }

        var found = false
        client
          .listIncompleteUploads(spBucketName, '', false)
          .on('error', (e) => done(e))
          .on('data', (data) => {
            // check the prefix
            if (data.prefix === specialCharPrefix) {
              found = true
            }
          })
          .on('end', () => {
            if (found) {
              return done()
            }
            done(new Error(`${specialCharPrefix} not found during listIncompleteUploads`))
          })
      },
    )
    step(
      `removeIncompleteUploads(bucketName, prefix)_bucketName:${spBucketName}, prefix:${spObjWithPrefix}_`,
      (done) => {
        client.removeIncompleteUpload(spBucketName, spObjWithPrefix).then(done).catch(done)
      },
    )
  })
  describe('Select Object content API Test', function () {
    const selObjContentBucket = 'minio-js-test-sel-object-' + uuid.v4()
    const selObject = 'SelectObjectContent'
    // Isolate the bucket/object for easy debugging and tracking.
    before((done) => client.makeBucket(selObjContentBucket, '', done))
    after((done) => client.removeBucket(selObjContentBucket, done))

    step(
      `putObject(bucketName, objectName, stream)_bucketName:${selObjContentBucket}, objectName:${selObject}, stream:csv`,
      (done) => {
        // Save a CSV file so that we can query later to test the results.
        client
          .putObject(
            selObjContentBucket,
            selObject,
            'Name,PhoneNumber,City,Occupation\n' +
              'Sam,(949) 123-45567,Irvine,Solutions Architect\n' +
              'Vinod,(949) 123-4556,Los Angeles,Solutions Architect\n' +
              'Jeff,(949) 123-45567,Seattle,AWS Evangelist\n' +
              'Jane,(949) 123-45567,Chicago,Developer\n' +
              'Sean,(949) 123-45567,Chicago,Developer\n' +
              'Mary,(949) 123-45567,Chicago,Developer\n' +
              'Kate,(949) 123-45567,Chicago,Developer',
            {},
          )
          .then(() => {
            done()
          })
          .catch(done)
      },
    )

    step(
      `selectObjectContent(bucketName, objectName, selectOpts)_bucketName:${selObjContentBucket}, objectName:${selObject}`,
      (done) => {
        const selectOpts = {
          expression: `SELECT * FROM s3object s where s."Name" = 'Jane'`,
          expressionType: 'SQL',
          inputSerialization: {
            CSV: {
              FileHeaderInfo: 'Use',
              RecordDelimiter: '\n',
              FieldDelimiter: ',',
            },
            CompressionType: 'NONE',
          },
          outputSerialization: {
            CSV: {
              RecordDelimiter: '\n',
              FieldDelimiter: ',',
            },
          },
          requestProgress: { Enabled: true },
        }

        client
          .selectObjectContent(selObjContentBucket, selObject, selectOpts)
          .then((result) => {
            // verify the select query result string.
            if (result.getRecords().toString() === 'Jane,(949) 123-45567,Chicago,Developer\n') {
              // \n for csv line ending.
              done()
            } else {
              return done(
                new Error(
                  `Expected Result did not match received:${result
                    .getRecords()
                    .toString()} expected:"Jane,(949) 123-45567,Chicago,Developer\n"`,
                ),
              )
            }
          })
          .catch(done)
      },
    )

    step(`Remove Object post select of content:_bucketName:${selObjContentBucket},objectName:${selObject}`, (done) => {
      client
        .removeObject(selObjContentBucket, selObject)
        .then(() => done())
        .catch(done)
    })
  })

  describe('Force Deletion of objects with versions', function () {
    // Isolate the bucket/object for easy debugging and tracking.
    const fdWithVerBucket = 'minio-js-fd-version-' + uuid.v4()
    const fdObjectName = 'datafile-100-kB'
    const fdObject = dataDir ? fs.readFileSync(dataDir + '/' + fdObjectName) : Buffer.alloc(100 * 1024, 0)

    before((done) => client.makeBucket(fdWithVerBucket, '', done))
    after((done) => client.removeBucket(fdWithVerBucket, done))

    describe('Test for force removal of multiple versions', function () {
      let isVersioningSupported = false
      const objVersionList = []
      step(
        `setBucketVersioning(bucketName, versionConfig):_bucketName:${fdWithVerBucket},versionConfig:{Status:"Enabled"} `,
        (done) => {
          client.setBucketVersioning(fdWithVerBucket, { Status: 'Enabled' }, (err) => {
            if (err && err.code === 'NotImplemented') {
              return done()
            }
            if (err) {
              return done(err)
            }
            isVersioningSupported = true
            done()
          })
        },
      )

      step(
        `putObject(bucketName, objectName, stream)_bucketName:${fdWithVerBucket}, objectName:${fdObjectName}, stream:100Kib_`,
        (done) => {
          if (isVersioningSupported) {
            client
              .putObject(fdWithVerBucket, fdObjectName, fdObject)
              .then(() => done())
              .catch(done)
          } else {
            done()
          }
        },
      )
      // Put two versions of the same object.
      step(
        `putObject(bucketName, objectName, stream)_bucketName:${fdWithVerBucket}, objectName:${fdObjectName}, stream:100Kib_`,
        (done) => {
          if (isVersioningSupported) {
            client
              .putObject(fdWithVerBucket, fdObjectName, fdObject)
              .then(() => done())
              .catch(done)
          } else {
            done()
          }
        },
      )

      step(
        `removeObject(bucketName, objectList, removeOpts)_bucketName:${fdWithVerBucket}_Remove ${objVersionList.length} objects`,
        (done) => {
          if (isVersioningSupported) {
            client.removeObject(fdWithVerBucket, fdObjectName, { forceDelete: true }, () => {
              done()
            })
          } else {
            done()
          }
        },
      )

      step(
        `listObjects(bucketName, prefix, recursive)_bucketName:${fdWithVerBucket}, prefix: '', recursive:true_`,
        (done) => {
          if (isVersioningSupported) {
            client
              .listObjects(fdWithVerBucket, '', true, { IncludeVersion: true })
              .on('error', done)
              .on('end', () => {
                if (_.isEqual(0, objVersionList.length)) {
                  return done()
                }
                return done(new Error(`listObjects lists ${objVersionList.length} objects, expected 0`))
              })
              .on('data', (data) => {
                objVersionList.push(data)
              })
          } else {
            done()
          }
        },
      )
    })
  })

  describe('Force Deletion of prefix with versions', function () {
    // Isolate the bucket/object for easy debugging and tracking.
    const fdPrefixBucketName = 'minio-js-fd-version-' + uuid.v4()
    const fdPrefixObjName = 'my-prefix/datafile-100-kB'
    const fdPrefixObject = dataDir ? fs.readFileSync(dataDir + '/datafile-100-kB') : Buffer.alloc(100 * 1024, 0)

    before((done) => client.makeBucket(fdPrefixBucketName, '', done))
    after((done) => client.removeBucket(fdPrefixBucketName, done))

    describe('Test for removal of multiple versions', function () {
      let isVersioningSupported = false
      const objVersionList = []
      step(
        `setBucketVersioning(bucketName, versionConfig):_bucketName:${fdPrefixBucketName},versionConfig:{Status:"Enabled"} `,
        (done) => {
          client.setBucketVersioning(fdPrefixBucketName, { Status: 'Enabled' }, (err) => {
            if (err && err.code === 'NotImplemented') {
              return done()
            }
            if (err) {
              return done(err)
            }
            isVersioningSupported = true
            done()
          })
        },
      )

      step(
        `putObject(bucketName, objectName, stream)_bucketName:${fdPrefixBucketName}, objectName:${fdPrefixObjName}, stream:100Kib_`,
        (done) => {
          if (isVersioningSupported) {
            client
              .putObject(fdPrefixBucketName, fdPrefixObjName, fdPrefixObject)
              .then(() => done())
              .catch(done)
          } else {
            done()
          }
        },
      )
      // Put two versions of the same object.
      step(
        `putObject(bucketName, objectName, stream)_bucketName:${fdPrefixBucketName}, objectName:${fdPrefixObjName}, stream:100Kib_`,
        (done) => {
          if (isVersioningSupported) {
            client
              .putObject(fdPrefixBucketName, fdPrefixObjName, fdPrefixObject)
              .then(() => done())
              .catch(done)
          } else {
            done()
          }
        },
      )

      step(
        `removeObject(bucketName, objectList, removeOpts)_bucketName:${fdPrefixBucketName}_Remove ${objVersionList.length} objects`,
        (done) => {
          if (isVersioningSupported) {
            client.removeObject(fdPrefixBucketName, 'my-prefix/', { forceDelete: true }, () => {
              done()
            })
          } else {
            done()
          }
        },
      )

      step(
        `listObjects(bucketName, prefix, recursive)_bucketName:${fdPrefixBucketName}, prefix: '', recursive:true_`,
        (done) => {
          if (isVersioningSupported) {
            client
              .listObjects(fdPrefixBucketName, '/my-prefix', true, {
                IncludeVersion: true,
              })
              .on('error', done)
              .on('end', () => {
                if (_.isEqual(0, objVersionList.length)) {
                  return done()
                }
                return done(new Error(`listObjects lists ${objVersionList.length} objects, expected 0`))
              })
              .on('data', (data) => {
                objVersionList.push(data)
              })
          } else {
            done()
          }
        },
      )
    })
  })

  describe('Force Deletion of objects without versions', function () {
    // Isolate the bucket/object for easy debugging and tracking.
    const versionedBucketName = 'minio-js-fd-nv-' + uuid.v4()
    const versioned_100kbObjectName = 'datafile-100-kB'
    const versioned_100kb_Object = dataDir
      ? fs.readFileSync(dataDir + '/' + versioned_100kbObjectName)
      : Buffer.alloc(100 * 1024, 0)

    before((done) => client.makeBucket(versionedBucketName, '', done))
    after((done) => client.removeBucket(versionedBucketName, done))

    describe('Test force removal of an object', function () {
      step(
        `putObject(bucketName, objectName, stream)_bucketName:${versionedBucketName}, objectName:${versioned_100kbObjectName}, stream:100Kib_`,
        (done) => {
          client
            .putObject(versionedBucketName, versioned_100kbObjectName, versioned_100kb_Object)
            .then(() => done())
            .catch(done)
        },
      )

      step(
        `removeObject(bucketName, objectList, removeOpts)_bucketName:${versionedBucketName}_Remove 1 object`,
        (done) => {
          client.removeObject(versionedBucketName, versioned_100kbObjectName, { forceDelete: true }, () => {
            done()
          })
        },
      )

      step(
        `listObjects(bucketName, prefix, recursive)_bucketName:${versionedBucketName}, prefix: '', recursive:true_`,
        (done) => {
          let objVersionList = []
          client
            .listObjects(versionedBucketName, '', true, {})
            .on('error', done)
            .on('end', () => {
              if (_.isEqual(0, objVersionList.length)) {
                return done()
              }
              return done(new Error(`listObjects lists ${objVersionList.length} objects, expected 0`))
            })
            .on('data', (data) => {
              objVersionList.push(data)
            })
        },
      )
    })
  })

  describe('Force Deletion of prefix', function () {
    // Isolate the bucket/object for easy debugging and tracking.
    const fdPrefixBucket = 'minio-js-fd-nv-' + uuid.v4()
    const fdObjectName = 'my-prefix/datafile-100-kB'
    const fdObject = dataDir ? fs.readFileSync(dataDir + '/datafile-100-kB') : Buffer.alloc(100 * 1024, 0)

    before((done) => client.makeBucket(fdPrefixBucket, '', done))
    after((done) => client.removeBucket(fdPrefixBucket, done))

    describe('Test force removal of a prefix', function () {
      step(
        `putObject(bucketName, objectName, stream)_bucketName:${fdPrefixBucket}, objectName:${fdObjectName}, stream:100Kib_`,
        (done) => {
          client
            .putObject(fdPrefixBucket, fdObjectName, fdObject)
            .then(() => done())
            .catch(done)
        },
      )

      step(`removeObject(bucketName, objectList, removeOpts)_bucketName:${fdPrefixBucket}_Remove 1 object`, (done) => {
        client.removeObject(fdPrefixBucket, '/my-prefix', { forceDelete: true }, () => {
          done()
        })
      })

      step(
        `listObjects(bucketName, prefix, recursive)_bucketName:${fdPrefixBucket}, prefix: 'my-prefix', recursive:true_`,
        (done) => {
          let objList = []
          client
            .listObjects(fdPrefixBucket, 'my-prefix', true, {})
            .on('error', done)
            .on('end', () => {
              if (_.isEqual(0, objList.length)) {
                return done()
              }
              return done(new Error(`listObjects lists ${objList.length} objects, expected 0`))
            })
            .on('data', (data) => {
              objList.push(data)
            })
        },
      )
    })
  })
})<|MERGE_RESOLUTION|>--- conflicted
+++ resolved
@@ -4171,11 +4171,7 @@
 
     step('Clean up temp directory part files', (done) => {
       if (isSplitSuccess) {
-<<<<<<< HEAD
-        fs.rmdirSync(tmpSubDir, { recursive: true })
-=======
         fs.rmdirSync(tmpSubDir)
->>>>>>> 261fe013
       }
       done()
     })
