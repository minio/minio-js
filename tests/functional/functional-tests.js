/*
 * MinIO Javascript Library for Amazon S3 Compatible Cloud Storage, (C) 2015 MinIO, Inc.
 *
 * Licensed under the Apache License, Version 2.0 (the "License");
 * you may not use this file except in compliance with the License.
 * You may obtain a copy of the License at
 *
 *     http://www.apache.org/licenses/LICENSE-2.0
 *
 * Unless required by applicable law or agreed to in writing, software
 * distributed under the License is distributed on an "AS IS" BASIS,
 * WITHOUT WARRANTIES OR CONDITIONS OF ANY KIND, either express or implied.
 * See the License for the specific language governing permissions and
 * limitations under the License.
 */

import * as crypto from 'node:crypto'
import * as fs from 'node:fs'
import * as http from 'node:http'
import * as https from 'node:https'
import * as os from 'node:os'
import * as stream from 'node:stream'
import * as url from 'node:url'

import async from 'async'
import chai from 'chai'
import _ from 'lodash'
import { step } from 'mocha-steps'
import splitFile from 'split-file'
import superagent from 'superagent'
import * as uuid from 'uuid'

<<<<<<< HEAD
import { AssumeRoleProvider } from '../../src/AssumeRoleProvider.ts'
import {
  CopyDestinationOptions,
  CopySourceOptions,
  DEFAULT_REGION,
  getVersionId,
  removeDirAndFiles,
} from '../../src/helpers.ts'
=======
import { AssumeRoleProvider } from '../../src/AssumeRoleProvider.js'
import { CopyDestinationOptions, CopySourceOptions, DEFAULT_REGION, removeDirAndFiles } from '../../src/helpers.ts'
import { getVersionId } from '../../src/internal/helper.ts'
>>>>>>> b798feff
import * as minio from '../../src/minio.js'

const assert = chai.assert

const isWindowsPlatform = process.platform === 'win32'

describe('functional tests', function () {
  this.timeout(30 * 60 * 1000)
  var clientConfigParams = {}
  var region_conf_env = process.env['MINIO_REGION']

  if (process.env['SERVER_ENDPOINT']) {
    var res = process.env['SERVER_ENDPOINT'].split(':')
    clientConfigParams.endPoint = res[0]
    clientConfigParams.port = parseInt(res[1])
    var access_Key_env = process.env['ACCESS_KEY']
    var secret_key_env = process.env['SECRET_KEY']

    // If the user provides ENABLE_HTTPS, 1 = secure, anything else = unsecure.
    // Otherwise default useSSL as true.
    var enable_https_env = process.env['ENABLE_HTTPS']
    // Get the credentials from env vars, error out if they don't exist
    if (access_Key_env) {
      clientConfigParams.accessKey = access_Key_env
    } else {
      // eslint-disable-next-line no-console
      console.error(`Error: ACCESS_KEY Environment variable is not set`)
      process.exit(1)
    }
    if (secret_key_env) {
      clientConfigParams.secretKey = secret_key_env
    } else {
      // eslint-disable-next-line no-console
      console.error(`Error:  SECRET_KEY Environment variable is not set`)
      process.exit(1)
    }
    clientConfigParams.useSSL = enable_https_env == '1'
  } else {
    // If credentials aren't given, default to play.min.io.
    clientConfigParams.endPoint = 'play.min.io'
    clientConfigParams.port = 9000
    clientConfigParams.accessKey = 'Q3AM3UQ867SPQQA43P2F'
    clientConfigParams.secretKey = 'zuf+tfteSlswRu7BJ86wekitnifILbZam1KYY3TG'
    clientConfigParams.useSSL = true
  }
  const server_region = region_conf_env || DEFAULT_REGION

  clientConfigParams.region = server_region
  // set the partSize to ensure multipart upload chunk size.
  // if not set, putObject with stream data and undefined length will use about 500Mb chunkSize (5Tb/10000).
  clientConfigParams.partSize = 64 * 1024 * 1024

  // dataDir is falsy if we need to generate data on the fly. Otherwise, it will be
  // a directory with files to read from, i.e. /mint/data.
  var dataDir = process.env['MINT_DATA_DIR']

  var client = new minio.Client(clientConfigParams)
  var usEastConfig = clientConfigParams
  usEastConfig.region = server_region
  var clientUsEastRegion = new minio.Client(usEastConfig)

  var traceStream
  // FUNCTIONAL_TEST_TRACE env variable contains the path to which trace
  // will be logged. Set it to /dev/stdout log to the stdout.
  var trace_func_test_file_path = process.env['FUNCTIONAL_TEST_TRACE']
  if (trace_func_test_file_path) {
    // This is necessary for windows.
    if (trace_func_test_file_path === 'process.stdout') {
      traceStream = process.stdout
    } else {
      traceStream = fs.createWriteStream(trace_func_test_file_path, { flags: 'a' })
    }
    traceStream.write('====================================\n')
    client.traceOn(traceStream)
  }

  var bucketName = 'minio-js-test-' + uuid.v4()
  var objectName = uuid.v4()

  var _1byteObjectName = 'datafile-1-b'
  var _1byte = dataDir ? fs.readFileSync(dataDir + '/' + _1byteObjectName) : Buffer.alloc(1, 0)

  var _100kbObjectName = 'datafile-100-kB'
  var _100kb = dataDir ? fs.readFileSync(dataDir + '/' + _100kbObjectName) : Buffer.alloc(100 * 1024, 0)
  var _100kbObjectNameCopy = _100kbObjectName + '-copy'

  var _100kbObjectBufferName = `${_100kbObjectName}.buffer`
  var _MultiPath100kbObjectBufferName = `path/to/${_100kbObjectName}.buffer`
  var _100kbmd5 = crypto.createHash('md5').update(_100kb).digest('hex')
  var _100kb1kboffsetmd5 = crypto.createHash('md5').update(_100kb.slice(1024)).digest('hex')

  var _65mbObjectName = 'datafile-65-MB'
  var _65mb = dataDir ? fs.readFileSync(dataDir + '/' + _65mbObjectName) : Buffer.alloc(65 * 1024 * 1024, 0)
  var _65mbmd5 = crypto.createHash('md5').update(_65mb).digest('hex')
  var _65mbObjectNameCopy = _65mbObjectName + '-copy'

  var _5mbObjectName = 'datafile-5-MB'
  var _5mb = dataDir ? fs.readFileSync(dataDir + '/' + _5mbObjectName) : Buffer.alloc(5 * 1024 * 1024, 0)
  var _5mbmd5 = crypto.createHash('md5').update(_5mb).digest('hex')

  // create new http agent to check requests release sockets
  var httpAgent = (clientConfigParams.useSSL ? https : http).Agent({ keepAlive: true })
  client.setRequestOptions({ agent: httpAgent })
  var metaData = {
    'Content-Type': 'text/html',
    'Content-Language': 'en',
    'X-Amz-Meta-Testing': 1234,
    randomstuff: 5678,
  }

  var tmpDir = os.tmpdir()

  function readableStream(data) {
    var s = new stream.Readable()
    s._read = () => {}
    s.push(data)
    s.push(null)
    return s
  }

  before((done) => client.makeBucket(bucketName, server_region, done))
  after((done) => client.removeBucket(bucketName, done))

  if (traceStream) {
    after(() => {
      client.traceOff()
      if (trace_func_test_file_path !== 'process.stdout') {
        traceStream.end()
      }
    })
  }

  describe('makeBucket with period and region', () => {
    if (clientConfigParams.endPoint === 's3.amazonaws.com') {
      step('makeBucket(bucketName, region, cb)_region:eu-central-1_', (done) =>
        client.makeBucket(`${bucketName}.sec.period`, 'eu-central-1', done),
      )
      step('removeBucket(bucketName, cb)__', (done) => client.removeBucket(`${bucketName}.sec.period`, done))
    }
  })

  describe('listBuckets', () => {
    step('listBuckets(cb)__', (done) => {
      client.listBuckets((e, buckets) => {
        if (e) {
          return done(e)
        }
        if (_.find(buckets, { name: bucketName })) {
          return done()
        }
        done(new Error('bucket not found'))
      })
    })
    step('listBuckets()__', (done) => {
      client
        .listBuckets()
        .then((buckets) => {
          if (!_.find(buckets, { name: bucketName })) {
            return done(new Error('bucket not found'))
          }
        })
        .then(() => done())
        .catch(done)
    })
  })

  describe('makeBucket with region', () => {
    let isDifferentServerRegion = false
    step(`makeBucket(bucketName, region, cb)_bucketName:${bucketName}-region, region:us-east-2_`, (done) => {
      try {
        clientUsEastRegion.makeBucket(`${bucketName}-region`, 'us-east-2', assert.fail)
      } catch (e) {
        isDifferentServerRegion = true
        done()
      }
    })
    step(`makeBucket(bucketName, region, cb)_bucketName:${bucketName}-region, region:us-east-1_`, (done) => {
      if (!isDifferentServerRegion) {
        clientUsEastRegion.makeBucket(`${bucketName}-region`, 'us-east-1', done)
      }
      done()
    })
    step(`removeBucket(bucketName, cb)_bucketName:${bucketName}-region_`, (done) => {
      if (!isDifferentServerRegion) {
        clientUsEastRegion.removeBucket(`${bucketName}-region`, done)
      }
      done()
    })
    step(`makeBucket(bucketName, region)_bucketName:${bucketName}-region, region:us-east-1_`, (done) => {
      if (!isDifferentServerRegion) {
        clientUsEastRegion.makeBucket(`${bucketName}-region`, 'us-east-1', (e) => {
          if (e) {
            // Some object storage servers like Azure, might not delete a bucket rightaway
            // Add a sleep of 40 seconds and retry
            setTimeout(() => {
              clientUsEastRegion.makeBucket(`${bucketName}-region`, 'us-east-1', done)
            }, 40 * 1000)
          } else {
            done()
          }
        })
      }
      done()
    })
    step(`removeBucket(bucketName)_bucketName:${bucketName}-region_`, (done) => {
      if (!isDifferentServerRegion) {
        clientUsEastRegion
          .removeBucket(`${bucketName}-region`)
          .then(() => done())
          .catch(done)
      }
      done()
    })
  })

  describe('bucketExists', () => {
    step(`bucketExists(bucketName, cb)_bucketName:${bucketName}_`, (done) => client.bucketExists(bucketName, done))
    step(`bucketExists(bucketName, cb)_bucketName:${bucketName}random_`, (done) => {
      client.bucketExists(bucketName + 'random', (e, exists) => {
        if (e === null && !exists) {
          return done()
        }
        done(new Error())
      })
    })
    step(`bucketExists(bucketName)_bucketName:${bucketName}_`, (done) => {
      client
        .bucketExists(bucketName)
        .then(() => done())
        .catch(done)
    })
  })

  describe('removeBucket', () => {
    step(`removeBucket(bucketName, cb)_bucketName:${bucketName}random_`, (done) => {
      client.removeBucket(bucketName + 'random', (e) => {
        if (e.code === 'NoSuchBucket') {
          return done()
        }
        done(new Error())
      })
    })
    step(`makeBucket(bucketName, region)_bucketName:${bucketName}-region-1, region:us-east-1_`, (done) => {
      client
        .makeBucket(`${bucketName}-region-1`, '')
        .then(() => client.removeBucket(`${bucketName}-region-1`))
        .then(() => done())
        .catch(done)
    })
  })
  describe('tests for putObject getObject removeObject with multipath', function () {
    step(
      `putObject(bucketName, objectName, stream)_bucketName:${bucketName}, objectName:${_MultiPath100kbObjectBufferName}, stream:100Kib_`,
      (done) => {
        client
          .putObject(bucketName, _MultiPath100kbObjectBufferName, _100kb)
          .then(() => done())
          .catch(done)
      },
    )

    step(
      `getObject(bucketName, objectName, callback)_bucketName:${bucketName}, objectName:${_MultiPath100kbObjectBufferName}_`,
      (done) => {
        var hash = crypto.createHash('md5')
        client.getObject(bucketName, _MultiPath100kbObjectBufferName, (e, stream) => {
          if (e) {
            return done(e)
          }
          stream.on('data', (data) => hash.update(data))
          stream.on('error', done)
          stream.on('end', () => {
            if (hash.digest('hex') === _100kbmd5) {
              return done()
            }
            done(new Error('content mismatch'))
          })
        })
      },
    )

    step(
      `removeObject(bucketName, objectName)_bucketName:${bucketName}, objectName:${_MultiPath100kbObjectBufferName}_`,
      (done) => {
        client
          .removeObject(bucketName, _MultiPath100kbObjectBufferName)
          .then(() => done())
          .catch(done)
      },
    )
  })
  describe('tests for putObject copyObject getObject getPartialObject statObject removeObject', function () {
    var tmpFileUpload = `${tmpDir}/${_100kbObjectName}`
    step(
      `fPutObject(bucketName, objectName, filePath, metaData, callback)_bucketName:${bucketName}, objectName:${_100kbObjectName}, filePath: ${tmpFileUpload}_`,
      (done) => {
        fs.writeFileSync(tmpFileUpload, _100kb)
        client.fPutObject(bucketName, _100kbObjectName, tmpFileUpload, done)
      },
    )

    step(`statObject(bucketName, objectName, cb)_bucketName:${bucketName}, objectName:${_100kbObjectName}_`, (done) => {
      client.statObject(bucketName, _100kbObjectName, (e, stat) => {
        if (e) {
          return done(e)
        }
        // As metadata is not provided and there is no file extension,
        // we default to 'application/octet-stream' as per `probeContentType` function
        if (stat.metaData && stat.metaData['content-type'] !== 'application/octet-stream') {
          return done(new Error('content-type mismatch'))
        }
        done()
      })
    })

    var tmpFileUploadWithExt = `${tmpDir}/${_100kbObjectName}.txt`
    step(
      `fPutObject(bucketName, objectName, filePath, metaData, callback)_bucketName:${bucketName}, objectName:${_100kbObjectName}, filePath: ${tmpFileUploadWithExt}, metaData:${metaData}_`,
      (done) => {
        fs.writeFileSync(tmpFileUploadWithExt, _100kb)
        client.fPutObject(bucketName, _100kbObjectName, tmpFileUploadWithExt, metaData, done)
      },
    )

    step(`statObject(bucketName, objectName, cb)_bucketName:${bucketName}, objectName:${_100kbObjectName}_`, (done) => {
      client.statObject(bucketName, _100kbObjectName, (e, stat) => {
        if (e) {
          return done(e)
        }
        // As metadata is provided, even though we have an extension,
        // the `content-type` should be equal what was declared on the metadata
        if (stat.metaData && stat.metaData['content-type'] !== 'text/html') {
          return done(new Error('content-type mismatch'))
        } else if (!stat.metaData) {
          return done(new Error('no metadata present'))
        }
        done()
      })
    })

    step(
      `fPutObject(bucketName, objectName, filePath, metaData, callback)_bucketName:${bucketName}, objectName:${_100kbObjectName}, filePath: ${tmpFileUploadWithExt}_`,
      (done) => {
        fs.writeFileSync(tmpFileUploadWithExt, _100kb)
        client.fPutObject(bucketName, _100kbObjectName, tmpFileUploadWithExt, done)
      },
    )

    step(`statObject(bucketName, objectName, cb)_bucketName:${bucketName}, objectName:${_100kbObjectName}_`, (done) => {
      client.statObject(bucketName, _100kbObjectName, (e, stat) => {
        if (e) {
          return done(e)
        }
        // As metadata is not provided but we have a file extension,
        // we need to infer `content-type` from the file extension
        if (stat.metaData && stat.metaData['content-type'] !== 'text/plain') {
          return done(new Error('content-type mismatch'))
        }
        done()
      })
    })

    step(
      `putObject(bucketName, objectName, stream, size, metaData, callback)_bucketName:${bucketName}, objectName:${_100kbObjectName}, stream:100kb, size:${_100kb.length}, metaData:${metaData}_`,
      (done) => {
        var stream = readableStream(_100kb)
        client.putObject(bucketName, _100kbObjectName, stream, _100kb.length, metaData, done)
      },
    )

    step(
      `putObject(bucketName, objectName, stream, size, metaData, callback)_bucketName:${bucketName}, objectName:${_100kbObjectName}, stream:100kb, size:${_100kb.length}_`,
      (done) => {
        var stream = readableStream(_100kb)
        client.putObject(bucketName, _100kbObjectName, stream, _100kb.length, done)
      },
    )

    step(
      `getObject(bucketName, objectName, callback)_bucketName:${bucketName}, objectName:${_100kbObjectName}_`,
      (done) => {
        var hash = crypto.createHash('md5')
        client.getObject(bucketName, _100kbObjectName, (e, stream) => {
          if (e) {
            return done(e)
          }
          stream.on('data', (data) => hash.update(data))
          stream.on('error', done)
          stream.on('end', () => {
            if (hash.digest('hex') === _100kbmd5) {
              return done()
            }
            done(new Error('content mismatch'))
          })
        })
      },
    )

    step(
      `putObject(bucketName, objectName, stream, callback)_bucketName:${bucketName}, objectName:${_100kbObjectBufferName}, stream:100kb_`,
      (done) => {
        client.putObject(bucketName, _100kbObjectBufferName, _100kb, '', done)
      },
    )

    step(
      `getObject(bucketName, objectName, callback)_bucketName:${bucketName}, objectName:${_100kbObjectBufferName}_`,
      (done) => {
        var hash = crypto.createHash('md5')
        client.getObject(bucketName, _100kbObjectBufferName, (e, stream) => {
          if (e) {
            return done(e)
          }
          stream.on('data', (data) => hash.update(data))
          stream.on('error', done)
          stream.on('end', () => {
            if (hash.digest('hex') === _100kbmd5) {
              return done()
            }
            done(new Error('content mismatch'))
          })
        })
      },
    )

    step(
      `putObject(bucketName, objectName, stream, metaData)_bucketName:${bucketName}, objectName:${_100kbObjectBufferName}, stream:100kb_, metaData:{}`,
      (done) => {
        client
          .putObject(bucketName, _100kbObjectBufferName, _100kb, {})
          .then(() => done())
          .catch(done)
      },
    )

    step(
      `getPartialObject(bucketName, objectName, offset, length, cb)_bucketName:${bucketName}, objectName:${_100kbObjectBufferName}, offset:0, length=1024_`,
      (done) => {
        client
          .getPartialObject(bucketName, _100kbObjectBufferName, 0, 1024)
          .then((stream) => {
            stream.on('data', function () {})
            stream.on('end', done)
          })
          .catch(done)
      },
    )

    step(
      `getPartialObject(bucketName, objectName, offset, length, cb)_bucketName:${bucketName}, objectName:${_100kbObjectBufferName}, offset:1024, length=1024_`,
      (done) => {
        var expectedHash = crypto.createHash('md5').update(_100kb.slice(1024, 2048)).digest('hex')
        var hash = crypto.createHash('md5')
        client
          .getPartialObject(bucketName, _100kbObjectBufferName, 1024, 1024)
          .then((stream) => {
            stream.on('data', (data) => hash.update(data))
            stream.on('end', () => {
              if (hash.digest('hex') === expectedHash) {
                return done()
              }
              done(new Error('content mismatch'))
            })
          })
          .catch(done)
      },
    )

    step(
      `getPartialObject(bucketName, objectName, offset, length, cb)_bucketName:${bucketName}, objectName:${_100kbObjectBufferName}, offset:1024`,
      (done) => {
        var hash = crypto.createHash('md5')
        client
          .getPartialObject(bucketName, _100kbObjectBufferName, 1024)
          .then((stream) => {
            stream.on('data', (data) => hash.update(data))
            stream.on('end', () => {
              if (hash.digest('hex') === _100kb1kboffsetmd5) {
                return done()
              }
              done(new Error('content mismatch'))
            })
          })
          .catch(done)
      },
    )

    step(
      `getObject(bucketName, objectName)_bucketName:${bucketName}, objectName:${_100kbObjectBufferName}_`,
      (done) => {
        client
          .getObject(bucketName, _100kbObjectBufferName)
          .then((stream) => {
            stream.on('data', function () {})
            stream.on('end', done)
          })
          .catch(done)
      },
    )

    step(
      `putObject(bucketName, objectName, stream, metadata, cb)_bucketName:${bucketName}, objectName:${_65mbObjectName}_`,
      (done) => {
        var stream = readableStream(_65mb)
        client.putObject(bucketName, _65mbObjectName, stream, metaData, () => {
          setTimeout(() => {
            if (Object.values(httpAgent.sockets).length === 0) {
              return done()
            }
            done(new Error('http request did not release network socket'))
          }, 100)
        })
      },
    )

    step(`getObject(bucketName, objectName, cb)_bucketName:${bucketName}, objectName:${_65mbObjectName}_`, (done) => {
      var hash = crypto.createHash('md5')
      client.getObject(bucketName, _65mbObjectName, (e, stream) => {
        if (e) {
          return done(e)
        }
        stream.on('data', (data) => hash.update(data))
        stream.on('error', done)
        stream.on('end', () => {
          if (hash.digest('hex') === _65mbmd5) {
            return done()
          }
          done(new Error('content mismatch'))
        })
      })
    })

    step(`getObject(bucketName, objectName, cb)_bucketName:${bucketName} non-existent object`, (done) => {
      client.getObject(bucketName, 'an-object-that-does-not-exist', (e, stream) => {
        if (stream) {
          return done(new Error('on errors the stream object should not exist'))
        }
        if (!e) {
          return done(new Error('expected an error object'))
        }
        if (e.code !== 'NoSuchKey') {
          return done(new Error('expected NoSuchKey error'))
        }
        done()
      })
    })

    step(
      `getPartialObject(bucketName, objectName, offset, length, cb)_bucketName:${bucketName}, objectName:${_65mbObjectName}, offset:0, length:100*1024_`,
      (done) => {
        var hash = crypto.createHash('md5')
        var expectedHash = crypto
          .createHash('md5')
          .update(_65mb.slice(0, 100 * 1024))
          .digest('hex')
        client.getPartialObject(bucketName, _65mbObjectName, 0, 100 * 1024, (e, stream) => {
          if (e) {
            return done(e)
          }
          stream.on('data', (data) => hash.update(data))
          stream.on('error', done)
          stream.on('end', () => {
            if (hash.digest('hex') === expectedHash) {
              return done()
            }
            done(new Error('content mismatch'))
          })
        })
      },
    )

    step(
      `copyObject(bucketName, objectName, srcObject, cb)_bucketName:${bucketName}, objectName:${_65mbObjectNameCopy}, srcObject:/${bucketName}/${_65mbObjectName}_`,
      (done) => {
        client.copyObject(bucketName, _65mbObjectNameCopy, '/' + bucketName + '/' + _65mbObjectName, (e) => {
          if (e) {
            return done(e)
          }
          done()
        })
      },
    )

    step(
      `copyObject(bucketName, objectName, srcObject)_bucketName:${bucketName}, objectName:${_65mbObjectNameCopy}, srcObject:/${bucketName}/${_65mbObjectName}_`,
      (done) => {
        client
          .copyObject(bucketName, _65mbObjectNameCopy, '/' + bucketName + '/' + _65mbObjectName)
          .then(() => done())
          .catch(done)
      },
    )

    step(`statObject(bucketName, objectName, cb)_bucketName:${bucketName}, objectName:${_65mbObjectName}_`, (done) => {
      client.statObject(bucketName, _65mbObjectName, (e, stat) => {
        if (e) {
          return done(e)
        }
        if (stat.size !== _65mb.length) {
          return done(new Error('size mismatch'))
        }
        if (`${metaData.randomstuff}` !== stat.metaData.randomstuff) {
          return done(new Error('metadata "randomstuff" mismatch'))
        }
        if (`${metaData['X-Amz-Meta-Testing']}` !== stat.metaData['testing']) {
          return done(new Error('metadata "testing" mismatch'))
        }
        if (`${metaData['Content-Type']}` !== stat.metaData['content-type']) {
          return done(new Error('metadata "content-type" mismatch'))
        }
        if (`${metaData['Content-Language']}` !== stat.metaData['content-language']) {
          return done(new Error('metadata "content-language" mismatch'))
        }
        done()
      })
    })

    step(`statObject(bucketName, objectName)_bucketName:${bucketName}, objectName:${_65mbObjectName}_`, (done) => {
      client
        .statObject(bucketName, _65mbObjectName)
        .then((stat) => {
          if (stat.size !== _65mb.length) {
            return done(new Error('size mismatch'))
          }
        })
        .then(() => done())
        .catch(done)
    })

    step(`removeObject(bucketName, objectName)_bucketName:${bucketName}, objectName:${_100kbObjectName}_`, (done) => {
      client
        .removeObject(bucketName, _100kbObjectName)
        .then(function () {
          async.map(
            [_100kbObjectBufferName, _65mbObjectName, _65mbObjectNameCopy],
            (objectName, cb) => client.removeObject(bucketName, objectName, cb),
            done,
          )
        })
        .catch(done)
    })
  })

  describe('tests for copyObject statObject', function () {
    var etag
    var modifiedDate
    step(
      `putObject(bucketName, objectName, stream, metaData, cb)_bucketName:${bucketName}, objectName:${_100kbObjectName}, stream: 100kb, metaData:${metaData}_`,
      (done) => {
        client.putObject(bucketName, _100kbObjectName, _100kb, metaData, done)
      },
    )

    step(
      `copyObject(bucketName, objectName, srcObject, cb)_bucketName:${bucketName}, objectName:${_100kbObjectNameCopy}, srcObject:/${bucketName}/${_100kbObjectName}_`,
      (done) => {
        client.copyObject(bucketName, _100kbObjectNameCopy, '/' + bucketName + '/' + _100kbObjectName, (e) => {
          if (e) {
            return done(e)
          }
          done()
        })
      },
    )

    step(`statObject(bucketName, objectName, cb)_bucketName:${bucketName}, objectName:${_100kbObjectName}_`, (done) => {
      client.statObject(bucketName, _100kbObjectName, (e, stat) => {
        if (e) {
          return done(e)
        }
        if (stat.size !== _100kb.length) {
          return done(new Error('size mismatch'))
        }
        assert.equal(stat.metaData['content-type'], metaData['Content-Type'])
        assert.equal(stat.metaData['Testing'], metaData['Testing'])
        assert.equal(stat.metaData['randomstuff'], metaData['randomstuff'])
        etag = stat.etag
        modifiedDate = stat.modifiedDate
        done()
      })
    })

    step(
      `copyObject(bucketName, objectName, srcObject, conditions, cb)_bucketName:${bucketName}, objectName:${_100kbObjectNameCopy}, srcObject:/${bucketName}/${_100kbObjectName}, conditions:ExceptIncorrectEtag_`,
      (done) => {
        var conds = new minio.CopyConditions()
        conds.setMatchETagExcept('TestEtag')
        client.copyObject(bucketName, _100kbObjectNameCopy, '/' + bucketName + '/' + _100kbObjectName, conds, (e) => {
          if (e) {
            return done(e)
          }
          done()
        })
      },
    )

    step(
      `copyObject(bucketName, objectName, srcObject, conditions, cb)_bucketName:${bucketName}, objectName:${_100kbObjectNameCopy}, srcObject:/${bucketName}/${_100kbObjectName}, conditions:ExceptCorrectEtag_`,
      (done) => {
        var conds = new minio.CopyConditions()
        conds.setMatchETagExcept(etag)
        client
          .copyObject(bucketName, _100kbObjectNameCopy, '/' + bucketName + '/' + _100kbObjectName, conds)
          .then(() => {
            done(new Error('CopyObject should have failed.'))
          })
          .catch(() => done())
      },
    )

    step(
      `copyObject(bucketName, objectName, srcObject, conditions, cb)_bucketName:${bucketName}, objectName:${_100kbObjectNameCopy}, srcObject:/${bucketName}/${_100kbObjectName}, conditions:MatchCorrectEtag_`,
      (done) => {
        var conds = new minio.CopyConditions()
        conds.setMatchETag(etag)
        client.copyObject(bucketName, _100kbObjectNameCopy, '/' + bucketName + '/' + _100kbObjectName, conds, (e) => {
          if (e) {
            return done(e)
          }
          done()
        })
      },
    )

    step(
      `copyObject(bucketName, objectName, srcObject, conditions, cb)_bucketName:${bucketName}, objectName:${_100kbObjectNameCopy}, srcObject:/${bucketName}/${_100kbObjectName}, conditions:MatchIncorrectEtag_`,
      (done) => {
        var conds = new minio.CopyConditions()
        conds.setMatchETag('TestETag')
        client
          .copyObject(bucketName, _100kbObjectNameCopy, '/' + bucketName + '/' + _100kbObjectName, conds)
          .then(() => {
            done(new Error('CopyObject should have failed.'))
          })
          .catch(() => done())
      },
    )

    step(
      `copyObject(bucketName, objectName, srcObject, conditions, cb)_bucketName:${bucketName}, objectName:${_100kbObjectNameCopy}, srcObject:/${bucketName}/${_100kbObjectName}, conditions:Unmodified since ${modifiedDate}`,
      (done) => {
        var conds = new minio.CopyConditions()
        conds.setUnmodified(new Date(modifiedDate))
        client.copyObject(bucketName, _100kbObjectNameCopy, '/' + bucketName + '/' + _100kbObjectName, conds, (e) => {
          if (e) {
            return done(e)
          }
          done()
        })
      },
    )

    step(
      `copyObject(bucketName, objectName, srcObject, conditions, cb)_bucketName:${bucketName}, objectName:${_100kbObjectNameCopy}, srcObject:/${bucketName}/${_100kbObjectName}, conditions:Unmodified since 2010-03-26T12:00:00Z_`,
      (done) => {
        var conds = new minio.CopyConditions()
        conds.setUnmodified(new Date('2010-03-26T12:00:00Z'))
        client
          .copyObject(bucketName, _100kbObjectNameCopy, '/' + bucketName + '/' + _100kbObjectName, conds)
          .then(() => {
            done(new Error('CopyObject should have failed.'))
          })
          .catch(() => done())
      },
    )

    step(
      `statObject(bucketName, objectName, cb)_bucketName:${bucketName}, objectName:${_100kbObjectNameCopy}_`,
      (done) => {
        client.statObject(bucketName, _100kbObjectNameCopy, (e, stat) => {
          if (e) {
            return done(e)
          }
          if (stat.size !== _100kb.length) {
            return done(new Error('size mismatch'))
          }
          done()
        })
      },
    )

    step(
      `removeObject(bucketName, objectName, cb)_bucketName:${bucketName}, objectName:${_100kbObjectNameCopy}_`,
      (done) => {
        async.map(
          [_100kbObjectName, _100kbObjectNameCopy],
          (objectName, cb) => client.removeObject(bucketName, objectName, cb),
          done,
        )
      },
    )
  })

  describe('listIncompleteUploads removeIncompleteUpload', () => {
    step(
      `initiateNewMultipartUpload(bucketName, objectName, metaData, cb)_bucketName:${bucketName}, objectName:${_65mbObjectName}, metaData:${metaData}`,
      (done) => {
        client.initiateNewMultipartUpload(bucketName, _65mbObjectName, metaData, done)
      },
    )
    step(
      `listIncompleteUploads(bucketName, prefix, recursive)_bucketName:${bucketName}, prefix:${_65mbObjectName}, recursive: true_`,
      function (done) {
        // MinIO's ListIncompleteUploads returns an empty list, so skip this on non-AWS.
        // See: https://github.com/minio/minio/commit/75c43bfb6c4a2ace
        let hostSkipList = ['s3.amazonaws.com']
        if (!hostSkipList.includes(client.host)) {
          this.skip()
        }

        var found = false
        client
          .listIncompleteUploads(bucketName, _65mbObjectName, true)
          .on('error', (e) => done(e))
          .on('data', (data) => {
            if (data.key === _65mbObjectName) {
              found = true
            }
          })
          .on('end', () => {
            if (found) {
              return done()
            }
            done(new Error(`${_65mbObjectName} not found during listIncompleteUploads`))
          })
      },
    )
    step(
      `listIncompleteUploads(bucketName, prefix, recursive)_bucketName:${bucketName}, recursive: true_`,
      function (done) {
        // MinIO's ListIncompleteUploads returns an empty list, so skip this on non-AWS.
        // See: https://github.com/minio/minio/commit/75c43bfb6c4a2ace
        let hostSkipList = ['s3.amazonaws.com']
        if (!hostSkipList.includes(client.host)) {
          this.skip()
        }

        var found = false
        client
          .listIncompleteUploads(bucketName, '', true)
          .on('error', (e) => done(e))
          .on('data', (data) => {
            if (data.key === _65mbObjectName) {
              found = true
            }
          })
          .on('end', () => {
            if (found) {
              return done()
            }
            done(new Error(`${_65mbObjectName} not found during listIncompleteUploads`))
          })
      },
    )
    step(`removeIncompleteUploads(bucketName, prefix)_bucketName:${bucketName}, prefix:${_65mbObjectName}_`, (done) => {
      client.removeIncompleteUpload(bucketName, _65mbObjectName).then(done).catch(done)
    })
  })

  describe('fPutObject fGetObject', function () {
    var tmpFileUpload = `${tmpDir}/${_65mbObjectName}`
    var tmpFileDownload = `${tmpDir}/${_65mbObjectName}.download`

    step(
      `fPutObject(bucketName, objectName, filePath, callback)_bucketName:${bucketName}, objectName:${_65mbObjectName}, filePath:${tmpFileUpload}_`,
      (done) => {
        fs.writeFileSync(tmpFileUpload, _65mb)
        client.fPutObject(bucketName, _65mbObjectName, tmpFileUpload, () => {
          setTimeout(() => {
            if (Object.values(httpAgent.sockets).length === 0) {
              return done()
            }
            done(new Error('http request did not release network socket'))
          }, 100)
        })
      },
    )

    step(
      `fPutObject(bucketName, objectName, filePath, metaData, callback)_bucketName:${bucketName}, objectName:${_65mbObjectName}, filePath:${tmpFileUpload}, metaData: ${metaData}_`,
      (done) => client.fPutObject(bucketName, _65mbObjectName, tmpFileUpload, metaData, done),
    )
    step(
      `fGetObject(bucketName, objectName, filePath, callback)_bucketName:${bucketName}, objectName:${_65mbObjectName}, filePath:${tmpFileDownload}_`,
      (done) => {
        client
          .fGetObject(bucketName, _65mbObjectName, tmpFileDownload)
          .then(() => {
            var md5sum = crypto.createHash('md5').update(fs.readFileSync(tmpFileDownload)).digest('hex')
            if (md5sum === _65mbmd5) {
              return done()
            }
            return done(new Error('md5sum mismatch'))
          })
          .catch(done)
      },
    )

    step(
      `removeObject(bucketName, objectName, filePath, callback)_bucketName:${bucketName}, objectName:${_65mbObjectName}_`,
      (done) => {
        fs.unlinkSync(tmpFileDownload)
        client
          .removeObject(bucketName, _65mbObjectName)
          .then(() => done())
          .catch(done)
      },
    )

    step(
      `fPutObject(bucketName, objectName, filePath, metaData)_bucketName:${bucketName}, objectName:${_65mbObjectName}, filePath:${tmpFileUpload}_`,
      (done) => {
        client
          .fPutObject(bucketName, _65mbObjectName, tmpFileUpload)
          .then(() => done())
          .catch(done)
      },
    )

    step(
      `fGetObject(bucketName, objectName, filePath)_bucketName:${bucketName}, objectName:${_65mbObjectName}, filePath:${tmpFileDownload}_`,
      (done) => {
        client
          .fGetObject(bucketName, _65mbObjectName, tmpFileDownload)
          .then(() => done())
          .catch(done)
      },
    )

    step(
      `removeObject(bucketName, objectName, filePath, callback)_bucketName:${bucketName}, objectName:${_65mbObjectName}_`,
      (done) => {
        fs.unlinkSync(tmpFileUpload)
        fs.unlinkSync(tmpFileDownload)
        client.removeObject(bucketName, _65mbObjectName, done)
      },
    )
  })
  describe('fGetObject-resume', () => {
    var localFile = `${tmpDir}/${_5mbObjectName}`
    var etag = ''
    step(
      `putObject(bucketName, objectName, stream, metaData, cb)_bucketName:${bucketName}, objectName:${_5mbObjectName}, stream:5mb_`,
      (done) => {
        var stream = readableStream(_5mb)
        client
          .putObject(bucketName, _5mbObjectName, stream, _5mb.length, {})
          .then((resp) => {
            etag = resp
            done()
          })
          .catch(done)
      },
    )
    step(
      `fGetObject(bucketName, objectName, filePath, callback)_bucketName:${bucketName}, objectName:${_5mbObjectName}, filePath:${localFile}`,
      (done) => {
        var bufPart = Buffer.alloc(_100kb.length)
        _5mb.copy(bufPart, 0, 0, _100kb.length)
        var tmpFile = `${tmpDir}/${_5mbObjectName}.${etag}.part.minio`
        // create a partial file
        fs.writeFileSync(tmpFile, bufPart)
        client
          .fGetObject(bucketName, _5mbObjectName, localFile)
          .then(() => {
            var md5sum = crypto.createHash('md5').update(fs.readFileSync(localFile)).digest('hex')
            if (md5sum === _5mbmd5) {
              return done()
            }
            return done(new Error('md5sum mismatch'))
          })
          .catch(done)
      },
    )
    step(
      `removeObject(bucketName, objectName, callback)_bucketName:${bucketName}, objectName:${_5mbObjectName}_`,
      (done) => {
        fs.unlinkSync(localFile)
        client.removeObject(bucketName, _5mbObjectName, done)
      },
    )
  })

  describe('bucket policy', () => {
    let policy = `{"Version":"2012-10-17","Statement":[{"Action":["s3:GetBucketLocation","s3:ListBucket"],"Effect":"Allow","Principal":{"AWS":["*"]},"Resource":["arn:aws:s3:::${bucketName}"],"Sid":""},{"Action":["s3:GetObject"],"Effect":"Allow","Principal":{"AWS":["*"]},"Resource":["arn:aws:s3:::${bucketName}/*"],"Sid":""}]}`

    step(`setBucketPolicy(bucketName, bucketPolicy, cb)_bucketName:${bucketName}, bucketPolicy:${policy}_`, (done) => {
      client.setBucketPolicy(bucketName, policy, (err) => {
        if (err && err.code === 'NotImplemented') {
          return done()
        }
        if (err) {
          return done(err)
        }
        done()
      })
    })

    step(`getBucketPolicy(bucketName, cb)_bucketName:${bucketName}_`, (done) => {
      client.getBucketPolicy(bucketName, (err, response) => {
        if (err && err.code === 'NotImplemented') {
          return done()
        }
        if (err) {
          return done(err)
        }
        if (!response) {
          return done(new Error(`policy is empty`))
        }
        done()
      })
    })
  })

  describe('Test Remove Objects Response in case of Errors', () => {
    // Since functional tests are run with root credentials, it is not implemented.
    // Test steps
    // =============
    // create a bucket
    // add some objects
    // create a  user
    // assign the readonly policy to the user
    // use the new user credentials to call remove objects API
    // verify the response
    // assign the readwrite policy to the user
    // call remove objects API
    // verify the response
    // response.Error is an array
    //   -[]- empty array indicates success for all objects
    // Note: the response code is 200. so the consumer should inspect the response
    // Sample Response format:
    /**
     * {
     *     Code: 'AccessDenied',
     *     Message: 'Access Denied.',
     *     Key: '1.png',
     *     VersionId: ''
     *   }
     *
     *   or
     *
     *    {
     *     Code: 'NoSuchVersion',
     *     Message: 'The specified version does not exist. (invalid UUID length: 9)',
     *     Key: '1.png',
     *     VersionId: 'test-v-is'
     *   }
     */
    /*
    let readOnlyPolicy ='{"Version":"2012-10-17","Statement":[{"Effect":"Allow","Action":["s3:GetBucketLocation","s3:GetObject"],"Resource":["arn:aws:s3:::*"]}]}'
    let readWritePolicy ='{"Version":"2012-10-17","Statement":[{"Effect":"Allow","Action":["s3:*"],"Resource":["arn:aws:s3:::*"]}]}'
    */
  })

  describe('presigned operations', () => {
    step(
      `presignedPutObject(bucketName, objectName, expires, cb)_bucketName:${bucketName}, objectName:${_1byteObjectName}, expires: 1000_`,
      (done) => {
        client.presignedPutObject(bucketName, _1byteObjectName, 1000, (e, presignedUrl) => {
          if (e) {
            return done(e)
          }
          var transport = http
          var options = _.pick(url.parse(presignedUrl), ['hostname', 'port', 'path', 'protocol'])
          options.method = 'PUT'
          options.headers = {
            'content-length': _1byte.length,
          }
          if (options.protocol === 'https:') {
            transport = https
          }
          var request = transport.request(options, (response) => {
            if (response.statusCode !== 200) {
              return done(new Error(`error on put : ${response.statusCode}`))
            }
            response.on('error', (e) => done(e))
            response.on('end', () => done())
            response.on('data', () => {})
          })
          request.on('error', (e) => done(e))
          request.write(_1byte)
          request.end()
        })
      },
    )

    step(
      `presignedPutObject(bucketName, objectName, expires)_bucketName:${bucketName}, objectName:${_1byteObjectName}, expires:-123_`,
      (done) => {
        // negative values should trigger an error
        client
          .presignedPutObject(bucketName, _1byteObjectName, -123)
          .then(() => {
            done(new Error('negative values should trigger an error'))
          })
          .catch(() => done())
      },
    )

    step(
      `presignedPutObject(bucketName, objectName)_bucketName:${bucketName}, objectName:${_1byteObjectName}_`,
      (done) => {
        // Putting the same object should not cause any error
        client
          .presignedPutObject(bucketName, _1byteObjectName)
          .then(() => done())
          .catch(done)
      },
    )

    step(
      `presignedGetObject(bucketName, objectName, expires, cb)_bucketName:${bucketName}, objectName:${_1byteObjectName}, expires:1000_`,
      (done) => {
        client.presignedGetObject(bucketName, _1byteObjectName, 1000, (e, presignedUrl) => {
          if (e) {
            return done(e)
          }
          var transport = http
          var options = _.pick(url.parse(presignedUrl), ['hostname', 'port', 'path', 'protocol'])
          options.method = 'GET'
          if (options.protocol === 'https:') {
            transport = https
          }
          var request = transport.request(options, (response) => {
            if (response.statusCode !== 200) {
              return done(new Error(`error on put : ${response.statusCode}`))
            }
            var error = null
            response.on('error', (e) => done(e))
            response.on('end', () => done(error))
            response.on('data', (data) => {
              if (data.toString() !== _1byte.toString()) {
                error = new Error('content mismatch')
              }
            })
          })
          request.on('error', (e) => done(e))
          request.end()
        })
      },
    )

    step(
      `presignedUrl(httpMethod, bucketName, objectName, expires, cb)_httpMethod:GET, bucketName:${bucketName}, objectName:${_1byteObjectName}, expires:1000_`,
      (done) => {
        client.presignedUrl('GET', bucketName, _1byteObjectName, 1000, (e, presignedUrl) => {
          if (e) {
            return done(e)
          }
          var transport = http
          var options = _.pick(url.parse(presignedUrl), ['hostname', 'port', 'path', 'protocol'])
          options.method = 'GET'
          if (options.protocol === 'https:') {
            transport = https
          }
          var request = transport.request(options, (response) => {
            if (response.statusCode !== 200) {
              return done(new Error(`error on put : ${response.statusCode}`))
            }
            var error = null
            response.on('error', (e) => done(e))
            response.on('end', () => done(error))
            response.on('data', (data) => {
              if (data.toString() !== _1byte.toString()) {
                error = new Error('content mismatch')
              }
            })
          })
          request.on('error', (e) => done(e))
          request.end()
        })
      },
    )

    step(
      `presignedUrl(httpMethod, bucketName, objectName, expires, cb)_httpMethod:GET, bucketName:${bucketName}, objectName:${_1byteObjectName}, expires:86400, requestDate:StartOfDay_`,
      (done) => {
        var requestDate = new Date()
        requestDate.setHours(0, 0, 0, 0)
        client.presignedUrl('GET', bucketName, _1byteObjectName, 86400, requestDate, (e, presignedUrl) => {
          if (e) {
            return done(e)
          }
          var transport = http
          var options = _.pick(url.parse(presignedUrl), ['hostname', 'port', 'path', 'protocol'])
          options.method = 'GET'
          if (options.protocol === 'https:') {
            transport = https
          }
          var request = transport.request(options, (response) => {
            if (response.statusCode !== 200) {
              return done(new Error(`error on put : ${response.statusCode}`))
            }
            var error = null
            response.on('error', (e) => done(e))
            response.on('end', () => done(error))
            response.on('data', (data) => {
              if (data.toString() !== _1byte.toString()) {
                error = new Error('content mismatch')
              }
            })
          })
          request.on('error', (e) => done(e))
          request.end()
        })
      },
    )

    step(
      `presignedGetObject(bucketName, objectName, cb)_bucketName:${bucketName}, objectName:${_1byteObjectName}_`,
      (done) => {
        client.presignedGetObject(bucketName, _1byteObjectName, (e, presignedUrl) => {
          if (e) {
            return done(e)
          }
          var transport = http
          var options = _.pick(url.parse(presignedUrl), ['hostname', 'port', 'path', 'protocol'])
          options.method = 'GET'
          if (options.protocol === 'https:') {
            transport = https
          }
          var request = transport.request(options, (response) => {
            if (response.statusCode !== 200) {
              return done(new Error(`error on put : ${response.statusCode}`))
            }
            var error = null
            response.on('error', (e) => done(e))
            response.on('end', () => done(error))
            response.on('data', (data) => {
              if (data.toString() !== _1byte.toString()) {
                error = new Error('content mismatch')
              }
            })
          })
          request.on('error', (e) => done(e))
          request.end()
        })
      },
    )

    step(
      `presignedGetObject(bucketName, objectName, expires)_bucketName:${bucketName}, objectName:this.does.not.exist, expires:2938_`,
      (done) => {
        client
          .presignedGetObject(bucketName, 'this.does.not.exist', 2938)
          .then(assert.fail)
          .catch(() => done())
      },
    )

    step(
      `presignedGetObject(bucketName, objectName, expires, respHeaders, cb)_bucketName:${bucketName}, objectName:${_1byteObjectName}, expires:1000_`,
      (done) => {
        var respHeaders = {
          'response-content-type': 'text/html',
          'response-content-language': 'en',
          'response-expires': 'Sun, 07 Jun 2020 16:07:58 GMT',
          'response-cache-control': 'No-cache',
          'response-content-disposition': 'attachment; filename=testing.txt',
          'response-content-encoding': 'gzip',
        }
        client.presignedGetObject(bucketName, _1byteObjectName, 1000, respHeaders, (e, presignedUrl) => {
          if (e) {
            return done(e)
          }
          var transport = http
          var options = _.pick(url.parse(presignedUrl), ['hostname', 'port', 'path', 'protocol'])
          options.method = 'GET'
          if (options.protocol === 'https:') {
            transport = https
          }
          var request = transport.request(options, (response) => {
            if (response.statusCode !== 200) {
              return done(new Error(`error on get : ${response.statusCode}`))
            }
            if (respHeaders['response-content-type'] !== response.headers['content-type']) {
              return done(new Error(`content-type header mismatch`))
            }
            if (respHeaders['response-content-language'] !== response.headers['content-language']) {
              return done(new Error(`content-language header mismatch`))
            }
            if (respHeaders['response-expires'] !== response.headers['expires']) {
              return done(new Error(`expires header mismatch`))
            }
            if (respHeaders['response-cache-control'] !== response.headers['cache-control']) {
              return done(new Error(`cache-control header mismatch`))
            }
            if (respHeaders['response-content-disposition'] !== response.headers['content-disposition']) {
              return done(new Error(`content-disposition header mismatch`))
            }
            if (respHeaders['response-content-encoding'] !== response.headers['content-encoding']) {
              return done(new Error(`content-encoding header mismatch`))
            }
            response.on('data', () => {})
            done()
          })
          request.on('error', (e) => done(e))
          request.end()
        })
      },
    )

    step(
      `presignedGetObject(bucketName, objectName, respHeaders, cb)_bucketName:${bucketName}, objectName:${_1byteObjectName}, contentDisposition special chars`,
      (done) => {
        var respHeaders = {
          'response-content-disposition':
            'attachment; filename="abc|"@#$%&/(<>)/=?!{[\']}+*-_:,;def.png"; filename*=UTF-8\'\'t&21st&20ng.png',
        }
        client.presignedGetObject(bucketName, _1byteObjectName, 1000, respHeaders, (e, presignedUrl) => {
          if (e) {
            return done(e)
          }
          var transport = http
          var options = _.pick(url.parse(presignedUrl), ['hostname', 'port', 'path', 'protocol'])
          options.method = 'GET'
          if (options.protocol === 'https:') {
            transport = https
          }
          var request = transport.request(options, (response) => {
            if (response.statusCode !== 200) {
              return done(new Error(`error on get : ${response.statusCode}`))
            }
            if (respHeaders['response-content-disposition'] !== response.headers['content-disposition']) {
              return done(new Error(`content-disposition header mismatch`))
            }
            response.on('data', () => {})
            done()
          })
          request.on('error', (e) => done(e))
          request.end()
        })
      },
    )

    step(
      `presignedGetObject(bucketName, objectName, cb)_bucketName:${bucketName}, objectName:${_1byteObjectName}, expires:86400, requestDate:StartOfDay_`,
      (done) => {
        var requestDate = new Date()
        requestDate.setHours(0, 0, 0, 0)
        client.presignedGetObject(bucketName, _1byteObjectName, 86400, {}, requestDate, (e, presignedUrl) => {
          if (e) {
            return done(e)
          }
          var transport = http
          var options = _.pick(url.parse(presignedUrl), ['hostname', 'port', 'path', 'protocol'])
          options.method = 'GET'
          if (options.protocol === 'https:') {
            transport = https
          }
          var request = transport.request(options, (response) => {
            if (response.statusCode !== 200) {
              return done(new Error(`error on put : ${response.statusCode}`))
            }
            var error = null
            response.on('error', (e) => done(e))
            response.on('end', () => done(error))
            response.on('data', (data) => {
              if (data.toString() !== _1byte.toString()) {
                error = new Error('content mismatch')
              }
            })
          })
          request.on('error', (e) => done(e))
          request.end()
        })
      },
    )

    step('presignedPostPolicy(postPolicy, cb)_postPolicy:expiresin10days_', (done) => {
      var policy = client.newPostPolicy()
      policy.setKey(_1byteObjectName)
      policy.setBucket(bucketName)
      var expires = new Date()
      expires.setSeconds(24 * 60 * 60 * 10)
      policy.setExpires(expires)

      client.presignedPostPolicy(policy, (e, data) => {
        if (e) {
          return done(e)
        }
        var req = superagent.post(data.postURL)
        _.each(data.formData, (value, key) => req.field(key, value))
        req.attach('file', Buffer.from([_1byte]), 'test')
        req.end(function (e) {
          if (e) {
            return done(e)
          }
          done()
        })
        req.on('error', (e) => done(e))
      })
    })

    step('presignedPostPolicy(postPolicy, cb)_postPolicy:setContentType', (done) => {
      var policy = client.newPostPolicy()
      policy.setKey(_1byteObjectName)
      policy.setBucket(bucketName)
      policy.setContentType('text/plain')

      client.presignedPostPolicy(policy, (e, data) => {
        if (e) {
          return done(e)
        }
        var req = superagent.post(data.postURL)
        _.each(data.formData, (value, key) => req.field(key, value))
        req.attach('file', Buffer.from([_1byte]), 'test')
        req.end(function (e) {
          if (e) {
            return done(e)
          }
          done()
        })
        req.on('error', (e) => done(e))
      })
    })

    step('presignedPostPolicy(postPolicy, cb)_postPolicy:setContentTypeStartsWith', (done) => {
      var policy = client.newPostPolicy()
      policy.setKey(_1byteObjectName)
      policy.setBucket(bucketName)
      policy.setContentTypeStartsWith('text/')

      client.presignedPostPolicy(policy, (e, data) => {
        if (e) {
          return done(e)
        }
        var req = superagent.post(data.postURL)
        _.each(data.formData, (value, key) => req.field(key, value))
        req.attach('file', Buffer.from([_1byte]), 'test')
        req.end(function (e) {
          if (e) {
            return done(e)
          }
          done()
        })
        req.on('error', (e) => done(e))
      })
    })

    step('presignedPostPolicy(postPolicy, cb)_postPolicy:setContentDisposition_inline', (done) => {
      var policy = client.newPostPolicy()
      var objectName = 'test-content-disposition' + uuid.v4()
      policy.setKey(objectName)
      policy.setBucket(bucketName)
      policy.setContentDisposition('inline')

      client.presignedPostPolicy(policy, (e, data) => {
        if (e) {
          return done(e)
        }
        var req = superagent.post(data.postURL)
        _.each(data.formData, (value, key) => req.field(key, value))
        req.attach('file', Buffer.from([_1byte]), 'test')
        req.end(function (e) {
          if (e) {
            return done(e)
          }
          client.removeObject(bucketName, objectName, done)
        })
        req.on('error', (e) => done(e))
      })
    })

    step('presignedPostPolicy(postPolicy, cb)_postPolicy:setContentDisposition_attachment', (done) => {
      var policy = client.newPostPolicy()
      var objectName = 'test-content-disposition' + uuid.v4()
      policy.setKey(objectName)
      policy.setBucket(bucketName)
      policy.setContentDisposition('attachment; filename=  My* Docume!  nt.json')

      client.presignedPostPolicy(policy, (e, data) => {
        if (e) {
          return done(e)
        }
        var req = superagent.post(data.postURL)
        _.each(data.formData, (value, key) => req.field(key, value))
        req.attach('file', Buffer.from([_1byte]), 'test')
        req.end(function (e) {
          if (e) {
            return done(e)
          }
          client.removeObject(bucketName, objectName, done)
        })
        req.on('error', (e) => done(e))
      })
    })

    step('presignedPostPolicy(postPolicy, cb)_postPolicy:setUserMetaData_', (done) => {
      var policy = client.newPostPolicy()
      var objectName = 'test-metadata' + uuid.v4()
      policy.setKey(objectName)
      policy.setBucket(bucketName)
      policy.setUserMetaData({
        key: 'my-value',
        anotherKey: 'another-value',
      })

      client.presignedPostPolicy(policy, (e, data) => {
        if (e) {
          return done(e)
        }
        var req = superagent.post(data.postURL)
        _.each(data.formData, (value, key) => req.field(key, value))
        req.attach('file', Buffer.from([_1byte]), 'test')
        req.end(function (e) {
          if (e) {
            return done(e)
          }
          client.removeObject(bucketName, objectName, done)
        })
        req.on('error', (e) => done(e))
      })
    })

    step('presignedPostPolicy(postPolicy)_postPolicy: null_', (done) => {
      client
        .presignedPostPolicy(null)
        .then(() => {
          done(new Error('null policy should fail'))
        })
        .catch(() => done())
    })

    step(
      `presignedUrl(httpMethod, bucketName, objectName, expires, reqParams, cb)_httpMethod:GET, bucketName:${bucketName}, expires:1000_`,
      (done) => {
        client.presignedUrl('GET', bucketName, '', 1000, { prefix: 'data', 'max-keys': 1000 }, (e, presignedUrl) => {
          if (e) {
            return done(e)
          }
          var transport = http
          var options = _.pick(url.parse(presignedUrl), ['hostname', 'port', 'path', 'protocol'])
          options.method = 'GET'
          options.headers = {}
          var str = ''
          if (options.protocol === 'https:') {
            transport = https
          }
          var callback = function (response) {
            if (response.statusCode !== 200) {
              return done(new Error(`error on put : ${response.statusCode}`))
            }
            response.on('error', (e) => done(e))
            response.on('end', function () {
              if (!str.match(`<Key>${_1byteObjectName}</Key>`)) {
                return done(new Error('Listed object does not match the object in the bucket!'))
              }
              done()
            })
            response.on('data', function (chunk) {
              str += chunk
            })
          }
          var request = transport.request(options, callback)
          request.end()
        })
      },
    )

    step(
      `presignedUrl(httpMethod, bucketName, objectName, expires, cb)_httpMethod:DELETE, bucketName:${bucketName}, objectName:${_1byteObjectName}, expires:1000_`,
      (done) => {
        client.presignedUrl('DELETE', bucketName, _1byteObjectName, 1000, (e, presignedUrl) => {
          if (e) {
            return done(e)
          }
          var transport = http
          var options = _.pick(url.parse(presignedUrl), ['hostname', 'port', 'path', 'protocol'])
          options.method = 'DELETE'
          options.headers = {}
          if (options.protocol === 'https:') {
            transport = https
          }
          var request = transport.request(options, (response) => {
            if (response.statusCode !== 204) {
              return done(new Error(`error on put : ${response.statusCode}`))
            }
            response.on('error', (e) => done(e))
            response.on('end', () => done())
            response.on('data', () => {})
          })
          request.on('error', (e) => done(e))
          request.end()
        })
      },
    )
  })

  describe('listObjects', function () {
    var listObjectPrefix = 'miniojsPrefix'
    var listObjectsNum = 10
    var objArray = []
    var listArray = []
    var listPrefixArray = []

    step(
      `putObject(bucketName, objectName, stream, size, metaData, callback)_bucketName:${bucketName}, stream:1b, size:1_Create ${listObjectsNum} objects`,
      (done) => {
        _.times(listObjectsNum, (i) => objArray.push(`${listObjectPrefix}.${i}`))
        objArray = objArray.sort()
        async.mapLimit(
          objArray,
          20,
          (objectName, cb) => client.putObject(bucketName, objectName, readableStream(_1byte), _1byte.length, {}, cb),
          done,
        )
      },
    )

    step(
      `listObjects(bucketName, prefix, recursive)_bucketName:${bucketName}, prefix: miniojsprefix, recursive:true_`,
      (done) => {
        client
          .listObjects(bucketName, listObjectPrefix, true)
          .on('error', done)
          .on('end', () => {
            if (_.isEqual(objArray, listPrefixArray)) {
              return done()
            }
            return done(new Error(`listObjects lists ${listPrefixArray.length} objects, expected ${listObjectsNum}`))
          })
          .on('data', (data) => {
            listPrefixArray.push(data.name)
          })
      },
    )

    step('listObjects(bucketName, prefix, recursive)_recursive:true_', (done) => {
      try {
        client.listObjects('', '', true).on('end', () => {
          return done(new Error(`listObjects should throw exception when empty bucketname is passed`))
        })
      } catch (e) {
        if (e.name === 'InvalidBucketNameError') {
          done()
        } else {
          done(e)
        }
      }
    })

    step(`listObjects(bucketName, prefix, recursive)_bucketName:${bucketName}, recursive:false_`, (done) => {
      listArray = []
      client
        .listObjects(bucketName, '', false)
        .on('error', done)
        .on('end', () => {
          if (_.isEqual(objArray, listArray)) {
            return done()
          }
          return done(new Error(`listObjects lists ${listArray.length} objects, expected ${listObjectsNum}`))
        })
        .on('data', (data) => {
          listArray.push(data.name)
        })
    })

    step(
      `listObjectsV2(bucketName, prefix, recursive, startAfter)_bucketName:${bucketName}, recursive:true_`,
      (done) => {
        listArray = []
        client
          .listObjectsV2(bucketName, '', true, '')
          .on('error', done)
          .on('end', () => {
            if (_.isEqual(objArray, listArray)) {
              return done()
            }
            return done(new Error(`listObjects lists ${listArray.length} objects, expected ${listObjectsNum}`))
          })
          .on('data', (data) => {
            listArray.push(data.name)
          })
      },
    )

    step(
      `listObjectsV2WithMetadata(bucketName, prefix, recursive, startAfter)_bucketName:${bucketName}, recursive:true_`,
      (done) => {
        listArray = []
        client.extensions
          .listObjectsV2WithMetadata(bucketName, '', true, '')
          .on('error', done)
          .on('end', () => {
            if (_.isEqual(objArray, listArray)) {
              return done()
            }
            return done(new Error(`listObjects lists ${listArray.length} objects, expected ${listObjectsNum}`))
          })
          .on('data', (data) => {
            listArray.push(data.name)
          })
      },
    )

    step(
      `removeObject(bucketName, objectName, callback)_bucketName:${bucketName}_Remove ${listObjectsNum} objects`,
      (done) => {
        async.mapLimit(listArray, 20, (objectName, cb) => client.removeObject(bucketName, objectName, cb), done)
      },
    )
  })

  describe('removeObjects', function () {
    var listObjectPrefix = 'miniojsPrefix'
    var listObjectsNum = 10
    var objArray = []
    var objectsList = []

    step(
      `putObject(bucketName, objectName, stream, size, contentType, callback)_bucketName:${bucketName}, stream:1b, size:1_Create ${listObjectsNum} objects`,
      (done) => {
        _.times(listObjectsNum, (i) => objArray.push(`${listObjectPrefix}.${i}`))
        objArray = objArray.sort()
        async.mapLimit(
          objArray,
          20,
          (objectName, cb) => client.putObject(bucketName, objectName, readableStream(_1byte), _1byte.length, '', cb),
          done,
        )
      },
    )

    step(`listObjects(bucketName, prefix, recursive)_bucketName:${bucketName}, recursive:false_`, (done) => {
      client
        .listObjects(bucketName, listObjectPrefix, false)
        .on('error', done)
        .on('end', () => {
          try {
            client.removeObjects(bucketName, '', function (e) {
              if (e) {
                done()
              }
            })
          } catch (e) {
            if (e.name === 'InvalidArgumentError') {
              done()
            }
          }
        })
        .on('data', (data) => {
          objectsList.push(data.name)
        })
    })

    objectsList = []

    step(`listObjects(bucketName, prefix, recursive)_bucketName:${bucketName}, recursive:false_`, (done) => {
      client
        .listObjects(bucketName, listObjectPrefix, false)
        .on('error', done)
        .on('end', () => {
          client.removeObjects(bucketName, objectsList, function (e) {
            if (e) {
              done(e)
            }
            done()
          })
        })
        .on('data', (data) => {
          objectsList.push(data.name)
        })
    })

    // Non latin characters
    step(`putObject(bucketName, objectName, stream)_bucketName:${bucketName}, objectName:fileΩ, stream:1b`, (done) => {
      client
        .putObject(bucketName, 'fileΩ', _1byte)
        .then(() => done())
        .catch(done)
    })

    step(`removeObjects with non latin characters`, (done) => {
      client
        .removeObjects(bucketName, ['fileΩ'])
        .then(() => done())
        .catch(done)
    })
  })

  describe('bucket notifications', () => {
    describe('#listenBucketNotification', () => {
      before(function () {
        // listenBucketNotification only works on MinIO, so skip if
        // the host is Amazon.
        let hostSkipList = ['s3.amazonaws.com']
        if (hostSkipList.includes(client.host)) {
          this.skip()
        }
      })

      step(
        `listenBucketNotification(bucketName, prefix, suffix, events)_bucketName:${bucketName}, prefix:photos/, suffix:.jpg, events:bad_`,
        (done) => {
          let poller = client.listenBucketNotification(bucketName, 'photos/', '.jpg', ['bad'])
          poller.on('error', (error) => {
            if (error.code !== 'NotImplemented') {
              assert.match(error.message, /A specified event is not supported for notifications./)
              assert.equal(error.code, 'InvalidArgument')
            }
            done()
          })
        },
      )
      step(
        `listenBucketNotification(bucketName, prefix, suffix, events)_bucketName:${bucketName}, events: s3:ObjectCreated:*_`,
        (done) => {
          let poller = client.listenBucketNotification(bucketName, '', '', ['s3:ObjectCreated:*'])
          let records = 0
          let pollerError = null
          poller.on('notification', (record) => {
            records++

            assert.equal(record.eventName, 's3:ObjectCreated:Put')
            assert.equal(record.s3.bucket.name, bucketName)
            assert.equal(record.s3.object.key, objectName)
          })
          poller.on('error', (error) => {
            pollerError = error
          })
          setTimeout(() => {
            // Give it some time for the notification to be setup.
            if (pollerError) {
              if (pollerError.code !== 'NotImplemented') {
                done(pollerError)
              } else {
                done()
              }
              return
            }
            client.putObject(bucketName, objectName, 'stringdata', (err) => {
              if (err) {
                return done(err)
              }
              setTimeout(() => {
                // Give it some time to get the notification.
                poller.stop()
                client.removeObject(bucketName, objectName, (err) => {
                  if (err) {
                    return done(err)
                  }
                  if (!records) {
                    return done(new Error('notification not received'))
                  }
                  done()
                })
              }, 10 * 1000)
            })
          }, 10 * 1000)
        },
      )

      // This test is very similar to that above, except it does not include
      // Minio.ObjectCreatedAll in the config. Thus, no events should be emitted.
      step(
        `listenBucketNotification(bucketName, prefix, suffix, events)_bucketName:${bucketName}, events:s3:ObjectRemoved:*`,
        (done) => {
          let poller = client.listenBucketNotification(bucketName, '', '', ['s3:ObjectRemoved:*'])
          poller.on('notification', assert.fail)
          poller.on('error', (error) => {
            if (error.code !== 'NotImplemented') {
              done(error)
            }
          })

          client.putObject(bucketName, objectName, 'stringdata', (err) => {
            if (err) {
              return done(err)
            }
            // It polls every five seconds, so wait for two-ish polls, then end.
            setTimeout(() => {
              poller.stop()
              poller.removeAllListeners('notification')
              // clean up object now
              client.removeObject(bucketName, objectName, done)
            }, 11 * 1000)
          })
        },
      )
    })
  })

  describe('Bucket Versioning API', () => {
    // Isolate the bucket/object for easy debugging and tracking.
    const versionedBucketName = 'minio-js-test-version-' + uuid.v4()
    before((done) => client.makeBucket(versionedBucketName, '', done))
    after((done) => client.removeBucket(versionedBucketName, done))

    describe('Versioning Steps test', function () {
      step('Check if versioning is enabled on a bucket', (done) => {
        client.getBucketVersioning(versionedBucketName, (err) => {
          if (err && err.code === 'NotImplemented') {
            return done()
          }
          if (err) {
            return done(err)
          }
          done()
        })
      })
      step('Enable versioning  on a bucket', (done) => {
        client.setBucketVersioning(versionedBucketName, { Status: 'Enabled' }, (err) => {
          if (err && err.code === 'NotImplemented') {
            return done()
          }
          if (err) {
            return done(err)
          }
          done()
        })
      })

      step('Suspend versioning  on a bucket', (done) => {
        client.setBucketVersioning(versionedBucketName, { Status: 'Suspended' }, (err) => {
          if (err && err.code === 'NotImplemented') {
            return done()
          }
          if (err) {
            return done(err)
          }
          done()
        })
      })

      step('Check if versioning is Suspended on a bucket', (done) => {
        client.getBucketVersioning(versionedBucketName, (err) => {
          if (err && err.code === 'NotImplemented') {
            return done()
          }
          if (err) {
            return done(err)
          }
          done()
        })
      })
    })
  })

  describe('Versioning tests on a buckets', function () {
    // Isolate the bucket/object for easy debugging and tracking.
    const versionedBucketName = 'minio-js-test-version-' + uuid.v4()
    const versioned_100kbObjectName = 'datafile-100-kB'
    const versioned_100kb_Object = dataDir
      ? fs.readFileSync(dataDir + '/' + versioned_100kbObjectName)
      : Buffer.alloc(100 * 1024, 0)

    before((done) => client.makeBucket(versionedBucketName, '', done))
    after((done) => client.removeBucket(versionedBucketName, done))

    describe('Versioning Steps test', function () {
      let versionId

      step(
        `setBucketVersioning(bucketName, versionConfig):_bucketName:${versionedBucketName},versionConfig:{Status:"Enabled"} `,
        (done) => {
          client.setBucketVersioning(versionedBucketName, { Status: 'Enabled' }, (err) => {
            if (err && err.code === 'NotImplemented') {
              return done()
            }
            if (err) {
              return done(err)
            }
            done()
          })
        },
      )

      step(
        `putObject(bucketName, objectName, stream)_bucketName:${versionedBucketName}, objectName:${versioned_100kbObjectName}, stream:100Kib_`,
        (done) => {
          client
            .putObject(versionedBucketName, versioned_100kbObjectName, versioned_100kb_Object)
            .then(() => done())
            .catch(done)
        },
      )

      step(
        `statObject(bucketName, objectName, statOpts)_bucketName:${versionedBucketName}, objectName:${versioned_100kbObjectName}`,
        (done) => {
          client.statObject(versionedBucketName, versioned_100kbObjectName, {}, (e, res) => {
            versionId = res.versionId
            done()
          })
        },
      )

      step(
        `removeObject(bucketName, objectName, removeOpts)_bucketName:${versionedBucketName}, objectName:${versioned_100kbObjectName}`,
        (done) => {
          client.removeObject(versionedBucketName, versioned_100kbObjectName, { versionId: versionId }, () => {
            done()
          })
        },
      )

      step(
        `setBucketVersioning(bucketName, versionConfig):_bucketName:${versionedBucketName},versionConfig:{Status:"Suspended"}`,
        (done) => {
          client.setBucketVersioning(versionedBucketName, { Status: 'Suspended' }, (err) => {
            if (err && err.code === 'NotImplemented') {
              return done()
            }
            if (err) {
              return done(err)
            }
            done()
          })
        },
      )
    })
  })

  describe('Versioning tests on a buckets: getObject, fGetObject, getPartialObject, putObject, removeObject with versionId support', function () {
    // Isolate the bucket/object for easy debugging and tracking.
    const versionedBucketName = 'minio-js-test-version-' + uuid.v4()
    const versioned_100kbObjectName = 'datafile-100-kB'
    const versioned_100kb_Object = dataDir
      ? fs.readFileSync(dataDir + '/' + versioned_100kbObjectName)
      : Buffer.alloc(100 * 1024, 0)

    before((done) => client.makeBucket(versionedBucketName, '', done))
    after((done) => client.removeBucket(versionedBucketName, done))

    describe('Versioning Test for  getObject, getPartialObject, putObject, removeObject with versionId support', function () {
      let versionId = null
      step(
        `Enable Versioning on Bucket: setBucketVersioning(bucketName,versioningConfig)_bucketName:${versionedBucketName},{Status:"Enabled"}`,
        (done) => {
          client.setBucketVersioning(versionedBucketName, { Status: 'Enabled' }, (err) => {
            if (err && err.code === 'NotImplemented') {
              return done()
            }
            if (err) {
              return done(err)
            }
            done()
          })
        },
      )

      step(
        `putObject(bucketName, objectName, stream)_bucketName:${versionedBucketName}, objectName:${versioned_100kbObjectName}, stream:100Kib_`,
        (done) => {
          client
            .putObject(versionedBucketName, versioned_100kbObjectName, versioned_100kb_Object)
            .then((res = {}) => {
              if (res.versionId) {
                versionId = res.versionId // In gateway mode versionId will not be returned.
              }
              done()
            })
            .catch(done)
        },
      )

      step(
        `getObject(bucketName, objectName, getOpts)_bucketName:${versionedBucketName}, objectName:${versioned_100kbObjectName}`,
        (done) => {
          if (versionId) {
            client.getObject(
              versionedBucketName,
              versioned_100kbObjectName,
              { versionId: versionId },
              function (e, dataStream) {
                const objVersion = getVersionId(dataStream.headers)
                if (objVersion) {
                  done()
                } else {
                  done(new Error('versionId not found in getObject response'))
                }
              },
            )
          } else {
            done()
          }
        },
      )

      step(
        `fGetObject(bucketName, objectName, filePath, getOpts={})_bucketName:${versionedBucketName}, objectName:${versioned_100kbObjectName}`,
        (done) => {
          if (versionId) {
            var tmpFileDownload = `${tmpDir}/${versioned_100kbObjectName}.download`
            client.fGetObject(
              versionedBucketName,
              versioned_100kbObjectName,
              tmpFileDownload,
              { versionId: versionId },
              function () {
                done()
              },
            )
          } else {
            done()
          }
        },
      )

      step(
        `getPartialObject(bucketName, objectName, offset, length, getOpts)_bucketName:${versionedBucketName}, objectName:${versioned_100kbObjectName}`,
        (done) => {
          if (versionId) {
            client.getPartialObject(
              versionedBucketName,
              versioned_100kbObjectName,
              10,
              30,
              { versionId: versionId },
              function (e, dataStream) {
                const objVersion = getVersionId(dataStream.headers)
                if (objVersion) {
                  done()
                } else {
                  done(new Error('versionId not found in getPartialObject response'))
                }
              },
            )
          } else {
            done()
          }
        },
      )

      step(
        `removeObject(bucketName, objectName, removeOpts)_bucketName:${versionedBucketName}, objectName:${versioned_100kbObjectName},removeOpts:{versionId:${versionId}`,
        (done) => {
          if (versionId) {
            client.removeObject(versionedBucketName, versioned_100kbObjectName, { versionId: versionId }, () => {
              done()
            })
          } else {
            // In gateway mode, use regular delete to remove an object so that the bucket can be cleaned up.
            client.removeObject(versionedBucketName, versioned_100kbObjectName, () => {
              done()
            })
          }
        },
      )

      step(
        `setBucketVersioning(bucketName, versionConfig):_bucketName:${versionedBucketName},versionConfig:{Status:"Suspended"}`,
        (done) => {
          client.setBucketVersioning(versionedBucketName, { Status: 'Suspended' }, (err) => {
            if (err && err.code === 'NotImplemented') {
              return done()
            }
            if (err) {
              return done(err)
            }
            done()
          })
        },
      )
    })
  })

  describe('Versioning Supported listObjects', function () {
    const versionedBucketName = 'minio-js-test-version-list' + uuid.v4()
    const prefixName = 'Prefix1'
    const versionedObjectName = 'datafile-100-kB'
    const objVersionIdCounter = [1, 2, 3, 4, 5] // This should track adding 5 versions of the same object.
    let listObjectsNum = objVersionIdCounter.length
    let objArray = []
    let listPrefixArray = []
    let isVersioningSupported = false

    const objNameWithPrefix = `${prefixName}/${versionedObjectName}`

    before((done) =>
      client.makeBucket(versionedBucketName, '', () => {
        client.setBucketVersioning(versionedBucketName, { Status: 'Enabled' }, (err) => {
          if (err && err.code === 'NotImplemented') {
            return done()
          }
          if (err) {
            return done(err)
          }
          isVersioningSupported = true
          done()
        })
      }),
    )
    after((done) => client.removeBucket(versionedBucketName, done))

    step(
      `putObject(bucketName, objectName, stream, size, metaData, callback)_bucketName:${versionedBucketName}, stream:1b, size:1_Create ${listObjectsNum} objects`,
      (done) => {
        if (isVersioningSupported) {
          let count = 1
          objVersionIdCounter.forEach(() => {
            client.putObject(
              versionedBucketName,
              objNameWithPrefix,
              readableStream(_1byte),
              _1byte.length,
              {},
              (e, data) => {
                objArray.push(data)
                if (count === objVersionIdCounter.length) {
                  done()
                }
                count += 1
              },
            )
          })
        } else {
          done()
        }
      },
    )

    step(
      `listObjects(bucketName, prefix, recursive)_bucketName:${versionedBucketName}, prefix: '', recursive:true_`,
      (done) => {
        if (isVersioningSupported) {
          client
            .listObjects(versionedBucketName, '', true, { IncludeVersion: true })
            .on('error', done)
            .on('end', () => {
              if (_.isEqual(objArray.length, listPrefixArray.length)) {
                return done()
              }
              return done(new Error(`listObjects lists ${listPrefixArray.length} objects, expected ${listObjectsNum}`))
            })
            .on('data', (data) => {
              listPrefixArray.push(data)
            })
        } else {
          done()
        }
      },
    )

    step(
      `listObjects(bucketName, prefix, recursive)_bucketName:${versionedBucketName}, prefix: ${prefixName}, recursive:true_`,
      (done) => {
        if (isVersioningSupported) {
          listPrefixArray = []
          client
            .listObjects(versionedBucketName, prefixName, true, { IncludeVersion: true })
            .on('error', done)
            .on('end', () => {
              if (_.isEqual(objArray.length, listPrefixArray.length)) {
                return done()
              }
              return done(new Error(`listObjects lists ${listPrefixArray.length} objects, expected ${listObjectsNum}`))
            })
            .on('data', (data) => {
              listPrefixArray.push(data)
            })
        } else {
          done()
        }
      },
    )

    step(
      `removeObject(bucketName, objectName, removeOpts)_bucketName:${versionedBucketName}_Remove ${listObjectsNum} objects`,
      (done) => {
        if (isVersioningSupported) {
          let count = 1
          listPrefixArray.forEach((item) => {
            client.removeObject(versionedBucketName, item.name, { versionId: item.versionId }, () => {
              if (count === listPrefixArray.length) {
                done()
              }
              count += 1
            })
          })
        } else {
          done()
        }
      },
    )
  })

  describe('Versioning tests on a bucket for Deletion of Multiple versions', function () {
    // Isolate the bucket/object for easy debugging and tracking.
    const versionedBucketName = 'minio-js-test-version-' + uuid.v4()
    const versioned_100kbObjectName = 'datafile-100-kB'
    const versioned_100kb_Object = dataDir
      ? fs.readFileSync(dataDir + '/' + versioned_100kbObjectName)
      : Buffer.alloc(100 * 1024, 0)

    before((done) => client.makeBucket(versionedBucketName, '', done))
    after((done) => client.removeBucket(versionedBucketName, done))

    describe('Test for removal of multiple versions', function () {
      let isVersioningSupported = false
      const objVersionList = []
      step(
        `setBucketVersioning(bucketName, versionConfig):_bucketName:${versionedBucketName},versionConfig:{Status:"Enabled"} `,
        (done) => {
          client.setBucketVersioning(versionedBucketName, { Status: 'Enabled' }, (err) => {
            if (err && err.code === 'NotImplemented') {
              return done()
            }
            if (err) {
              return done(err)
            }
            isVersioningSupported = true
            done()
          })
        },
      )

      step(
        `putObject(bucketName, objectName, stream)_bucketName:${versionedBucketName}, objectName:${versioned_100kbObjectName}, stream:100Kib_`,
        (done) => {
          if (isVersioningSupported) {
            client
              .putObject(versionedBucketName, versioned_100kbObjectName, versioned_100kb_Object)
              .then(() => done())
              .catch(done)
          } else {
            done()
          }
        },
      )
      // Put two versions of the same object.
      step(
        `putObject(bucketName, objectName, stream)_bucketName:${versionedBucketName}, objectName:${versioned_100kbObjectName}, stream:100Kib_`,
        (done) => {
          // Put two versions of the same object.
          if (isVersioningSupported) {
            client
              .putObject(versionedBucketName, versioned_100kbObjectName, versioned_100kb_Object)
              .then(() => done())
              .catch(done)
          } else {
            done()
          }
        },
      )

      step(
        `listObjects(bucketName, prefix, recursive)_bucketName:${versionedBucketName}, prefix: '', recursive:true_`,
        (done) => {
          if (isVersioningSupported) {
            client
              .listObjects(versionedBucketName, '', true, { IncludeVersion: true })
              .on('error', done)
              .on('end', () => {
                if (_.isEqual(2, objVersionList.length)) {
                  return done()
                }
                return done(new Error(`listObjects lists ${objVersionList.length} objects, expected ${2}`))
              })
              .on('data', (data) => {
                // Pass list object response as is to remove objects
                objVersionList.push(data)
              })
          } else {
            done()
          }
        },
      )

      step(
        `removeObjects(bucketName, objectList, removeOpts)_bucketName:${versionedBucketName}_Remove ${objVersionList.length} objects`,
        (done) => {
          if (isVersioningSupported) {
            let count = 1
            objVersionList.forEach(() => {
              // remove multiple versions of the object.
              client.removeObjects(versionedBucketName, objVersionList, () => {
                if (count === objVersionList.length) {
                  done()
                }
                count += 1
              })
            })
          } else {
            done()
          }
        },
      )
    })
  })

  describe('Bucket Tags API', () => {
    // Isolate the bucket/object for easy debugging and tracking.
    const tagsBucketName = 'minio-js-test-tags-' + uuid.v4()
    before((done) => client.makeBucket(tagsBucketName, '', done))
    after((done) => client.removeBucket(tagsBucketName, done))

    describe('set, get and remove Tags on a bucket', function () {
      step(`Set tags on a bucket_bucketName:${tagsBucketName}`, (done) => {
        client.setBucketTagging(tagsBucketName, { 'test-tag-key': 'test-tag-value' }, (err) => {
          if (err && err.code === 'NotImplemented') {
            return done()
          }
          if (err) {
            return done(err)
          }
          done()
        })
      })
      step(`Get tags on a bucket_bucketName:${tagsBucketName}`, (done) => {
        client.getBucketTagging(tagsBucketName, (err, tagList) => {
          if (err && err.code === 'NotImplemented') {
            return done()
          }
          if (err) {
            return done(err)
          }
          if (Array.isArray(tagList)) {
            done()
          }
        })
      })

      step(`remove Tags on a bucket_bucketName:${tagsBucketName}`, (done) => {
        client.removeBucketTagging(tagsBucketName, (err) => {
          if (err && err.code === 'NotImplemented') {
            return done()
          }
          if (err) {
            return done(err)
          }
          done()
        })
      })
    })
  })

  describe('Object Tags API', () => {
    // Isolate the bucket/object for easy debugging and tracking.
    const tagsBucketName = 'minio-js-test-tags-' + uuid.v4()
    before((done) => client.makeBucket(tagsBucketName, '', done))
    after((done) => client.removeBucket(tagsBucketName, done))

    const tagObjName = 'datafile-100-kB'
    const tagObject = Buffer.alloc(100 * 1024, 0)

    describe('set, get and remove Tags on an object', function () {
      step(
        `putObject(bucketName, objectName, stream)_bucketName:${tagsBucketName}, objectName:${tagObjName}, stream:100Kib_`,
        (done) => {
          client
            .putObject(tagsBucketName, tagObjName, tagObject)
            .then(() => done())
            .catch(done)
        },
      )

      step(`putObjectTagging  object_bucketName:${tagsBucketName}, objectName:${tagObjName},`, (done) => {
        client.setObjectTagging(tagsBucketName, tagObjName, { 'test-tag-key-obj': 'test-tag-value-obj' }, (err) => {
          if (err && err.code === 'NotImplemented') {
            return done()
          }
          if (err) {
            return done(err)
          }
          done()
        })
      })

      step(`getObjectTagging  object_bucketName:${tagsBucketName}, objectName:${tagObjName},`, (done) => {
        client.getObjectTagging(tagsBucketName, tagObjName, (err, tagList) => {
          if (err && err.code === 'NotImplemented') {
            return done()
          }
          if (err) {
            return done(err)
          }
          if (Array.isArray(tagList)) {
            done()
          }
        })
      })

      step(`removeObjectTagging on an object_bucketName:${tagsBucketName}, objectName:${tagObjName},`, (done) => {
        client.removeObjectTagging(tagsBucketName, tagObjName, (err) => {
          if (err && err.code === 'NotImplemented') {
            return done()
          }
          if (err) {
            return done(err)
          }
          done()
        })
      })
      step(`removeObject object_bucketName:${tagsBucketName}, objectName:${tagObjName},`, (done) => {
        client.removeObject(tagsBucketName, tagObjName, () => {
          done()
        })
      })
    })
  })

  describe('Object Tags API with Versioning support', () => {
    // Isolate the bucket/object for easy debugging and tracking.
    const tagsVersionedBucketName = 'minio-js-test-tags-version-' + uuid.v4()
    before((done) => client.makeBucket(tagsVersionedBucketName, '', done))
    after((done) => client.removeBucket(tagsVersionedBucketName, done))

    const tagObjName = 'datafile-100-kB'
    const tagObject = Buffer.alloc(100 * 1024, 0)
    let isVersioningSupported = false
    let versionId = null

    describe('set, get and remove Tags on a versioned object', function () {
      step(
        `Enable Versioning on Bucket: setBucketVersioning(bucketName,versioningConfig)_bucketName:${tagsVersionedBucketName},{Status:"Enabled"}`,
        (done) => {
          client.setBucketVersioning(tagsVersionedBucketName, { Status: 'Enabled' }, (err) => {
            if (err && err.code === 'NotImplemented') {
              return done()
            }
            if (err) {
              return done(err)
            }
            isVersioningSupported = true
            done()
          })
        },
      )

      step(
        `putObject(bucketName, objectName, stream)_bucketName:${tagsVersionedBucketName}, objectName:${tagObjName}, stream:100Kib_`,
        (done) => {
          if (isVersioningSupported) {
            client
              .putObject(tagsVersionedBucketName, tagObjName, tagObject)
              .then((res = {}) => {
                if (res.versionId) {
                  versionId = res.versionId // In gateway mode versionId will not be returned.
                }
                done()
              })
              .catch(done)
          } else {
            done()
          }
        },
      )

      step(`Set tags on an object_bucketName:${tagsVersionedBucketName}, objectName:${tagObjName},`, (done) => {
        if (isVersioningSupported) {
          client.setObjectTagging(
            tagsVersionedBucketName,
            tagObjName,
            { 'test-tag-key-obj': 'test-tag-value-obj' },
            { versionId: versionId },
            (err) => {
              if (err) {
                return done(err)
              }
              done()
            },
          )
        } else {
          done()
        }
      })

      step(`Get tags on an object_bucketName:${tagsVersionedBucketName}, objectName:${tagObjName},`, (done) => {
        if (isVersioningSupported) {
          client.getObjectTagging(tagsVersionedBucketName, tagObjName, { versionId: versionId }, (err, tagList) => {
            if (err) {
              return done(err)
            }
            if (Array.isArray(tagList)) {
              done()
            }
          })
        } else {
          done()
        }
      })

      step(`remove Tags on an object_bucketName:${tagsVersionedBucketName}, objectName:${tagObjName},`, (done) => {
        if (isVersioningSupported) {
          client.removeObjectTagging(tagsVersionedBucketName, tagObjName, { versionId: versionId }, (err) => {
            if (err && err.code === 'NotImplemented') {
              return done()
            }
            if (err) {
              return done(err)
            }
            done()
          })
        } else {
          done()
        }
      })
      step(`remove Tags on an object_bucketName:${tagsVersionedBucketName}, objectName:${tagObjName},`, (done) => {
        if (isVersioningSupported) {
          client.removeObject(tagsVersionedBucketName, tagObjName, { versionId: versionId }, () => {
            done()
          })
        } else {
          done()
        }
      })
    })
  })

  describe('Bucket Lifecycle API', () => {
    const bucketName = 'minio-js-test-lifecycle-' + uuid.v4()
    before((done) => client.makeBucket(bucketName, '', done))
    after((done) => client.removeBucket(bucketName, done))

    describe('Set, Get Lifecycle config Tests', function () {
      step(`Set lifecycle config on a bucket:_bucketName:${bucketName}`, (done) => {
        const lifecycleConfig = {
          Rule: [
            {
              ID: 'Transition and Expiration Rule',
              Status: 'Enabled',
              Filter: {
                Prefix: '',
              },
              Expiration: {
                Days: '3650',
              },
            },
          ],
        }
        client.setBucketLifecycle(bucketName, lifecycleConfig, (err) => {
          if (err && err.code === 'NotImplemented') {
            return done()
          }
          if (err) {
            return done(err)
          }
          done()
        })
      })

      step('Set lifecycle config of a bucket', (done) => {
        client.getBucketLifecycle(bucketName, (err) => {
          if (err && err.code === 'NotImplemented') {
            return done()
          }
          if (err) {
            return done(err)
          }
          done()
        })
      })

      step('Remove lifecycle config of a bucket', (done) => {
        client.removeBucketLifecycle(bucketName, (err) => {
          if (err && err.code === 'NotImplemented') {
            return done()
          }
          if (err) {
            return done(err)
          }
          done()
        })
      })
    })
  })

  describe('Versioning Supported preSignedUrl Get, Put Tests', function () {
    /**
     * Test Steps
     * 1. Create Versioned Bucket
     * 2. presignedPutObject of 2 Versions of different size
     * 3. List and ensure that there are two versions
     * 4. presignedGetObject with versionId to ensure that we are able to get
     * 5. Remove all object versions at once
     * 6. Cleanup bucket.
     */

    const versionedBucketName = 'minio-js-test-ver-presign-' + uuid.v4()
    const versionedPresignObjName = 'datafile-1-b'
    const _100_byte = Buffer.alloc(100 * 1024, 0)
    const _200_byte = Buffer.alloc(200 * 1024, 0)
    let isVersioningSupported = false
    const objectsList = []
    const expectedVersionsCount = 2

    before((done) =>
      client.makeBucket(versionedBucketName, '', () => {
        client.setBucketVersioning(versionedBucketName, { Status: 'Enabled' }, (err) => {
          if (err && err.code === 'NotImplemented') {
            return done()
          }
          if (err) {
            return done(err)
          }
          isVersioningSupported = true
          done()
        })
      }),
    )
    after((done) => client.removeBucket(versionedBucketName, done))

    step(
      `presignedPutObject(bucketName, objectName, expires=1000, cb)_bucketName:${versionedBucketName} ${versionedPresignObjName} _version:1`,
      (done) => {
        if (isVersioningSupported) {
          client.presignedPutObject(versionedBucketName, versionedPresignObjName, 1000, (e, presignedUrl) => {
            if (e) {
              done(e)
            }
            let mobileClientReqWithProtocol = http
            var upldRequestOptions = _.pick(url.parse(presignedUrl), ['hostname', 'port', 'path', 'protocol'])
            upldRequestOptions.method = 'PUT'
            upldRequestOptions.headers = {
              'content-length': _100_byte.length,
            }
            if (upldRequestOptions.protocol === 'https:') {
              mobileClientReqWithProtocol = https
            }
            const uploadRequest = mobileClientReqWithProtocol.request(upldRequestOptions, (response) => {
              if (response.statusCode !== 200) {
                return new Error(`error on put : ${response.statusCode}`)
              }
              response.on('error', (err) => {
                done(err)
              })
              response.on('end', () => {
                done()
              })
              response.on('data', () => {
                // just drain
              })
            })

            uploadRequest.on('error', (er) => {
              done(er)
            })

            uploadRequest.write(_100_byte)
            uploadRequest.end()
          })
        } else {
          done()
        }
      },
    )

    step(
      `presignedPutObject(bucketName, objectName, expires=1000, cb)_bucketName:${versionedBucketName} ${versionedPresignObjName} _version:2`,
      (done) => {
        if (isVersioningSupported) {
          client.presignedPutObject(versionedBucketName, versionedPresignObjName, 1000, (e, presignedUrl) => {
            if (e) {
              done(e)
            }
            let mobileClientReqWithProtocol = http
            var upldRequestOptions = _.pick(url.parse(presignedUrl), ['hostname', 'port', 'path', 'protocol'])
            upldRequestOptions.method = 'PUT'
            upldRequestOptions.headers = {
              'content-length': _200_byte.length,
            }
            if (upldRequestOptions.protocol === 'https:') {
              mobileClientReqWithProtocol = https
            }
            const uploadRequest = mobileClientReqWithProtocol.request(upldRequestOptions, (response) => {
              if (response.statusCode !== 200) {
                return new Error(`error on put : ${response.statusCode}`)
              }
              response.on('error', (err) => {
                done(err)
              })
              response.on('end', () => {
                done()
              })
              response.on('data', () => {
                // just drain
              })
            })

            uploadRequest.on('error', (er) => {
              done(er)
            })

            uploadRequest.write(_200_byte)
            uploadRequest.end()
          })
        } else {
          done()
        }
      },
    )

    step(
      `listObjects(bucketName, '', true, {IncludeVersion: true}, cb)_bucketName:${versionedBucketName}  _prefix:""`,
      (done) => {
        if (isVersioningSupported) {
          const objectsStream = client.listObjects(versionedBucketName, '', true, { IncludeVersion: true })
          objectsStream.on('data', function (obj) {
            objectsList.push({ versionId: obj.versionId, name: obj.name })
          })

          objectsStream.on('error', function () {
            return done()
          })
          objectsStream.on('end', function () {
            const objectListCount = objectsList.length
            if (objectListCount === expectedVersionsCount) {
              done()
            } else {
              return done(
                new Error(`Version count does not match for versioned presigned url test. ${expectedVersionsCount}`),
              )
            }
          })
        } else {
          done()
        }
      },
    )

    step(
      `presignedGetObject(bucketName, objectName, 1000, respHeaders, requestDate, cb)_bucketName:${versionedBucketName} _objectName:${versionedPresignObjName} _version:(2/2)`,
      (done) => {
        if (isVersioningSupported) {
          client.presignedGetObject(
            versionedBucketName,
            objectsList[1].name,
            1000,
            { versionId: objectsList[1].versionId },
            new Date(),
            (e, presignedUrl) => {
              if (e) {
                return done()
              }
              let mobileClientReqWithProtocol = http
              const getReqOpts = _.pick(url.parse(presignedUrl), ['hostname', 'port', 'path', 'protocol'])
              getReqOpts.method = 'GET'
              const _100kbmd5 = crypto.createHash('md5').update(_100_byte).digest('hex')

              const hash = crypto.createHash('md5')
              if (getReqOpts.protocol === 'https:') {
                mobileClientReqWithProtocol = https
              }
              const request = mobileClientReqWithProtocol.request(getReqOpts, (response) => {
                // if delete marker. method not allowed.
                if (response.statusCode !== 200) {
                  return new Error(`error on get : ${response.statusCode}`)
                }
                response.on('error', () => {
                  return done()
                })
                response.on('end', () => {
                  const hashValue = hash.digest('hex')
                  if (hashValue === _100kbmd5) {
                    done()
                  } else {
                    return done(new Error('Unable to retrieve version of an object using presignedGetObject'))
                  }
                })
                response.on('data', (data) => {
                  hash.update(data)
                })
              })
              request.on('error', () => {
                return done()
              })
              request.end()
            },
          )
        } else {
          done()
        }
      },
    )

    step(`removeObjects(bucketName, objectsList)_bucketName:${versionedBucketName}`, (done) => {
      if (isVersioningSupported) {
        client.removeObjects(versionedBucketName, objectsList, function (e) {
          if (e) {
            done(e)
          }
          done()
        })
      } else {
        done()
      }
    })
  })

  describe('Object Lock API Bucket Options Test', () => {
    // Isolate the bucket/object for easy debugging and tracking.
    // Gateway mode does not support this header.

    describe('Object Lock support makeBucket API Tests', function () {
      const lockEnabledBucketName = 'minio-js-test-lock-mb-' + uuid.v4()
      let isFeatureSupported = false
      step(`Check if bucket with object lock can be created:_bucketName:${lockEnabledBucketName}`, (done) => {
        client.makeBucket(lockEnabledBucketName, { ObjectLocking: true }, (err) => {
          if (err && err.code === 'NotImplemented') {
            return done()
          }
          isFeatureSupported = true
          if (err) {
            return done(err)
          }
          done()
        })
      })

      step(`Get lock config on a bucket:_bucketName:${lockEnabledBucketName}`, (done) => {
        if (isFeatureSupported) {
          client.getObjectLockConfig(lockEnabledBucketName, (err) => {
            if (err && err.code === 'NotImplemented') {
              return done()
            }
            if (err) {
              return done(err)
            }
            done()
          })
        } else {
          done()
        }
      })

      step(`Check if bucket can be deleted:_bucketName:${lockEnabledBucketName}`, (done) => {
        client.removeBucket(lockEnabledBucketName, (err) => {
          if (isFeatureSupported) {
            if (err && err.code === 'NotImplemented') {
              return done()
            }
            if (err) {
              return done(err)
            }
            done()
          } else {
            done()
          }
        })
      })
    })

    describe('Object Lock support Set/Get API Tests', function () {
      const lockConfigBucketName = 'minio-js-test-lock-conf-' + uuid.v4()
      let isFeatureSupported = false
      step(`Check if bucket with object lock can be created:_bucketName:${lockConfigBucketName}`, (done) => {
        client.makeBucket(lockConfigBucketName, { ObjectLocking: true }, (err) => {
          if (err && err.code === 'NotImplemented') {
            return done()
          }
          isFeatureSupported = true
          if (err) {
            return done(err)
          }
          done()
        })
      })
      step(`Update or replace lock config on a bucket:_bucketName:${lockConfigBucketName}`, (done) => {
        if (isFeatureSupported) {
          client.setObjectLockConfig(
            lockConfigBucketName,
            { mode: 'GOVERNANCE', unit: 'Years', validity: 2 },
            (err) => {
              if (err && err.code === 'NotImplemented') {
                return done()
              }
              if (err) {
                return done(err)
              }
              done()
            },
          )
        } else {
          done()
        }
      })
      step(`Get lock config on a bucket:_bucketName:${lockConfigBucketName}`, (done) => {
        if (isFeatureSupported) {
          client.getObjectLockConfig(lockConfigBucketName, (err) => {
            if (err && err.code === 'NotImplemented') {
              return done()
            }
            if (err) {
              return done(err)
            }
            done()
          })
        } else {
          done()
        }
      })

      step(`Set lock config on a bucket:_bucketName:${lockConfigBucketName}`, (done) => {
        if (isFeatureSupported) {
          client.setObjectLockConfig(lockConfigBucketName, {}, (err) => {
            if (err && err.code === 'NotImplemented') {
              return done()
            }
            if (err) {
              return done(err)
            }
            done()
          })
        } else {
          done()
        }
      })
      step(`Get and verify lock config on a bucket after reset/update:_bucketName:${lockConfigBucketName}`, (done) => {
        if (isFeatureSupported) {
          client.getObjectLockConfig(lockConfigBucketName, (err) => {
            if (err && err.code === 'NotImplemented') {
              return done()
            }
            if (err) {
              return done(err)
            }
            done()
          })
        } else {
          done()
        }
      })

      step(`Check if bucket can be deleted:_bucketName:${lockConfigBucketName}`, (done) => {
        client.removeBucket(lockConfigBucketName, (err) => {
          if (isFeatureSupported) {
            if (err && err.code === 'NotImplemented') {
              return done()
            }
            if (err) {
              return done(err)
            }
            done()
          } else {
            done()
          }
        })
      })
    })
  })

  describe('Object retention API Tests', () => {
    // Isolate the bucket/object for easy debugging and tracking.
    // Gateway mode does not support this header.

    describe('Object retention get/set API Test', function () {
      const objRetentionBucket = 'minio-js-test-retention-' + uuid.v4()
      const retentionObjName = 'RetentionObject'
      let isFeatureSupported = false
      let versionId = null

      step(`Check if bucket with object lock can be created:_bucketName:${objRetentionBucket}`, (done) => {
        client.makeBucket(objRetentionBucket, { ObjectLocking: true }, (err) => {
          if (err && err.code === 'NotImplemented') {
            return done()
          }
          isFeatureSupported = true
          if (err) {
            return done(err)
          }
          done()
        })
      })

      step(
        `putObject(bucketName, objectName, stream)_bucketName:${objRetentionBucket}, objectName:${retentionObjName}, stream:100Kib_`,
        (done) => {
          // Put two versions of the same object.
          if (isFeatureSupported) {
            client
              .putObject(objRetentionBucket, retentionObjName, readableStream(_1byte), _1byte.length, {})
              .then(() => done())
              .catch(done)
          } else {
            done()
          }
        },
      )

      step(
        `statObject(bucketName, objectName, statOpts)_bucketName:${objRetentionBucket}, objectName:${retentionObjName}`,
        (done) => {
          if (isFeatureSupported) {
            client.statObject(objRetentionBucket, retentionObjName, {}, (e, res) => {
              versionId = res.versionId
              done()
            })
          } else {
            done()
          }
        },
      )

      step(
        `putObjectRetention(bucketName, objectName, putOpts)_bucketName:${objRetentionBucket}, objectName:${retentionObjName}`,
        (done) => {
          // Put two versions of the same object.
          if (isFeatureSupported) {
            let expirationDate = new Date()
            // set expiry to start of next day.
            expirationDate.setDate(expirationDate.getDate() + 1)
            expirationDate.setUTCHours(0, 0, 0, 0) // Should be start of the day.(midnight)

            client
              .putObjectRetention(objRetentionBucket, retentionObjName, {
                governanceBypass: true,
                mode: 'GOVERNANCE',
                retainUntilDate: expirationDate.toISOString(),
                versionId: versionId,
              })
              .then(() => done())
              .catch(done)
          } else {
            done()
          }
        },
      )

      step(
        `getObjectRetention(bucketName, objectName, getOpts)_bucketName:${objRetentionBucket}, objectName:${retentionObjName}`,
        (done) => {
          if (isFeatureSupported) {
            client.getObjectRetention(objRetentionBucket, retentionObjName, { versionId: versionId }, () => {
              done()
            })
          } else {
            done()
          }
        },
      )

      step(
        `removeObject(bucketName, objectName, removeOpts)_bucketName:${objRetentionBucket}, objectName:${retentionObjName}`,
        (done) => {
          if (isFeatureSupported) {
            client.removeObject(
              objRetentionBucket,
              retentionObjName,
              { versionId: versionId, governanceBypass: true },
              () => {
                done()
              },
            )
          } else {
            done()
          }
        },
      )

      step(`removeBucket(bucketName, )_bucketName:${objRetentionBucket}`, (done) => {
        if (isFeatureSupported) {
          client.removeBucket(objRetentionBucket, () => {
            done()
          })
        } else {
          done()
        }
      })
    })
  })

  describe('Bucket Encryption Related APIs', () => {
    // Isolate the bucket/object for easy debugging and tracking.
    // this is not supported in gateway mode.
    const encBucketName = 'minio-js-test-bucket-enc-' + uuid.v4()
    before((done) => client.makeBucket(encBucketName, '', done))
    after((done) => client.removeBucket(encBucketName, done))

    const encObjName = 'datafile-100-kB'
    const encObjFileContent = Buffer.alloc(100 * 1024, 0)
    let isEncryptionSupported = false

    step(`Set Encryption on a bucket:_bucketName:${encBucketName}`, (done) => {
      // setBucketEncryption succeeds in NAS mode.
      const buckEncPromise = client.setBucketEncryption(encBucketName)
      buckEncPromise
        .then(() => {
          done()
        })
        .catch(() => {
          done()
        })
    })

    step(`Get encryption of a bucket:_bucketName:${encBucketName}`, (done) => {
      const getBucEncObj = client.getBucketEncryption(encBucketName)
      getBucEncObj
        .then(() => {
          done()
        })
        .catch((err) => {
          if (err && err.code === 'NotImplemented') {
            isEncryptionSupported = false
            return done()
          }
          if (err && err.code === 'ServerSideEncryptionConfigurationNotFoundError') {
            return done()
          }
          if (err) {
            return done(err)
          }
          done()
        })
    })

    step(
      `Put an object to check for default encryption bucket:_bucketName:${encBucketName}, _objectName:${encObjName}`,
      (done) => {
        if (isEncryptionSupported) {
          const putObjPromise = client.putObject(encBucketName, encObjName, encObjFileContent)
          putObjPromise
            .then(() => {
              done()
            })
            .catch(() => {
              done()
            })
        } else {
          done()
        }
      },
    )

    step(
      `Stat of an object to check for default encryption applied on a bucket:_bucketName:${encBucketName}, _objectName:${encObjName}`,
      (done) => {
        if (isEncryptionSupported) {
          const statObjPromise = client.statObject(encBucketName, encObjName)
          statObjPromise
            .then(() => {
              done()
            })
            .catch(() => {
              done()
            })
        } else {
          done()
        }
      },
    )

    step(
      `Stat of an object to check for default encryption applied on a bucket:_bucketName:${encBucketName}`,
      (done) => {
        if (isEncryptionSupported) {
          const getBuckEnc = client.getBucketEncryption(encBucketName)
          getBuckEnc
            .then(() => {
              done()
            })
            .catch(() => {
              done()
            })
        } else {
          done()
        }
      },
    )

    step(`Remove object on a bucket:_bucketName:${encBucketName}, _objectName:${encObjName}`, (done) => {
      if (isEncryptionSupported) {
        const removeObj = client.removeObject(encBucketName, encObjName)
        removeObj
          .then(() => {
            done()
          })
          .catch(() => {
            done()
          })
      } else {
        done()
      }
    })

    step(`Remove encryption on a bucket:_bucketName:${encBucketName}`, (done) => {
      if (isEncryptionSupported) {
        const removeObj = client.removeBucketEncryption(encBucketName)
        removeObj
          .then(() => {
            done()
          })
          .catch(() => {
            done()
          })
      } else {
        done()
      }
    })
    step(`Get encryption on a bucket:_bucketName:${encBucketName}`, (done) => {
      if (isEncryptionSupported) {
        const getBuckEnc = client.getBucketEncryption(encBucketName)
        getBuckEnc
          .then(() => {
            done()
          })
          .catch(() => {
            done()
          })
      } else {
        done()
      }
    })
  })

  describe('Bucket Replication API Tests', () => {
    // TODO - As of now, there is no api to get arn programmatically to setup replication through APIs and verify.
    // Please refer to minio server documentation and mc cli.
    // https://min.io/docs/minio/linux/administration/bucket-replication.html
    // https://min.io/docs/minio/linux/reference/minio-mc/mc-replicate-add.html
  })

  describe('Object Legal hold API Tests', () => {
    // Isolate the bucket/object for easy debugging and tracking.
    // Gateway mode does not support this header.
    let versionId = null
    describe('Object Legal hold get/set API Test', function () {
      const objLegalHoldBucketName = 'minio-js-test-legalhold-' + uuid.v4()
      const objLegalHoldObjName = 'LegalHoldObject'
      let isFeatureSupported = false

      step(`Check if bucket with object lock can be created:_bucketName:${objLegalHoldBucketName}`, (done) => {
        client.makeBucket(objLegalHoldBucketName, { ObjectLocking: true }, (err) => {
          if (err && err.code === 'NotImplemented') {
            return done()
          }
          isFeatureSupported = true
          if (err) {
            return done(err)
          }
          done()
        })
      })

      step(
        `putObject(bucketName, objectName, stream)_bucketName:${objLegalHoldBucketName}, objectName:${objLegalHoldObjName}, stream:100Kib_`,
        (done) => {
          if (isFeatureSupported) {
            client
              .putObject(objLegalHoldBucketName, objLegalHoldObjName, readableStream(_1byte), _1byte.length, {})
              .then(() => done())
              .catch(done)
          } else {
            done()
          }
        },
      )

      step(
        `statObject(bucketName, objectName, statOpts)_bucketName:${objLegalHoldBucketName}, objectName:${objLegalHoldObjName}`,
        (done) => {
          if (isFeatureSupported) {
            client.statObject(objLegalHoldBucketName, objLegalHoldObjName, {}, (e, res) => {
              versionId = res.versionId
              done()
            })
          } else {
            done()
          }
        },
      )

      step(
        `setObjectLegalHold(bucketName, objectName, setOpts={})_bucketName:${objLegalHoldBucketName}, objectName:${objLegalHoldObjName}`,
        (done) => {
          if (isFeatureSupported) {
            client.setObjectLegalHold(objLegalHoldBucketName, objLegalHoldObjName, () => {
              done()
            })
          } else {
            done()
          }
        },
      )

      step(
        `setObjectLegalHold(bucketName, objectName, setOpts={})_bucketName:${objLegalHoldBucketName}, objectName:${objLegalHoldObjName}`,
        (done) => {
          if (isFeatureSupported) {
            client.setObjectLegalHold(
              objLegalHoldBucketName,
              objLegalHoldObjName,
              { status: 'ON', versionId: versionId },
              () => {
                done()
              },
            )
          } else {
            done()
          }
        },
      )

      step(
        `getObjectLegalHold(bucketName, objectName, setOpts={})_bucketName:${objLegalHoldBucketName}, objectName:${objLegalHoldObjName}`,
        (done) => {
          if (isFeatureSupported) {
            client.getObjectLegalHold(objLegalHoldBucketName, objLegalHoldObjName, () => {
              done()
            })
          } else {
            done()
          }
        },
      )

      step(
        `setObjectLegalHold(bucketName, objectName, setOpts={})_bucketName:${objLegalHoldBucketName}, objectName:${objLegalHoldObjName}`,
        (done) => {
          if (isFeatureSupported) {
            client.setObjectLegalHold(
              objLegalHoldBucketName,
              objLegalHoldObjName,
              { status: 'OFF', versionId: versionId },
              () => {
                done()
              },
            )
          } else {
            done()
          }
        },
      )

      step(
        `getObjectLegalHold(bucketName, objectName, setOpts={})_bucketName:${objLegalHoldBucketName}, objectName:${objLegalHoldObjName}`,
        (done) => {
          if (isFeatureSupported) {
            client.getObjectLegalHold(objLegalHoldBucketName, objLegalHoldObjName, { versionId: versionId }, () => {
              done()
            })
          } else {
            done()
          }
        },
      )

      step(
        `removeObject(bucketName, objectName, removeOpts)_bucketName:${objLegalHoldBucketName}, objectName:${objLegalHoldObjName}`,
        (done) => {
          if (isFeatureSupported) {
            client.removeObject(
              objLegalHoldBucketName,
              objLegalHoldObjName,
              { versionId: versionId, governanceBypass: true },
              () => {
                done()
              },
            )
          } else {
            done()
          }
        },
      )

      step(`removeBucket(bucketName, )_bucketName:${objLegalHoldBucketName}`, (done) => {
        if (isFeatureSupported) {
          client.removeBucket(objLegalHoldBucketName, () => {
            done()
          })
        } else {
          done()
        }
      })
    })
  })

  describe('Object Name special characters test without Prefix', () => {
    // Isolate the bucket/object for easy debugging and tracking.
    const bucketNameForSpCharObjects = 'minio-js-test-obj-spwpre-' + uuid.v4()
    before((done) => client.makeBucket(bucketNameForSpCharObjects, '', done))
    after((done) => client.removeBucket(bucketNameForSpCharObjects, done))

    // Reference:: https://docs.aws.amazon.com/AmazonS3/latest/userguide/object-keys.html
    // Host OS compatible File name characters/ file names.

    let objectNameSpecialChars = "äöüex ®©µÄÆÐÕæŒƕƩǅ 01000000 0x40 \u0040 amȡȹɆple&0a!-_.*'()&$@=;:+,?<>.pdf"
    if (isWindowsPlatform) {
      objectNameSpecialChars = "äöüex ®©µÄÆÐÕæŒƕƩǅ 01000000 0x40 u0040 amȡȹɆple&0a!-_.'()&$@=;+,.pdf"
    }

    const objectContents = Buffer.alloc(100 * 1024, 0)

    describe('Without Prefix Test', function () {
      step(
        `putObject(bucketName, objectName, stream)_bucketName:${bucketNameForSpCharObjects}, _objectName:${objectNameSpecialChars}, stream:100Kib_`,
        (done) => {
          client
            .putObject(bucketNameForSpCharObjects, objectNameSpecialChars, objectContents)
            .then(() => {
              done()
            })
            .catch(done)
        },
      )

      step(
        `listObjects(bucketName, prefix, recursive)_bucketName:${bucketNameForSpCharObjects}, prefix:"", true`,
        (done) => {
          const listStream = client.listObjects(bucketNameForSpCharObjects, '', true)
          let listedObject = null
          listStream.on('data', function (obj) {
            listedObject = obj
          })
          listStream.on('end', () => {
            if (listedObject.name === objectNameSpecialChars) {
              done()
            } else {
              return done(new Error(`Expected object Name: ${objectNameSpecialChars}: received:${listedObject.name}`))
            }
          })
          listStream.on('error', function (e) {
            done(e)
          })
        },
      )

      step(
        `listObjectsV2(bucketName, prefix, recursive)_bucketName:${bucketNameForSpCharObjects}, prefix:"", true`,
        (done) => {
          const listStream = client.listObjectsV2(bucketNameForSpCharObjects, '', true)
          let listedObject = null
          listStream.on('data', function (obj) {
            listedObject = obj
          })
          listStream.on('end', () => {
            if (listedObject.name === objectNameSpecialChars) {
              done()
            } else {
              return done(new Error(`Expected object Name: ${objectNameSpecialChars}: received:${listedObject.name}`))
            }
          })

          listStream.on('error', function (e) {
            done(e)
          })
        },
      )
      step(
        `extensions.listObjectsV2WithMetadata(bucketName, prefix, recursive)_bucketName:${bucketNameForSpCharObjects}, prefix:"", true`,
        (done) => {
          const listStream = client.extensions.listObjectsV2WithMetadata(bucketNameForSpCharObjects, '', true)
          let listedObject = null
          listStream.on('data', function (obj) {
            listedObject = obj
          })
          listStream.on('end', () => {
            if (listedObject.name === objectNameSpecialChars) {
              done()
            } else {
              return done(new Error(`Expected object Name: ${objectNameSpecialChars}: received:${listedObject.name}`))
            }
          })

          listStream.on('error', function (e) {
            done(e)
          })
        },
      )

      step(
        `getObject(bucketName, objectName)_bucketName:${bucketNameForSpCharObjects}, _objectName:${objectNameSpecialChars}`,
        (done) => {
          client
            .getObject(bucketNameForSpCharObjects, objectNameSpecialChars)
            .then((stream) => {
              stream.on('data', function () {})
              stream.on('end', done)
            })
            .catch(done)
        },
      )

      step(
        `statObject(bucketName, objectName, cb)_bucketName:${bucketNameForSpCharObjects}, _objectName:${objectNameSpecialChars}`,
        (done) => {
          client.statObject(bucketNameForSpCharObjects, objectNameSpecialChars, (e) => {
            if (e) {
              return done(e)
            }
            done()
          })
        },
      )

      step(
        `removeObject(bucketName, objectName)_bucketName:${bucketNameForSpCharObjects}, _objectName:${objectNameSpecialChars}`,
        (done) => {
          client
            .removeObject(bucketNameForSpCharObjects, objectNameSpecialChars)
            .then(() => done())
            .catch(done)
        },
      )
    })
  })
  describe('Object Name special characters test with a Prefix', () => {
    // Isolate the bucket/object for easy debugging and tracking.
    const bucketNameForSpCharObjects = 'minio-js-test-obj-spnpre-' + uuid.v4()
    before((done) => client.makeBucket(bucketNameForSpCharObjects, '', done))
    after((done) => client.removeBucket(bucketNameForSpCharObjects, done))

    // Reference:: https://docs.aws.amazon.com/AmazonS3/latest/userguide/object-keys.html
    let objectNameSpecialChars = "äöüex ®©µÄÆÐÕæŒƕƩǅ 01000000 0x40 \u0040 amȡȹɆple&0a!-_.*'()&$@=;:+,?<>.pdf"
    if (isWindowsPlatform) {
      objectNameSpecialChars = "äöüex ®©µÄÆÐÕæŒƕƩǅ 01000000 0x40 u0040 amȡȹɆple&0a!-_.'()&$@=;+,.pdf"
    }
    const prefix = 'test'
    const objectNameWithPrefixForSpecialChars = `${prefix}/${objectNameSpecialChars}`

    const objectContents = Buffer.alloc(100 * 1024, 0)

    describe('With Prefix Test', function () {
      step(
        `putObject(bucketName, objectName, stream)_bucketName:${bucketNameForSpCharObjects}, _objectName:${objectNameWithPrefixForSpecialChars}, stream:100Kib`,
        (done) => {
          client
            .putObject(bucketNameForSpCharObjects, objectNameWithPrefixForSpecialChars, objectContents)
            .then(() => {
              done()
            })
            .catch(done)
        },
      )

      step(
        `listObjects(bucketName, prefix, recursive)_bucketName:${bucketNameForSpCharObjects}, prefix:${prefix}, recursive:true`,
        (done) => {
          const listStream = client.listObjects(bucketNameForSpCharObjects, prefix, true)
          let listedObject = null
          listStream.on('data', function (obj) {
            listedObject = obj
          })
          listStream.on('end', () => {
            if (listedObject.name === objectNameWithPrefixForSpecialChars) {
              done()
            } else {
              return done(
                new Error(
                  `Expected object Name: ${objectNameWithPrefixForSpecialChars}: received:${listedObject.name}`,
                ),
              )
            }
          })
          listStream.on('error', function (e) {
            done(e)
          })
        },
      )

      step(
        `listObjectsV2(bucketName, prefix, recursive)_bucketName:${bucketNameForSpCharObjects}, prefix:${prefix}, recursive:true`,
        (done) => {
          const listStream = client.listObjectsV2(bucketNameForSpCharObjects, prefix, true)
          let listedObject = null
          listStream.on('data', function (obj) {
            listedObject = obj
          })
          listStream.on('end', () => {
            if (listedObject.name === objectNameWithPrefixForSpecialChars) {
              done()
            } else {
              return done(
                new Error(
                  `Expected object Name: ${objectNameWithPrefixForSpecialChars}: received:${listedObject.name}`,
                ),
              )
            }
          })
          listStream.on('error', function (e) {
            done(e)
          })
        },
      )

      step(
        `extensions.listObjectsV2WithMetadata(bucketName, prefix, recursive)_bucketName:${bucketNameForSpCharObjects}, prefix:${prefix}, recursive:true`,
        (done) => {
          const listStream = client.extensions.listObjectsV2WithMetadata(bucketNameForSpCharObjects, prefix, true)
          let listedObject = null
          listStream.on('data', function (obj) {
            listedObject = obj
          })
          listStream.on('end', () => {
            if (listedObject.name === objectNameWithPrefixForSpecialChars) {
              done()
            } else {
              return done(
                new Error(
                  `Expected object Name: ${objectNameWithPrefixForSpecialChars}: received:${listedObject.name}`,
                ),
              )
            }
          })
          listStream.on('error', function (e) {
            done(e)
          })
        },
      )

      step(
        `getObject(bucketName, objectName)_bucketName:${bucketNameForSpCharObjects}, _objectName_:${objectNameWithPrefixForSpecialChars}`,
        (done) => {
          client
            .getObject(bucketNameForSpCharObjects, objectNameWithPrefixForSpecialChars)
            .then((stream) => {
              stream.on('data', function () {})
              stream.on('end', done)
            })
            .catch(done)
        },
      )

      step(
        `statObject(bucketName, objectName, cb)_bucketName:${bucketNameForSpCharObjects}, _objectName:${objectNameWithPrefixForSpecialChars}`,
        (done) => {
          client.statObject(bucketNameForSpCharObjects, objectNameWithPrefixForSpecialChars, (e) => {
            if (e) {
              return done(e)
            }
            done()
          })
        },
      )

      step(
        `removeObject(bucketName, objectName)_bucketName:${bucketNameForSpCharObjects}, _objectName:${objectNameWithPrefixForSpecialChars}`,
        (done) => {
          client
            .removeObject(bucketNameForSpCharObjects, objectNameWithPrefixForSpecialChars)
            .then(() => done())
            .catch(done)
        },
      )
    })
  })

  describe('Assume Role Tests', () => {
    // Run only in local environment.
    const bucketName = 'minio-js-test-assume-role' + uuid.v4()
    before((done) => client.makeBucket(bucketName, '', done))
    after((done) => client.removeBucket(bucketName, done))

    const objName = 'datafile-100-kB'
    const objContent = Buffer.alloc(100 * 1024, 0)

    const canRunAssumeRoleTest = clientConfigParams.endPoint.includes('localhost')
    const stsEndPoint = 'http://localhost:9000'

    try {
      if (canRunAssumeRoleTest) {
        // Creates a new Client with assume role provider for testing.
        const assumeRoleProvider = new AssumeRoleProvider({
          stsEndpoint: stsEndPoint,
          accessKey: client.accessKey,
          secretKey: client.secretKey,
        })

        const aRoleConf = Object.assign({}, clientConfigParams, { credentialsProvider: assumeRoleProvider })

        const assumeRoleClient = new minio.Client(aRoleConf)
        assumeRoleClient.region = server_region

        describe('Put an Object', function () {
          step(
            `Put an object with assume role credentials:  bucket:_bucketName:${bucketName}, _objectName:${objName}`,
            (done) => {
              const putObjPromise = assumeRoleClient.putObject(bucketName, objName, objContent)
              putObjPromise
                .then(() => {
                  done()
                })
                .catch(done)
            },
          )

          step(`Remove an Object with assume role credentials:${bucketName}, _objectName:${objName}`, (done) => {
            const removeObjPromise = assumeRoleClient.removeObject(bucketName, objName)
            removeObjPromise
              .then(() => {
                done()
              })
              .catch(done)
          })
        })
      }
    } catch (err) {
      // eslint-disable-next-line no-console
      console.error('Error in Assume Role API.', err)
    }
  })

  describe('Put Object Response test with multipart on an Un versioned bucket:', () => {
    const bucketToTestMultipart = 'minio-js-test-put-multiuv-' + uuid.v4()

    before((done) => client.makeBucket(bucketToTestMultipart, '', done))
    after((done) => client.removeBucket(bucketToTestMultipart, done))

    // Non multipart Test
    step(
      `putObject(bucketName, objectName, stream)_bucketName:${bucketToTestMultipart}, _objectName:${_100kbObjectName}, stream:100KB`,
      (done) => {
        const stream = readableStream(_100kb)
        client.putObject(bucketToTestMultipart, _100kbObjectName, stream, metaData, (e, res) => {
          if (e) {
            done(e)
          }
          if (res.versionId === null && res.etag) {
            done()
          } else {
            done(
              new Error(
                `Incorrect response format, expected: {versionId:null, etag:"some-etag-hash"} received:${JSON.stringify(
                  res,
                )}`,
              ),
            )
          }
        })
      },
    )
    step(
      `removeObject(bucketName, objectName, stream)_bucketName:${bucketToTestMultipart}, _objectName:${_100kbObjectName}`,
      (done) => {
        client
          .removeObject(bucketToTestMultipart, _100kbObjectName)
          .then(() => done())
          .catch(done)
      },
    )

    // Multipart Test
    step(
      `putObject(bucketName, objectName, stream)_bucketName:${bucketToTestMultipart}, _objectName:${_65mbObjectName}, stream:65MB`,
      (done) => {
        const stream = readableStream(_65mb)
        client.putObject(bucketToTestMultipart, _65mbObjectName, stream, metaData, (e, res) => {
          if (e) {
            done(e)
          }
          if (res.versionId === null && res.etag) {
            done()
          } else {
            done(
              new Error(
                `Incorrect response format, expected: {versionId:null, etag:"some-etag-hash"} received:${JSON.stringify(
                  res,
                )}`,
              ),
            )
          }
        })
      },
    )
    step(
      `removeObject(bucketName, objectName, stream)_bucketName:${bucketToTestMultipart}, _objectName:${_65mbObjectName}`,
      (done) => {
        client
          .removeObject(bucketToTestMultipart, _65mbObjectName)
          .then(() => done())
          .catch(done)
      },
    )
  })

  describe('Put Object Response test with multipart on Versioned bucket:', () => {
    const bucketToTestMultipart = 'minio-js-test-put-multiv-' + uuid.v4()
    let isVersioningSupported = false
    let versionedObjectRes = null
    let versionedMultiPartObjectRes = null

    before((done) =>
      client.makeBucket(bucketToTestMultipart, '', () => {
        client.setBucketVersioning(bucketToTestMultipart, { Status: 'Enabled' }, (err) => {
          if (err && err.code === 'NotImplemented') {
            return done()
          }
          if (err) {
            return done(err)
          }
          isVersioningSupported = true
          done()
        })
      }),
    )
    after((done) => client.removeBucket(bucketToTestMultipart, done))

    // Non multipart Test
    step(
      `putObject(bucketName, objectName, stream)_bucketName:${bucketToTestMultipart}, _objectName:${_100kbObjectName}, stream:100KB`,
      (done) => {
        if (isVersioningSupported) {
          const stream = readableStream(_100kb)
          client.putObject(bucketToTestMultipart, _100kbObjectName, stream, metaData, (e, res) => {
            if (e) {
              done(e)
            }
            if (res.versionId && res.etag) {
              versionedObjectRes = res
              done()
            } else {
              done(
                new Error(
                  `Incorrect response format, expected: {versionId:'some-version-hash', etag:"some-etag-hash"} received:${JSON.stringify(
                    res,
                  )}`,
                ),
              )
            }
          })
        } else {
          done()
        }
      },
    )
    step(
      `removeObject(bucketName, objectName, stream)_bucketName:${bucketToTestMultipart}, _objectName:${_100kbObjectName}`,
      (done) => {
        if (isVersioningSupported) {
          client
            .removeObject(bucketToTestMultipart, _100kbObjectName, { versionId: versionedObjectRes.versionId })
            .then(() => done())
            .catch(done)
        } else {
          done()
        }
      },
    )

    // Multipart Test
    step(
      `putObject(bucketName, objectName, stream)_bucketName:${bucketToTestMultipart}, _objectName:${_65mbObjectName}, stream:65MB`,
      (done) => {
        if (isVersioningSupported) {
          const stream = readableStream(_65mb)
          client.putObject(bucketToTestMultipart, _65mbObjectName, stream, metaData, (e, res) => {
            if (e) {
              done(e)
            }
            if (res.versionId && res.etag) {
              versionedMultiPartObjectRes = res
              done()
            } else {
              done(
                new Error(
                  `Incorrect response format, expected: {versionId:null, etag:"some-etag-hash"} received:${JSON.stringify(
                    res,
                  )}`,
                ),
              )
            }
          })
        } else {
          done()
        }
      },
    )
    step(
      `removeObject(bucketName, objectName, stream)_bucketName:${bucketToTestMultipart}, _objectName:${_65mbObjectName}`,
      (done) => {
        if (isVersioningSupported) {
          client
            .removeObject(bucketToTestMultipart, _65mbObjectName, { versionId: versionedMultiPartObjectRes.versionId })
            .then(() => done())
            .catch(done)
        } else {
          done()
        }
      },
    )
  })
  describe('Compose Object API Tests', () => {
    /**
     * Steps:
     * 1. Generate a 100MB file in temp dir
     * 2. Split into 26 MB parts in temp dir
     * 3. Upload parts to bucket
     * 4. Compose into a single object in the same bucket.
     * 5. Remove the file parts (Clean up)
     * 6. Remove the file itself (Clean up)
     * 7. Remove bucket. (Clean up)
     */

    var _100mbFileToBeSplitAndComposed = Buffer.alloc(100 * 1024 * 1024, 0)
    let composeObjectTestBucket = 'minio-js-test-compose-obj-' + uuid.v4()
    before((done) => client.makeBucket(composeObjectTestBucket, '', done))
    after((done) => client.removeBucket(composeObjectTestBucket, done))

    const composedObjName = '_100-mb-file-to-test-compose'
    const tmpSubDir = `${tmpDir}/compose`
    var fileToSplit = `${tmpSubDir}/${composedObjName}`
    let partFilesNamesWithPath = []
    let partObjNameList = []
    let isSplitSuccess = false
    step(`Create a local file of 100 MB and split `, (done) => {
      try {
        fs.writeFileSync(fileToSplit, _100mbFileToBeSplitAndComposed)
        // 100 MB split into 26 MB part size.
        splitFile
          .splitFileBySize(fileToSplit, 26 * 1024 * 1024)
          .then((names) => {
            partFilesNamesWithPath = names
            isSplitSuccess = true
            done()
          })
          .catch(() => {
            done()
          })
      } catch (err) {
        done()
      }
    })

    step(`Upload parts to Bucket_bucketName:${composeObjectTestBucket}, _objectName:${partObjNameList}`, (done) => {
      if (isSplitSuccess) {
        const fileSysToBucket = partFilesNamesWithPath.map((partFileName) => {
          const partObjName = partFileName.substr((tmpSubDir + '/').length)
          partObjNameList.push(partObjName)
          return client.fPutObject(composeObjectTestBucket, partObjName, partFileName, {})
        })

        Promise.all(fileSysToBucket)
          .then(() => {
            done()
          })
          .catch(done)
      } else {
        done()
      }
    })

    step(
      `composeObject(destObjConfig, sourceObjList, cb)::_bucketName:${composeObjectTestBucket}, _objectName:${composedObjName}`,
      (done) => {
        if (isSplitSuccess) {
          const sourcePartObjList = partObjNameList.map((partObjName) => {
            return new CopySourceOptions({
              Bucket: composeObjectTestBucket,
              Object: partObjName,
            })
          })

          const destObjConfig = new CopyDestinationOptions({
            Bucket: composeObjectTestBucket,
            Object: composedObjName,
          })

          client.composeObject(destObjConfig, sourcePartObjList).then((e) => {
            if (e) {
              return done(e)
            }
            done()
          })
        } else {
          done()
        }
      },
    )

    step(
      `statObject(bucketName, objectName, cb)::_bucketName:${composeObjectTestBucket}, _objectName:${composedObjName}`,
      (done) => {
        if (isSplitSuccess) {
          client.statObject(composeObjectTestBucket, composedObjName, (e) => {
            if (e) {
              return done(e)
            }
            done()
          })
        } else {
          done()
        }
      },
    )

    step(
      `Remove Object Parts from Bucket::_bucketName:${composeObjectTestBucket}, _objectNames:${partObjNameList}`,
      (done) => {
        if (isSplitSuccess) {
          const sourcePartObjList = partObjNameList.map((partObjName) => {
            return client.removeObject(composeObjectTestBucket, partObjName)
          })

          Promise.all(sourcePartObjList)
            .then(() => {
              done()
            })
            .catch(done)
        } else {
          done()
        }
      },
    )

    step(
      `Remove Composed target Object::_bucketName:${composeObjectTestBucket}, objectName:${composedObjName}`,
      (done) => {
        if (isSplitSuccess) {
          client
            .removeObject(composeObjectTestBucket, composedObjName)
            .then(() => {
              done()
            })
            .catch(done)
        } else {
          done()
        }
      },
    )

    step('Clean up temp directory part files', (done) => {
      if (isSplitSuccess) {
        removeDirAndFiles(tmpSubDir)
      }
      done()
    })
  })

  describe('Special Characters test on a prefix and an object', () => {
    // Isolate the bucket/object for easy debugging and tracking.
    const bucketNameForSpCharObjects = 'minio-js-test-obj-sppre' + uuid.v4()
    before((done) => client.makeBucket(bucketNameForSpCharObjects, '', done))
    after((done) => client.removeBucket(bucketNameForSpCharObjects, done))

    const specialCharPrefix = 'SpecialMenùäöüexPrefix/'

    let objectNameSpecialChars = "äöüex ®©µÄÆÐÕæŒƕƩǅ 01000000 0x40 \u0040 amȡȹɆple&0a!-_.*'()&$@=;:+,?<>.pdf"
    if (isWindowsPlatform) {
      objectNameSpecialChars = "äöüex ®©µÄÆÐÕæŒƕƩǅ 01000000 0x40 u0040 amȡȹɆple&0a!-_.'()&$@=;+,.pdf"
    }

    const objectNameWithPrefix = `${specialCharPrefix}${objectNameSpecialChars}`

    const objectContents = Buffer.alloc(100 * 1024, 0)

    step(
      `putObject(bucketName, objectName, stream)_bucketName:${bucketNameForSpCharObjects}, _objectName:${objectNameWithPrefix}, stream:100Kib`,
      (done) => {
        client
          .putObject(bucketNameForSpCharObjects, objectNameWithPrefix, objectContents)
          .then(() => {
            done()
          })
          .catch(done)
      },
    )

    step(
      `listObjects(bucketName, prefix, recursive)_bucketName:${bucketNameForSpCharObjects}, prefix:"", false`,
      (done) => {
        const listStream = client.listObjects(bucketNameForSpCharObjects, '', false)
        let listedObject = null
        listStream.on('data', function (obj) {
          listedObject = obj
        })
        listStream.on('end', () => {
          if (listedObject.prefix === specialCharPrefix) {
            done()
          } else {
            return done(new Error(`Expected Prefix Name: ${specialCharPrefix}: received:${listedObject.prefix}`))
          }
        })
        listStream.on('error', function (e) {
          done(e)
        })
      },
    )

    step(
      `listObjectsV2(bucketName, prefix, recursive)_bucketName:${bucketNameForSpCharObjects}, prefix:"", false`,
      (done) => {
        const listStream = client.listObjectsV2(bucketNameForSpCharObjects, '', false)
        let listedObject = null
        listStream.on('data', function (obj) {
          listedObject = obj
        })
        listStream.on('end', () => {
          // verify that the prefix special characters are handled
          if (listedObject.prefix === specialCharPrefix) {
            done()
          } else {
            return done(new Error(`Expected object Name: ${specialCharPrefix}: received:${listedObject.prefix}`))
          }
        })

        listStream.on('error', function (e) {
          done(e)
        })
      },
    )

    step(
      `extensions.listObjectsV2WithMetadata(bucketName, prefix, recursive)_bucketName:${bucketNameForSpCharObjects}, prefix:"", false`,
      (done) => {
        const listStream = client.extensions.listObjectsV2WithMetadata(bucketNameForSpCharObjects, '', false)
        let listedObject = null
        listStream.on('data', function (obj) {
          listedObject = obj
        })
        listStream.on('end', () => {
          if (listedObject.prefix === specialCharPrefix) {
            done()
          } else {
            return done(new Error(`Expected object Name: ${specialCharPrefix}: received:${listedObject.prefix}`))
          }
        })

        listStream.on('error', function (e) {
          done(e)
        })
      },
    )

    step(
      `getObject(bucketName, objectName)_bucketName:${bucketNameForSpCharObjects}, _objectName:${objectNameWithPrefix}`,
      (done) => {
        client
          .getObject(bucketNameForSpCharObjects, objectNameWithPrefix)
          .then((stream) => {
            stream.on('data', function () {})
            stream.on('end', done)
          })
          .catch(done)
      },
    )

    step(
      `statObject(bucketName, objectName, cb)_bucketName:${bucketNameForSpCharObjects}, _objectName:${objectNameWithPrefix}`,
      (done) => {
        client.statObject(bucketNameForSpCharObjects, objectNameWithPrefix, (e) => {
          if (e) {
            return done(e)
          }
          done()
        })
      },
    )
    step(
      `removeObject(bucketName, objectName)_bucketName:${objectNameWithPrefix}, _objectName:${objectNameWithPrefix}`,
      (done) => {
        client
          .removeObject(bucketNameForSpCharObjects, objectNameWithPrefix)
          .then(() => done())
          .catch(done)
      },
    )
  })
  describe('Test listIncompleteUploads (Multipart listing) with special characters', () => {
    const specialCharPrefix = 'SpecialMenùäöüexPrefix/'
    const objectNameSpecialChars = 'äöüex.pdf'
    const spObjWithPrefix = `${specialCharPrefix}${objectNameSpecialChars}`
    const spBucketName = 'minio-js-test-lin-sppre' + uuid.v4()

    before((done) => client.makeBucket(spBucketName, '', done))
    after((done) => client.removeBucket(spBucketName, done))

    step(
      `initiateNewMultipartUpload(bucketName, objectName, metaData, cb)_bucketName:${spBucketName}, objectName:${spObjWithPrefix}, metaData:${metaData}`,
      (done) => {
        client.initiateNewMultipartUpload(spBucketName, spObjWithPrefix, metaData, done)
      },
    )

    step(
      `listIncompleteUploads(bucketName, prefix, recursive)_bucketName:${spBucketName}, prefix:${spObjWithPrefix}, recursive: true_`,
      function (done) {
        // MinIO's ListIncompleteUploads returns an empty list, so skip this on non-AWS.
        let hostSkipList = ['s3.amazonaws.com']
        if (!hostSkipList.includes(client.host)) {
          done()
          return
        }

        var found = false
        client
          .listIncompleteUploads(spBucketName, spObjWithPrefix, true)
          .on('error', (e) => done(e))
          .on('data', (data) => {
            if (data.key === spObjWithPrefix) {
              found = true
            }
          })
          .on('end', () => {
            if (found) {
              return done()
            }
            done(new Error(`${spObjWithPrefix} not found during listIncompleteUploads`))
          })
      },
    )

    step(
      `listIncompleteUploads(bucketName, prefix, recursive)_bucketName:${spBucketName}, recursive: true_`,
      function (done) {
        // MinIO's ListIncompleteUploads returns an empty list, so skip this on non-AWS.
        let hostSkipList = ['s3.amazonaws.com']
        if (!hostSkipList.includes(client.host)) {
          done()
          return
        }

        var found = false
        client
          .listIncompleteUploads(spBucketName, '', false)
          .on('error', (e) => done(e))
          .on('data', (data) => {
            // check the prefix
            if (data.prefix === specialCharPrefix) {
              found = true
            }
          })
          .on('end', () => {
            if (found) {
              return done()
            }
            done(new Error(`${specialCharPrefix} not found during listIncompleteUploads`))
          })
      },
    )
    step(
      `removeIncompleteUploads(bucketName, prefix)_bucketName:${spBucketName}, prefix:${spObjWithPrefix}_`,
      (done) => {
        client.removeIncompleteUpload(spBucketName, spObjWithPrefix).then(done).catch(done)
      },
    )
  })
  describe('Select Object content API Test', function () {
    const selObjContentBucket = 'minio-js-test-sel-object-' + uuid.v4()
    const selObject = 'SelectObjectContent'
    // Isolate the bucket/object for easy debugging and tracking.
    before((done) => client.makeBucket(selObjContentBucket, '', done))
    after((done) => client.removeBucket(selObjContentBucket, done))

    step(
      `putObject(bucketName, objectName, stream)_bucketName:${selObjContentBucket}, objectName:${selObject}, stream:csv`,
      (done) => {
        // Save a CSV file so that we can query later to test the results.
        client
          .putObject(
            selObjContentBucket,
            selObject,
            'Name,PhoneNumber,City,Occupation\n' +
              'Sam,(949) 123-45567,Irvine,Solutions Architect\n' +
              'Vinod,(949) 123-4556,Los Angeles,Solutions Architect\n' +
              'Jeff,(949) 123-45567,Seattle,AWS Evangelist\n' +
              'Jane,(949) 123-45567,Chicago,Developer\n' +
              'Sean,(949) 123-45567,Chicago,Developer\n' +
              'Mary,(949) 123-45567,Chicago,Developer\n' +
              'Kate,(949) 123-45567,Chicago,Developer',
            {},
          )
          .then(() => {
            done()
          })
          .catch(done)
      },
    )

    step(
      `selectObjectContent(bucketName, objectName, selectOpts)_bucketName:${selObjContentBucket}, objectName:${selObject}`,
      (done) => {
        const selectOpts = {
          expression: 'SELECT * FROM s3object s where s."Name" = \'Jane\'',
          expressionType: 'SQL',
          inputSerialization: {
            CSV: { FileHeaderInfo: 'Use', RecordDelimiter: '\n', FieldDelimiter: ',' },
            CompressionType: 'NONE',
          },
          outputSerialization: { CSV: { RecordDelimiter: '\n', FieldDelimiter: ',' } },
          requestProgress: { Enabled: true },
        }

        client
          .selectObjectContent(selObjContentBucket, selObject, selectOpts)
          .then((result) => {
            // verify the select query result string.
            if (result.getRecords().toString() === 'Jane,(949) 123-45567,Chicago,Developer\n') {
              // \n for csv line ending.
              done()
            } else {
              return done(
                new Error(
                  `Expected Result did not match received:${result
                    .getRecords()
                    .toString()} expected:"Jane,(949) 123-45567,Chicago,Developer\n"`,
                ),
              )
            }
          })
          .catch(done)
      },
    )

    step(`Remove Object post select of content:_bucketName:${selObjContentBucket},objectName:${selObject}`, (done) => {
      client
        .removeObject(selObjContentBucket, selObject)
        .then(() => done())
        .catch(done)
    })
  })

  describe('Force Deletion of objects with versions', function () {
    // Isolate the bucket/object for easy debugging and tracking.
    const fdWithVerBucket = 'minio-js-fd-version-' + uuid.v4()
    const fdObjectName = 'datafile-100-kB'
    const fdObject = dataDir ? fs.readFileSync(dataDir + '/' + fdObjectName) : Buffer.alloc(100 * 1024, 0)

    before((done) => client.makeBucket(fdWithVerBucket, '', done))
    after((done) => client.removeBucket(fdWithVerBucket, done))

    describe('Test for force removal of multiple versions', function () {
      let isVersioningSupported = false
      const objVersionList = []
      step(
        `setBucketVersioning(bucketName, versionConfig):_bucketName:${fdWithVerBucket},versionConfig:{Status:"Enabled"} `,
        (done) => {
          client.setBucketVersioning(fdWithVerBucket, { Status: 'Enabled' }, (err) => {
            if (err && err.code === 'NotImplemented') {
              return done()
            }
            if (err) {
              return done(err)
            }
            isVersioningSupported = true
            done()
          })
        },
      )

      step(
        `putObject(bucketName, objectName, stream)_bucketName:${fdWithVerBucket}, objectName:${fdObjectName}, stream:100Kib_`,
        (done) => {
          if (isVersioningSupported) {
            client
              .putObject(fdWithVerBucket, fdObjectName, fdObject)
              .then(() => done())
              .catch(done)
          } else {
            done()
          }
        },
      )
      // Put two versions of the same object.
      step(
        `putObject(bucketName, objectName, stream)_bucketName:${fdWithVerBucket}, objectName:${fdObjectName}, stream:100Kib_`,
        (done) => {
          if (isVersioningSupported) {
            client
              .putObject(fdWithVerBucket, fdObjectName, fdObject)
              .then(() => done())
              .catch(done)
          } else {
            done()
          }
        },
      )

      step(
        `removeObject(bucketName, objectList, removeOpts)_bucketName:${fdWithVerBucket}_Remove ${objVersionList.length} objects`,
        (done) => {
          if (isVersioningSupported) {
            client.removeObject(fdWithVerBucket, fdObjectName, { forceDelete: true }, () => {
              done()
            })
          } else {
            done()
          }
        },
      )

      step(
        `listObjects(bucketName, prefix, recursive)_bucketName:${fdWithVerBucket}, prefix: '', recursive:true_`,
        (done) => {
          if (isVersioningSupported) {
            client
              .listObjects(fdWithVerBucket, '', true, { IncludeVersion: true })
              .on('error', done)
              .on('end', () => {
                if (_.isEqual(0, objVersionList.length)) {
                  return done()
                }
                return done(new Error(`listObjects lists ${objVersionList.length} objects, expected 0`))
              })
              .on('data', (data) => {
                objVersionList.push(data)
              })
          } else {
            done()
          }
        },
      )
    })
  })

  describe('Force Deletion of prefix with versions', function () {
    // Isolate the bucket/object for easy debugging and tracking.
    const fdPrefixBucketName = 'minio-js-fd-version-' + uuid.v4()
    const fdPrefixObjName = 'my-prefix/datafile-100-kB'
    const fdPrefixObject = dataDir ? fs.readFileSync(dataDir + '/datafile-100-kB') : Buffer.alloc(100 * 1024, 0)

    before((done) => client.makeBucket(fdPrefixBucketName, '', done))
    after((done) => client.removeBucket(fdPrefixBucketName, done))

    describe('Test for removal of multiple versions', function () {
      let isVersioningSupported = false
      const objVersionList = []
      step(
        `setBucketVersioning(bucketName, versionConfig):_bucketName:${fdPrefixBucketName},versionConfig:{Status:"Enabled"} `,
        (done) => {
          client.setBucketVersioning(fdPrefixBucketName, { Status: 'Enabled' }, (err) => {
            if (err && err.code === 'NotImplemented') {
              return done()
            }
            if (err) {
              return done(err)
            }
            isVersioningSupported = true
            done()
          })
        },
      )

      step(
        `putObject(bucketName, objectName, stream)_bucketName:${fdPrefixBucketName}, objectName:${fdPrefixObjName}, stream:100Kib_`,
        (done) => {
          if (isVersioningSupported) {
            client
              .putObject(fdPrefixBucketName, fdPrefixObjName, fdPrefixObject)
              .then(() => done())
              .catch(done)
          } else {
            done()
          }
        },
      )
      // Put two versions of the same object.
      step(
        `putObject(bucketName, objectName, stream)_bucketName:${fdPrefixBucketName}, objectName:${fdPrefixObjName}, stream:100Kib_`,
        (done) => {
          if (isVersioningSupported) {
            client
              .putObject(fdPrefixBucketName, fdPrefixObjName, fdPrefixObject)
              .then(() => done())
              .catch(done)
          } else {
            done()
          }
        },
      )

      step(
        `removeObject(bucketName, objectList, removeOpts)_bucketName:${fdPrefixBucketName}_Remove ${objVersionList.length} objects`,
        (done) => {
          if (isVersioningSupported) {
            client.removeObject(fdPrefixBucketName, 'my-prefix/', { forceDelete: true }, () => {
              done()
            })
          } else {
            done()
          }
        },
      )

      step(
        `listObjects(bucketName, prefix, recursive)_bucketName:${fdPrefixBucketName}, prefix: '', recursive:true_`,
        (done) => {
          if (isVersioningSupported) {
            client
              .listObjects(fdPrefixBucketName, '/my-prefix', true, { IncludeVersion: true })
              .on('error', done)
              .on('end', () => {
                if (_.isEqual(0, objVersionList.length)) {
                  return done()
                }
                return done(new Error(`listObjects lists ${objVersionList.length} objects, expected 0`))
              })
              .on('data', (data) => {
                objVersionList.push(data)
              })
          } else {
            done()
          }
        },
      )
    })
  })

  describe('Force Deletion of objects without versions', function () {
    // Isolate the bucket/object for easy debugging and tracking.
    const versionedBucketName = 'minio-js-fd-nv-' + uuid.v4()
    const versioned_100kbObjectName = 'datafile-100-kB'
    const versioned_100kb_Object = dataDir
      ? fs.readFileSync(dataDir + '/' + versioned_100kbObjectName)
      : Buffer.alloc(100 * 1024, 0)

    before((done) => client.makeBucket(versionedBucketName, '', done))
    after((done) => client.removeBucket(versionedBucketName, done))

    describe('Test force removal of an object', function () {
      step(
        `putObject(bucketName, objectName, stream)_bucketName:${versionedBucketName}, objectName:${versioned_100kbObjectName}, stream:100Kib_`,
        (done) => {
          client
            .putObject(versionedBucketName, versioned_100kbObjectName, versioned_100kb_Object)
            .then(() => done())
            .catch(done)
        },
      )

      step(
        `removeObject(bucketName, objectList, removeOpts)_bucketName:${versionedBucketName}_Remove 1 object`,
        (done) => {
          client.removeObject(versionedBucketName, versioned_100kbObjectName, { forceDelete: true }, () => {
            done()
          })
        },
      )

      step(
        `listObjects(bucketName, prefix, recursive)_bucketName:${versionedBucketName}, prefix: '', recursive:true_`,
        (done) => {
          let objVersionList = []
          client
            .listObjects(versionedBucketName, '', true, {})
            .on('error', done)
            .on('end', () => {
              if (_.isEqual(0, objVersionList.length)) {
                return done()
              }
              return done(new Error(`listObjects lists ${objVersionList.length} objects, expected 0`))
            })
            .on('data', (data) => {
              objVersionList.push(data)
            })
        },
      )
    })
  })

  describe('Force Deletion of prefix', function () {
    // Isolate the bucket/object for easy debugging and tracking.
    const fdPrefixBucket = 'minio-js-fd-nv-' + uuid.v4()
    const fdObjectName = 'my-prefix/datafile-100-kB'
    const fdObject = dataDir ? fs.readFileSync(dataDir + '/datafile-100-kB') : Buffer.alloc(100 * 1024, 0)

    before((done) => client.makeBucket(fdPrefixBucket, '', done))
    after((done) => client.removeBucket(fdPrefixBucket, done))

    describe('Test force removal of a prefix', function () {
      step(
        `putObject(bucketName, objectName, stream)_bucketName:${fdPrefixBucket}, objectName:${fdObjectName}, stream:100Kib_`,
        (done) => {
          client
            .putObject(fdPrefixBucket, fdObjectName, fdObject)
            .then(() => done())
            .catch(done)
        },
      )

      step(`removeObject(bucketName, objectList, removeOpts)_bucketName:${fdPrefixBucket}_Remove 1 object`, (done) => {
        client.removeObject(fdPrefixBucket, '/my-prefix', { forceDelete: true }, () => {
          done()
        })
      })

      step(
        `listObjects(bucketName, prefix, recursive)_bucketName:${fdPrefixBucket}, prefix: 'my-prefix', recursive:true_`,
        (done) => {
          let objList = []
          client
            .listObjects(fdPrefixBucket, 'my-prefix', true, {})
            .on('error', done)
            .on('end', () => {
              if (_.isEqual(0, objList.length)) {
                return done()
              }
              return done(new Error(`listObjects lists ${objList.length} objects, expected 0`))
            })
            .on('data', (data) => {
              objList.push(data)
            })
        },
      )
    })
  })
})<|MERGE_RESOLUTION|>--- conflicted
+++ resolved
@@ -30,20 +30,9 @@
 import superagent from 'superagent'
 import * as uuid from 'uuid'
 
-<<<<<<< HEAD
 import { AssumeRoleProvider } from '../../src/AssumeRoleProvider.ts'
-import {
-  CopyDestinationOptions,
-  CopySourceOptions,
-  DEFAULT_REGION,
-  getVersionId,
-  removeDirAndFiles,
-} from '../../src/helpers.ts'
-=======
-import { AssumeRoleProvider } from '../../src/AssumeRoleProvider.js'
 import { CopyDestinationOptions, CopySourceOptions, DEFAULT_REGION, removeDirAndFiles } from '../../src/helpers.ts'
 import { getVersionId } from '../../src/internal/helper.ts'
->>>>>>> b798feff
 import * as minio from '../../src/minio.js'
 
 const assert = chai.assert
