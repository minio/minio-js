/*
 * MinIO Javascript Library for Amazon S3 Compatible Cloud Storage, (C) 2015 MinIO, Inc.
 *
 * Licensed under the Apache License, Version 2.0 (the "License");
 * you may not use this file except in compliance with the License.
 * You may obtain a copy of the License at
 *
 *     http://www.apache.org/licenses/LICENSE-2.0
 *
 * Unless required by applicable law or agreed to in writing, software
 * distributed under the License is distributed on an "AS IS" BASIS,
 * WITHOUT WARRANTIES OR CONDITIONS OF ANY KIND, either express or implied.
 * See the License for the specific language governing permissions and
 * limitations under the License.
 */

import * as crypto from 'node:crypto'
import * as fs from 'node:fs'
import * as http from 'node:http'
import * as https from 'node:https'
import * as os from 'node:os'
import * as stream from 'node:stream'
import * as url from 'node:url'

import async from 'async'
import chai from 'chai'
import _ from 'lodash'
import { step } from 'mocha-steps'
import splitFile from 'split-file'
import superagent from 'superagent'
import * as uuid from 'uuid'

import { AssumeRoleProvider } from '../../src/AssumeRoleProvider.ts'
import { CopyDestinationOptions, CopySourceOptions, DEFAULT_REGION } from '../../src/helpers.ts'
import { getVersionId } from '../../src/internal/helper.ts'
import * as minio from '../../src/minio.ts'

const assert = chai.assert

const isWindowsPlatform = process.platform === 'win32'

describe('functional tests', function () {
  this.timeout(10 * 60 * 1000)
  var clientConfigParams = {}
  var region_conf_env = process.env['MINIO_REGION']

  if (process.env['SERVER_ENDPOINT']) {
    var res = process.env['SERVER_ENDPOINT'].split(':')
    clientConfigParams.endPoint = res[0]
    clientConfigParams.port = parseInt(res[1])
    var access_Key_env = process.env['ACCESS_KEY']
    var secret_key_env = process.env['SECRET_KEY']

    // If the user provides ENABLE_HTTPS, 1 = secure, anything else = unsecure.
    // Otherwise default useSSL as true.
    var enable_https_env = process.env['ENABLE_HTTPS']
    // Get the credentials from env vars, error out if they don't exist
    if (access_Key_env) {
      clientConfigParams.accessKey = access_Key_env
    } else {
      // eslint-disable-next-line no-console
      console.error(`Error: ACCESS_KEY Environment variable is not set`)
      process.exit(1)
    }
    if (secret_key_env) {
      clientConfigParams.secretKey = secret_key_env
    } else {
      // eslint-disable-next-line no-console
      console.error(`Error:  SECRET_KEY Environment variable is not set`)
      process.exit(1)
    }
    clientConfigParams.useSSL = enable_https_env === '1'
  } else {
    // If credentials aren't given, default to play.min.io.
    clientConfigParams.endPoint = 'play.min.io'
    clientConfigParams.port = 9000
    clientConfigParams.accessKey = 'Q3AM3UQ867SPQQA43P2F'
    clientConfigParams.secretKey = 'zuf+tfteSlswRu7BJ86wekitnifILbZam1KYY3TG'
    clientConfigParams.useSSL = true
  }
  const server_region = region_conf_env || DEFAULT_REGION

  clientConfigParams.region = server_region
  // set the partSize to ensure multipart upload chunk size.
  // if not set, putObject with stream data and undefined length will use about 500Mb chunkSize (5Tb/10000).
  clientConfigParams.partSize = 64 * 1024 * 1024

  // dataDir is falsy if we need to generate data on the fly. Otherwise, it will be
  // a directory with files to read from, i.e. /mint/data.
  var dataDir = process.env['MINT_DATA_DIR']

  var client = new minio.Client(clientConfigParams)
  var usEastConfig = clientConfigParams
  usEastConfig.region = server_region
  var clientUsEastRegion = new minio.Client(usEastConfig)

  var traceStream
  // FUNCTIONAL_TEST_TRACE env variable contains the path to which trace
  // will be logged. Set it to /dev/stdout log to the stdout.
  var trace_func_test_file_path = process.env['FUNCTIONAL_TEST_TRACE']
  if (trace_func_test_file_path) {
    // This is necessary for windows.
    if (trace_func_test_file_path === 'process.stdout') {
      traceStream = process.stdout
    } else {
      traceStream = fs.createWriteStream(trace_func_test_file_path, {
        flags: 'a',
      })
    }
    traceStream.write('====================================\n')
    client.traceOn(traceStream)
  }

  var bucketName = 'minio-js-test-' + uuid.v4()
  var objectName = uuid.v4()

  var _1byteObjectName = 'datafile-1-b'
  var _1byte = dataDir ? fs.readFileSync(dataDir + '/' + _1byteObjectName) : Buffer.alloc(1, 0)

  var _100kbObjectName = 'datafile-100-kB'
  var _100kb = dataDir ? fs.readFileSync(dataDir + '/' + _100kbObjectName) : Buffer.alloc(100 * 1024, 0)
  var _100kbObjectNameCopy = _100kbObjectName + '-copy'

  var _100kbObjectBufferName = `${_100kbObjectName}.buffer`
  var _MultiPath100kbObjectBufferName = `path/to/${_100kbObjectName}.buffer`
  var _100kbmd5 = crypto.createHash('md5').update(_100kb).digest('hex')
  var _100kb1kboffsetmd5 = crypto.createHash('md5').update(_100kb.slice(1024)).digest('hex')

  var _65mbObjectName = 'datafile-65-MB'
  var _65mb = dataDir ? fs.readFileSync(dataDir + '/' + _65mbObjectName) : Buffer.alloc(65 * 1024 * 1024, 0)
  var _65mbmd5 = crypto.createHash('md5').update(_65mb).digest('hex')
  var _65mbObjectNameCopy = _65mbObjectName + '-copy'

  var _5mbObjectName = 'datafile-5-MB'
  var _5mb = dataDir ? fs.readFileSync(dataDir + '/' + _5mbObjectName) : Buffer.alloc(5 * 1024 * 1024, 0)
  var _5mbmd5 = crypto.createHash('md5').update(_5mb).digest('hex')

  // create new http agent to check requests release sockets
  var httpAgent = (clientConfigParams.useSSL ? https : http).Agent({
    keepAlive: true,
  })
  client.setRequestOptions({ agent: httpAgent })
  var metaData = {
    'Content-Type': 'text/html',
    'Content-Language': 'en',
    'X-Amz-Meta-Testing': 1234,
    randomstuff: 5678,
  }

  var tmpDir = os.tmpdir()

  function readableStream(data) {
    var s = new stream.Readable()
    s._read = () => {}
    s.push(data)
    s.push(null)
    return s
  }

  before((done) => client.makeBucket(bucketName, server_region, done))
  after(() => client.removeBucket(bucketName))

  if (traceStream) {
    after(() => {
      client.traceOff()
      if (trace_func_test_file_path !== 'process.stdout') {
        traceStream.end()
      }
    })
  }

  describe('makeBucket with period and region', () => {
    if (clientConfigParams.endPoint === 's3.amazonaws.com') {
      step('makeBucket(bucketName, region, cb)_region:eu-central-1_', (done) =>
        client.makeBucket(`${bucketName}.sec.period`, 'eu-central-1', done),
      )
      step('removeBucket(bucketName, cb)__', (done) => client.removeBucket(`${bucketName}.sec.period`, done))
    }
  })

  describe('listBuckets', () => {
    step('listBuckets(cb)__', (done) => {
      client.listBuckets((e, buckets) => {
        if (e) {
          return done(e)
        }
        if (_.find(buckets, { name: bucketName })) {
          return done()
        }
        done(new Error('bucket not found'))
      })
    })
    step('listBuckets()__', (done) => {
      client
        .listBuckets()
        .then((buckets) => {
          if (!_.find(buckets, { name: bucketName })) {
            return done(new Error('bucket not found'))
          }
        })
        .then(() => done())
        .catch(done)
    })
  })

  describe('makeBucket with region', () => {
    let isDifferentServerRegion = false
    step(`makeBucket(bucketName, region, cb)_bucketName:${bucketName}-region, region:us-east-2_`, (done) => {
      try {
        clientUsEastRegion.makeBucket(`${bucketName}-region`, 'us-east-2', assert.fail)
      } catch (e) {
        isDifferentServerRegion = true
        done()
      }
    })
    step(`makeBucket(bucketName, region, cb)_bucketName:${bucketName}-region, region:us-east-1_`, (done) => {
      if (!isDifferentServerRegion) {
        clientUsEastRegion.makeBucket(`${bucketName}-region`, 'us-east-1', done)
      }
      done()
    })
    step(`removeBucket(bucketName, cb)_bucketName:${bucketName}-region_`, (done) => {
      if (!isDifferentServerRegion) {
        clientUsEastRegion.removeBucket(`${bucketName}-region`, done)
      }
      done()
    })
    step(`makeBucket(bucketName, region)_bucketName:${bucketName}-region, region:us-east-1_`, (done) => {
      if (!isDifferentServerRegion) {
        clientUsEastRegion.makeBucket(`${bucketName}-region`, 'us-east-1', (e) => {
          if (e) {
            // Some object storage servers like Azure, might not delete a bucket rightaway
            // Add a sleep of 40 seconds and retry
            setTimeout(() => {
              clientUsEastRegion.makeBucket(`${bucketName}-region`, 'us-east-1', done)
            }, 40 * 1000)
          } else {
            done()
          }
        })
      }
      done()
    })
    step(`removeBucket(bucketName)_bucketName:${bucketName}-region_`, (done) => {
      if (!isDifferentServerRegion) {
        clientUsEastRegion
          .removeBucket(`${bucketName}-region`)
          .then(() => done())
          .catch(done)
      }
      done()
    })
  })

  describe('bucketExists', () => {
    step(`bucketExists(bucketName, cb)_bucketName:${bucketName}_`, (done) => client.bucketExists(bucketName, done))
    step(`bucketExists(bucketName, cb)_bucketName:${bucketName}random_`, (done) => {
      client.bucketExists(bucketName + 'random', (e, exists) => {
        if (e === null && !exists) {
          return done()
        }
        done(new Error())
      })
    })
    step(`bucketExists(bucketName)_bucketName:${bucketName}_`, (done) => {
      client
        .bucketExists(bucketName)
        .then(() => done())
        .catch(done)
    })
  })

  describe('removeBucket', () => {
    step(`removeBucket(bucketName, cb)_bucketName:${bucketName}random_`, (done) => {
      client.removeBucket(bucketName + 'random', (e) => {
        if (e.code === 'NoSuchBucket') {
          return done()
        }
        done(new Error())
      })
    })
    step(`makeBucket(bucketName, region)_bucketName:${bucketName}-region-1, region:us-east-1_`, (done) => {
      client
        .makeBucket(`${bucketName}-region-1`, '')
        .then(() => client.removeBucket(`${bucketName}-region-1`))
        .then(() => done())
        .catch(done)
    })
  })
  describe('tests for putObject getObject removeObject with multipath', function () {
    step(
      `putObject(bucketName, objectName, stream)_bucketName:${bucketName}, objectName:${_MultiPath100kbObjectBufferName}, stream:100Kib_`,
      (done) => {
        client
          .putObject(bucketName, _MultiPath100kbObjectBufferName, _100kb)
          .then(() => done())
          .catch(done)
      },
    )

    step(
      `getObject(bucketName, objectName, callback)_bucketName:${bucketName}, objectName:${_MultiPath100kbObjectBufferName}_`,
      (done) => {
        var hash = crypto.createHash('md5')
        client.getObject(bucketName, _MultiPath100kbObjectBufferName, (e, stream) => {
          if (e) {
            return done(e)
          }
          stream.on('data', (data) => hash.update(data))
          stream.on('error', done)
          stream.on('end', () => {
            if (hash.digest('hex') === _100kbmd5) {
              return done()
            }
            done(new Error('content mismatch'))
          })
        })
      },
    )

    step(
      `removeObject(bucketName, objectName)_bucketName:${bucketName}, objectName:${_MultiPath100kbObjectBufferName}_`,
      (done) => {
        client
          .removeObject(bucketName, _MultiPath100kbObjectBufferName)
          .then(() => done())
          .catch(done)
      },
    )
  })
  describe('tests for putObject copyObject getObject getPartialObject statObject removeObject', function () {
    var tmpFileUpload = `${tmpDir}/${_100kbObjectName}`
    step(
      `fPutObject(bucketName, objectName, filePath, metaData, callback)_bucketName:${bucketName}, objectName:${_100kbObjectName}, filePath: ${tmpFileUpload}_`,
      (done) => {
        fs.writeFileSync(tmpFileUpload, _100kb)
        client.fPutObject(bucketName, _100kbObjectName, tmpFileUpload, done)
      },
    ).timeout(5000)

    step(`statObject(bucketName, objectName, cb)_bucketName:${bucketName}, objectName:${_100kbObjectName}_`, (done) => {
      client.statObject(bucketName, _100kbObjectName, (e, stat) => {
        if (e) {
          return done(e)
        }
        // As metadata is not provided and there is no file extension,
        // we default to 'application/octet-stream' as per `probeContentType` function
        if (stat.metaData && stat.metaData['content-type'] !== 'application/octet-stream') {
          return done(new Error('content-type mismatch'))
        }
        done()
      })
    }).timeout(5000)

    var tmpFileUploadWithExt = `${tmpDir}/${_100kbObjectName}.txt`
    step(
      `fPutObject(bucketName, objectName, filePath, metaData, callback)_bucketName:${bucketName}, objectName:${_100kbObjectName}, filePath: ${tmpFileUploadWithExt}, metaData:${metaData}_`,
      (done) => {
        fs.writeFileSync(tmpFileUploadWithExt, _100kb)
        client.fPutObject(bucketName, _100kbObjectName, tmpFileUploadWithExt, metaData, done)
      },
    ).timeout(5000)

    step(`statObject(bucketName, objectName, cb)_bucketName:${bucketName}, objectName:${_100kbObjectName}_`, (done) => {
      client.statObject(bucketName, _100kbObjectName, (e, stat) => {
        if (e) {
          return done(e)
        }
        // As metadata is provided, even though we have an extension,
        // the `content-type` should be equal what was declared on the metadata
        if (stat.metaData && stat.metaData['content-type'] !== 'text/html') {
          return done(new Error('content-type mismatch'))
        } else if (!stat.metaData) {
          return done(new Error('no metadata present'))
        }
        done()
      })
    }).timeout(5000)

    step(
      `fPutObject(bucketName, objectName, filePath, metaData, callback)_bucketName:${bucketName}, objectName:${_100kbObjectName}, filePath: ${tmpFileUploadWithExt}_`,
      (done) => {
        fs.writeFileSync(tmpFileUploadWithExt, _100kb)
        client.fPutObject(bucketName, _100kbObjectName, tmpFileUploadWithExt, done)
      },
    ).timeout(5000)

    step(`statObject(bucketName, objectName, cb)_bucketName:${bucketName}, objectName:${_100kbObjectName}_`, (done) => {
      client.statObject(bucketName, _100kbObjectName, (e, stat) => {
        if (e) {
          return done(e)
        }
        // As metadata is not provided but we have a file extension,
        // we need to infer `content-type` from the file extension
        if (stat.metaData && stat.metaData['content-type'] !== 'text/plain') {
          return done(new Error('content-type mismatch'))
        }
        done()
      })
    }).timeout(5000)

    step(
      `putObject(bucketName, objectName, stream, size, metaData, callback)_bucketName:${bucketName}, objectName:${_100kbObjectName}, stream:100kb, size:${_100kb.length}, metaData:${metaData}_`,
      (done) => {
        var stream = readableStream(_100kb)
        client.putObject(bucketName, _100kbObjectName, stream, _100kb.length, metaData, done)
      },
    ).timeout(5000)

    step(
      `putObject(bucketName, objectName, stream, size, metaData, callback)_bucketName:${bucketName}, objectName:${_100kbObjectName}, stream:100kb, size:${_100kb.length}_`,
      (done) => {
        var stream = readableStream(_100kb)
        client.putObject(bucketName, _100kbObjectName, stream, _100kb.length, done)
      },
    ).timeout(5000)

    step(
      `getObject(bucketName, objectName, callback)_bucketName:${bucketName}, objectName:${_100kbObjectName}_`,
      (done) => {
        var hash = crypto.createHash('md5')
        client.getObject(bucketName, _100kbObjectName, (e, stream) => {
          if (e) {
            return done(e)
          }
          stream.on('data', (data) => hash.update(data))
          stream.on('error', done)
          stream.on('end', () => {
            if (hash.digest('hex') === _100kbmd5) {
              return done()
            }
            done(new Error('content mismatch'))
          })
        })
      },
    ).timeout(5000)

    step(
      `putObject(bucketName, objectName, stream, callback)_bucketName:${bucketName}, objectName:${_100kbObjectBufferName}, stream:100kb_`,
      (done) => {
        client.putObject(bucketName, _100kbObjectBufferName, _100kb, done)
      },
    ).timeout(5000)

    step(
      `getObject(bucketName, objectName, callback)_bucketName:${bucketName}, objectName:${_100kbObjectBufferName}_`,
      (done) => {
        var hash = crypto.createHash('md5')
        client.getObject(bucketName, _100kbObjectBufferName, (e, stream) => {
          if (e) {
            return done(e)
          }
          stream.on('data', (data) => hash.update(data))
          stream.on('error', done)
          stream.on('end', () => {
            if (hash.digest('hex') === _100kbmd5) {
              return done()
            }
            done(new Error('content mismatch'))
          })
        })
      },
    ).timeout(5000)

    step(
      `putObject(bucketName, objectName, stream, metaData)_bucketName:${bucketName}, objectName:${_100kbObjectBufferName}, stream:100kb_, metaData:{}`,
      (done) => {
        client
          .putObject(bucketName, _100kbObjectBufferName, _100kb, {})
          .then(() => done())
          .catch(done)
      },
    ).timeout(5000)

    step(
      `getPartialObject(bucketName, objectName, offset, length, cb)_bucketName:${bucketName}, objectName:${_100kbObjectBufferName}, offset:0, length=1024_`,
      (done) => {
        client
          .getPartialObject(bucketName, _100kbObjectBufferName, 0, 1024)
          .then((stream) => {
            stream.on('data', function () {})
            stream.on('end', done)
          })
          .catch(done)
      },
    ).timeout(5000)

    step(
      `getPartialObject(bucketName, objectName, offset, length, cb)_bucketName:${bucketName}, objectName:${_100kbObjectBufferName}, offset:1024, length=1024_`,
      (done) => {
        var expectedHash = crypto.createHash('md5').update(_100kb.slice(1024, 2048)).digest('hex')
        var hash = crypto.createHash('md5')
        client
          .getPartialObject(bucketName, _100kbObjectBufferName, 1024, 1024)
          .then((stream) => {
            stream.on('data', (data) => hash.update(data))
            stream.on('end', () => {
              if (hash.digest('hex') === expectedHash) {
                return done()
              }
              done(new Error('content mismatch'))
            })
          })
          .catch(done)
      },
    ).timeout(5000)

    step(
      `getPartialObject(bucketName, objectName, offset, length, cb)_bucketName:${bucketName}, objectName:${_100kbObjectBufferName}, offset:1024`,
      (done) => {
        var hash = crypto.createHash('md5')
        client
          .getPartialObject(bucketName, _100kbObjectBufferName, 1024)
          .then((stream) => {
            stream.on('data', (data) => hash.update(data))
            stream.on('end', () => {
              if (hash.digest('hex') === _100kb1kboffsetmd5) {
                return done()
              }
              done(new Error('content mismatch'))
            })
          })
          .catch(done)
      },
    ).timeout(5000)

    step(
      `getObject(bucketName, objectName)_bucketName:${bucketName}, objectName:${_100kbObjectBufferName}_`,
      (done) => {
        client
          .getObject(bucketName, _100kbObjectBufferName)
          .then((stream) => {
            stream.on('data', function () {})
            stream.on('end', done)
          })
          .catch(done)
      },
    ).timeout(5000)

    step(
      `putObject(bucketName, objectName, stream, metadata, cb)_bucketName:${bucketName}, objectName:${_65mbObjectName}_`,
      async () => {
        const stream = readableStream(_65mb)
        await client.putObject(bucketName, _65mbObjectName, stream, metaData)

        for (;;) {
          await new Promise((resolve) => {
            setTimeout(() => {
              resolve()
            }),
              100
          })
          if (Object.values(httpAgent.sockets).length === 0) {
            return
          }
        }
      },
    ).timeout(15000)

    step(`getObject(bucketName, objectName, cb)_bucketName:${bucketName}, objectName:${_65mbObjectName}_`, (done) => {
      var hash = crypto.createHash('md5')
      client.getObject(bucketName, _65mbObjectName, (e, stream) => {
        if (e) {
          return done(e)
        }
        stream.on('data', (data) => hash.update(data))
        stream.on('error', done)
        stream.on('end', () => {
          if (hash.digest('hex') === _65mbmd5) {
            return done()
          }
          done(new Error('content mismatch'))
        })
      })
    })

    step(`getObject(bucketName, objectName, cb)_bucketName:${bucketName} non-existent object`, (done) => {
      client.getObject(bucketName, 'an-object-that-does-not-exist', (e, stream) => {
        if (stream) {
          return done(new Error('on errors the stream object should not exist'))
        }
        if (!e) {
          return done(new Error('expected an error object'))
        }
        if (e.code !== 'NoSuchKey') {
          return done(new Error('expected NoSuchKey error'))
        }
        done()
      })
    })

    step(
      `getPartialObject(bucketName, objectName, offset, length, cb)_bucketName:${bucketName}, objectName:${_65mbObjectName}, offset:0, length:100*1024_`,
      (done) => {
        var hash = crypto.createHash('md5')
        var expectedHash = crypto
          .createHash('md5')
          .update(_65mb.slice(0, 100 * 1024))
          .digest('hex')
        client.getPartialObject(bucketName, _65mbObjectName, 0, 100 * 1024, (e, stream) => {
          if (e) {
            return done(e)
          }
          stream.on('data', (data) => hash.update(data))
          stream.on('error', done)
          stream.on('end', () => {
            if (hash.digest('hex') === expectedHash) {
              return done()
            }
            done(new Error('content mismatch'))
          })
        })
      },
    )

    step(
      `copyObject(bucketName, objectName, srcObject, cb)_bucketName:${bucketName}, objectName:${_65mbObjectNameCopy}, srcObject:/${bucketName}/${_65mbObjectName}_`,
      (done) => {
        client.copyObject(bucketName, _65mbObjectNameCopy, '/' + bucketName + '/' + _65mbObjectName, (e) => {
          if (e) {
            return done(e)
          }
          done()
        })
      },
    )

    step(
      `copyObject(bucketName, objectName, srcObject)_bucketName:${bucketName}, objectName:${_65mbObjectNameCopy}, srcObject:/${bucketName}/${_65mbObjectName}_`,
      (done) => {
        client
          .copyObject(bucketName, _65mbObjectNameCopy, '/' + bucketName + '/' + _65mbObjectName)
          .then(() => done())
          .catch(done)
      },
    )

    step(`statObject(bucketName, objectName, cb)_bucketName:${bucketName}, objectName:${_65mbObjectName}_`, (done) => {
      client.statObject(bucketName, _65mbObjectName, (e, stat) => {
        if (e) {
          return done(e)
        }
        if (stat.size !== _65mb.length) {
          return done(new Error('size mismatch'))
        }
        if (`${metaData.randomstuff}` !== stat.metaData.randomstuff) {
          return done(new Error('metadata "randomstuff" mismatch'))
        }
        if (`${metaData['X-Amz-Meta-Testing']}` !== stat.metaData['testing']) {
          return done(new Error('metadata "testing" mismatch'))
        }
        if (`${metaData['Content-Type']}` !== stat.metaData['content-type']) {
          return done(new Error('metadata "content-type" mismatch'))
        }
        if (`${metaData['Content-Language']}` !== stat.metaData['content-language']) {
          return done(new Error('metadata "content-language" mismatch'))
        }
        done()
      })
    })

    step(`statObject(bucketName, objectName)_bucketName:${bucketName}, objectName:${_65mbObjectName}_`, (done) => {
      client
        .statObject(bucketName, _65mbObjectName)
        .then((stat) => {
          if (stat.size !== _65mb.length) {
            return done(new Error('size mismatch'))
          }
        })
        .then(() => done())
        .catch(done)
    })

    step(`removeObject(bucketName, objectName)_bucketName:${bucketName}, objectName:${_100kbObjectName}_`, (done) => {
      client
        .removeObject(bucketName, _100kbObjectName)
        .then(function () {
          async.map(
            [_100kbObjectBufferName, _65mbObjectName, _65mbObjectNameCopy],
            (objectName, cb) => client.removeObject(bucketName, objectName, cb),
            done,
          )
        })
        .catch(done)
    })
  })

  describe('tests for copyObject statObject', function () {
    var etag
    var modifiedDate
    step(
      `putObject(bucketName, objectName, stream, metaData, cb)_bucketName:${bucketName}, objectName:${_100kbObjectName}, stream: 100kb, metaData:${metaData}_`,
      (done) => {
        client.putObject(bucketName, _100kbObjectName, _100kb, metaData, done)
      },
    )

    step(
      `statObject(bucketName, objectName, cb)_bucketName:${bucketName}, objectName:${_100kbObjectName}_`,
      async () => {
        const stat = await client.statObject(bucketName, _100kbObjectName)
        if (stat.size !== _100kb.length) {
          throw new Error('size mismatch')
        }
        assert.equal(stat.metaData['content-type'], metaData['Content-Type'])
        assert.equal(stat.metaData['Testing'], metaData['Testing'])
        assert.equal(stat.metaData['randomstuff'], metaData['randomstuff'])
        etag = stat.etag
        modifiedDate = stat.modifiedDate
      },
    )

    step(
      `copyObject(bucketName, objectName, srcObject, cb)_bucketName:${bucketName}, objectName:${_100kbObjectNameCopy}, srcObject:/${bucketName}/${_100kbObjectName}_`,
      (done) => {
        client.copyObject(bucketName, _100kbObjectNameCopy, '/' + bucketName + '/' + _100kbObjectName, (e) => {
          if (e) {
            return done(e)
          }
          done()
        })
      },
    )

    step(
      `copyObject(bucketName, objectName, srcObject, conditions, cb)_bucketName:${bucketName}, objectName:${_100kbObjectNameCopy}, srcObject:/${bucketName}/${_100kbObjectName}, conditions:ExceptIncorrectEtag_`,
      (done) => {
        var conds = new minio.CopyConditions()
        conds.setMatchETagExcept('TestEtag')
        client.copyObject(bucketName, _100kbObjectNameCopy, '/' + bucketName + '/' + _100kbObjectName, conds, (e) => {
          if (e) {
            return done(e)
          }
          done()
        })
      },
    )

    step(
      `copyObject(bucketName, objectName, srcObject, conditions, cb)_bucketName:${bucketName}, objectName:${_100kbObjectNameCopy}, srcObject:/${bucketName}/${_100kbObjectName}, conditions:ExceptCorrectEtag_`,
      (done) => {
        var conds = new minio.CopyConditions()
        conds.setMatchETagExcept(etag)
        client
          .copyObject(bucketName, _100kbObjectNameCopy, '/' + bucketName + '/' + _100kbObjectName, conds)
          .then(() => {
            done(new Error('CopyObject should have failed.'))
          })
          .catch(() => done())
      },
    )

    step(
      `copyObject(bucketName, objectName, srcObject, conditions, cb)_bucketName:${bucketName}, objectName:${_100kbObjectNameCopy}, srcObject:/${bucketName}/${_100kbObjectName}, conditions:MatchCorrectEtag_`,
      (done) => {
        var conds = new minio.CopyConditions()
        conds.setMatchETag(etag)
        client.copyObject(bucketName, _100kbObjectNameCopy, '/' + bucketName + '/' + _100kbObjectName, conds, (e) => {
          if (e) {
            return done(e)
          }
          done()
        })
      },
    )

    step(
      `copyObject(bucketName, objectName, srcObject, conditions, cb)_bucketName:${bucketName}, objectName:${_100kbObjectNameCopy}, srcObject:/${bucketName}/${_100kbObjectName}, conditions:MatchIncorrectEtag_`,
      (done) => {
        var conds = new minio.CopyConditions()
        conds.setMatchETag('TestETag')
        client
          .copyObject(bucketName, _100kbObjectNameCopy, '/' + bucketName + '/' + _100kbObjectName, conds)
          .then(() => {
            done(new Error('CopyObject should have failed.'))
          })
          .catch(() => done())
      },
    )

    step(
      `copyObject(bucketName, objectName, srcObject, conditions, cb)_bucketName:${bucketName}, objectName:${_100kbObjectNameCopy}, srcObject:/${bucketName}/${_100kbObjectName}, conditions:Unmodified since ${modifiedDate}`,
      (done) => {
        var conds = new minio.CopyConditions()
        conds.setUnmodified(new Date(modifiedDate))
        client.copyObject(bucketName, _100kbObjectNameCopy, '/' + bucketName + '/' + _100kbObjectName, conds, (e) => {
          if (e) {
            return done(e)
          }
          done()
        })
      },
    )

    step(
      `copyObject(bucketName, objectName, srcObject, conditions, cb)_bucketName:${bucketName}, objectName:${_100kbObjectNameCopy}, srcObject:/${bucketName}/${_100kbObjectName}, conditions:Unmodified since 2010-03-26T12:00:00Z_`,
      (done) => {
        var conds = new minio.CopyConditions()
        conds.setUnmodified(new Date('2010-03-26T12:00:00Z'))
        client
          .copyObject(bucketName, _100kbObjectNameCopy, '/' + bucketName + '/' + _100kbObjectName, conds)
          .then(() => {
            done(new Error('CopyObject should have failed.'))
          })
          .catch(() => done())
      },
    )

    step(
      `statObject(bucketName, objectName, cb)_bucketName:${bucketName}, objectName:${_100kbObjectNameCopy}_`,
      (done) => {
        client.statObject(bucketName, _100kbObjectNameCopy, (e, stat) => {
          if (e) {
            return done(e)
          }
          if (stat.size !== _100kb.length) {
            return done(new Error('size mismatch'))
          }
          done()
        })
      },
    )

    step(
      `removeObject(bucketName, objectName, cb)_bucketName:${bucketName}, objectName:${_100kbObjectNameCopy}_`,
      (done) => {
        async.map(
          [_100kbObjectName, _100kbObjectNameCopy],
          (objectName, cb) => client.removeObject(bucketName, objectName, cb),
          done,
        )
      },
    )
  })

  describe('listIncompleteUploads removeIncompleteUpload', () => {
    step(
      `initiateNewMultipartUpload(bucketName, objectName, metaData, cb)_bucketName:${bucketName}, objectName:${_65mbObjectName}, metaData:${metaData}`,
<<<<<<< HEAD
      (done) => {
        client.initiateNewMultipartUpload(bucketName, _65mbObjectName, metaData).finally(done)
      },
=======
      () => client.initiateNewMultipartUpload(bucketName, _65mbObjectName, metaData),
>>>>>>> 79425dd6
    )
    step(
      `listIncompleteUploads(bucketName, prefix, recursive)_bucketName:${bucketName}, prefix:${_65mbObjectName}, recursive: true_`,
      function (done) {
        // MinIO's ListIncompleteUploads returns an empty list, so skip this on non-AWS.
        // See: https://github.com/minio/minio/commit/75c43bfb6c4a2ace
        let hostSkipList = ['s3.amazonaws.com']
        if (!hostSkipList.includes(client.host)) {
          this.skip()
        }

        var found = false
        client
          .listIncompleteUploads(bucketName, _65mbObjectName, true)
          .on('error', (e) => done(e))
          .on('data', (data) => {
            if (data.key === _65mbObjectName) {
              found = true
            }
          })
          .on('end', () => {
            if (found) {
              return done()
            }
            done(new Error(`${_65mbObjectName} not found during listIncompleteUploads`))
          })
      },
    )
    step(
      `listIncompleteUploads(bucketName, prefix, recursive)_bucketName:${bucketName}, recursive: true_`,
      function (done) {
        // MinIO's ListIncompleteUploads returns an empty list, so skip this on non-AWS.
        // See: https://github.com/minio/minio/commit/75c43bfb6c4a2ace
        let hostSkipList = ['s3.amazonaws.com']
        if (!hostSkipList.includes(client.host)) {
          this.skip()
        }

        var found = false
        client
          .listIncompleteUploads(bucketName, '', true)
          .on('error', (e) => done(e))
          .on('data', (data) => {
            if (data.key === _65mbObjectName) {
              found = true
            }
          })
          .on('end', () => {
            if (found) {
              return done()
            }
            done(new Error(`${_65mbObjectName} not found during listIncompleteUploads`))
          })
      },
    )
    step(`removeIncompleteUploads(bucketName, prefix)_bucketName:${bucketName}, prefix:${_65mbObjectName}_`, (done) => {
      client.removeIncompleteUpload(bucketName, _65mbObjectName).then(done).catch(done)
    })
  })

  describe('fPutObject fGetObject', function () {
    var tmpFileUpload = `${tmpDir}/${_65mbObjectName}`
    var tmpFileDownload = `${tmpDir}/${_65mbObjectName}.download`

    step(
      `fPutObject(bucketName, objectName, filePath, callback)_bucketName:${bucketName}, objectName:${_65mbObjectName}, filePath:${tmpFileUpload}_`,
      (done) => {
        fs.writeFileSync(tmpFileUpload, _65mb)
        client.fPutObject(bucketName, _65mbObjectName, tmpFileUpload, () => {
          setTimeout(() => {
            if (Object.values(httpAgent.sockets).length === 0) {
              return done()
            }
            done(new Error('http request did not release network socket'))
          }, 100)
        })
      },
    )

    step(
      `fPutObject(bucketName, objectName, filePath, metaData, callback)_bucketName:${bucketName}, objectName:${_65mbObjectName}, filePath:${tmpFileUpload}, metaData: ${metaData}_`,
      (done) => client.fPutObject(bucketName, _65mbObjectName, tmpFileUpload, metaData, done),
    )
    step(
      `fGetObject(bucketName, objectName, filePath, callback)_bucketName:${bucketName}, objectName:${_65mbObjectName}, filePath:${tmpFileDownload}_`,
      (done) => {
        client
          .fGetObject(bucketName, _65mbObjectName, tmpFileDownload)
          .then(() => {
            var md5sum = crypto.createHash('md5').update(fs.readFileSync(tmpFileDownload)).digest('hex')
            if (md5sum === _65mbmd5) {
              return done()
            }
            return done(new Error('md5sum mismatch'))
          })
          .catch(done)
      },
    )

    step(
      `removeObject(bucketName, objectName, filePath, callback)_bucketName:${bucketName}, objectName:${_65mbObjectName}_`,
      (done) => {
        fs.unlinkSync(tmpFileDownload)
        client
          .removeObject(bucketName, _65mbObjectName)
          .then(() => done())
          .catch(done)
      },
    ).timeout(5000)

    step(
      `fPutObject(bucketName, objectName, filePath, metaData)_bucketName:${bucketName}, objectName:${_65mbObjectName}, filePath:${tmpFileUpload}_`,
      async () => {
        await client.fPutObject(bucketName, _65mbObjectName, tmpFileUpload)
      },
    )

    step(
      `fGetObject(bucketName, objectName, filePath)_bucketName:${bucketName}, objectName:${_65mbObjectName}, filePath:${tmpFileDownload}_`,
      (done) => {
        client
          .fGetObject(bucketName, _65mbObjectName, tmpFileDownload)
          .then(() => done())
          .catch(done)
      },
    ).timeout(5000)

    step(
      `removeObject(bucketName, objectName, filePath, callback)_bucketName:${bucketName}, objectName:${_65mbObjectName}_`,
      (done) => {
        fs.unlinkSync(tmpFileUpload)
        fs.unlinkSync(tmpFileDownload)
        client.removeObject(bucketName, _65mbObjectName, done)
      },
    ).timeout(5000)
  })
  describe('fGetObject-resume', () => {
    var localFile = `${tmpDir}/${_5mbObjectName}`
    var etag = ''
    step(
      `putObject(bucketName, objectName, stream, metaData, cb)_bucketName:${bucketName}, objectName:${_5mbObjectName}, stream:5mb_`,
      (done) => {
        var stream = readableStream(_5mb)
        client
          .putObject(bucketName, _5mbObjectName, stream, _5mb.length, {})
          .then((resp) => {
            etag = resp
            done()
          })
          .catch(done)
      },
    )
    step(
      `fGetObject(bucketName, objectName, filePath, callback)_bucketName:${bucketName}, objectName:${_5mbObjectName}, filePath:${localFile}`,
      (done) => {
        var bufPart = Buffer.alloc(_100kb.length)
        _5mb.copy(bufPart, 0, 0, _100kb.length)
        var tmpFile = `${tmpDir}/${_5mbObjectName}.${etag}.part.minio`
        // create a partial file
        fs.writeFileSync(tmpFile, bufPart)
        client
          .fGetObject(bucketName, _5mbObjectName, localFile)
          .then(() => {
            var md5sum = crypto.createHash('md5').update(fs.readFileSync(localFile)).digest('hex')
            if (md5sum === _5mbmd5) {
              return done()
            }
            return done(new Error('md5sum mismatch'))
          })
          .catch(done)
      },
    )
    step(
      `removeObject(bucketName, objectName, callback)_bucketName:${bucketName}, objectName:${_5mbObjectName}_`,
      (done) => {
        fs.unlinkSync(localFile)
        client.removeObject(bucketName, _5mbObjectName, done)
      },
    )
  })

  describe('bucket policy', () => {
    let policy = `{"Version":"2012-10-17","Statement":[{"Action":["s3:GetBucketLocation","s3:ListBucket"],"Effect":"Allow","Principal":{"AWS":["*"]},"Resource":["arn:aws:s3:::${bucketName}"],"Sid":""},{"Action":["s3:GetObject"],"Effect":"Allow","Principal":{"AWS":["*"]},"Resource":["arn:aws:s3:::${bucketName}/*"],"Sid":""}]}`

    step(`setBucketPolicy(bucketName, bucketPolicy, cb)_bucketName:${bucketName}, bucketPolicy:${policy}_`, (done) => {
      client.setBucketPolicy(bucketName, policy, (err) => {
        if (err && err.code === 'NotImplemented') {
          return done()
        }
        if (err) {
          return done(err)
        }
        done()
      })
    })

    step(`getBucketPolicy(bucketName, cb)_bucketName:${bucketName}_`, (done) => {
      client.getBucketPolicy(bucketName, (err, response) => {
        if (err && err.code === 'NotImplemented') {
          return done()
        }
        if (err) {
          return done(err)
        }
        if (!response) {
          return done(new Error(`policy is empty`))
        }
        done()
      })
    })
  })

  describe('Test Remove Objects Response in case of Errors', () => {
    // Since functional tests are run with root credentials, it is not implemented.
    // Test steps
    // =============
    // create a bucket
    // add some objects
    // create a  user
    // assign the readonly policy to the user
    // use the new user credentials to call remove objects API
    // verify the response
    // assign the readwrite policy to the user
    // call remove objects API
    // verify the response
    // response.Error is an array
    //   -[]- empty array indicates success for all objects
    // Note: the response code is 200. so the consumer should inspect the response
    // Sample Response format:
    /**
     * {
     *     Code: 'AccessDenied',
     *     Message: 'Access Denied.',
     *     Key: '1.png',
     *     VersionId: ''
     *   }
     *
     *   or
     *
     *    {
     *     Code: 'NoSuchVersion',
     *     Message: 'The specified version does not exist. (invalid UUID length: 9)',
     *     Key: '1.png',
     *     VersionId: 'test-v-is'
     *   }
     */
    /*
    let readOnlyPolicy ='{"Version":"2012-10-17","Statement":[{"Effect":"Allow","Action":["s3:GetBucketLocation","s3:GetObject"],"Resource":["arn:aws:s3:::*"]}]}'
    let readWritePolicy ='{"Version":"2012-10-17","Statement":[{"Effect":"Allow","Action":["s3:*"],"Resource":["arn:aws:s3:::*"]}]}'
    */
  })

  describe('presigned operations', () => {
    step(
      `presignedPutObject(bucketName, objectName, expires, cb)_bucketName:${bucketName}, objectName:${_1byteObjectName}, expires: 1000_`,
      (done) => {
        client.presignedPutObject(bucketName, _1byteObjectName, 1000, (e, presignedUrl) => {
          if (e) {
            return done(e)
          }
          var transport = http
          var options = _.pick(url.parse(presignedUrl), ['hostname', 'port', 'path', 'protocol'])
          options.method = 'PUT'
          options.headers = {
            'content-length': _1byte.length,
          }
          if (options.protocol === 'https:') {
            transport = https
          }
          var request = transport.request(options, (response) => {
            if (response.statusCode !== 200) {
              return done(new Error(`error on put : ${response.statusCode}`))
            }
            response.on('error', (e) => done(e))
            response.on('end', () => done())
            response.on('data', () => {})
          })
          request.on('error', (e) => done(e))
          request.write(_1byte)
          request.end()
        })
      },
    )

    step(
      `presignedPutObject(bucketName, objectName, expires)_bucketName:${bucketName}, objectName:${_1byteObjectName}, expires:-123_`,
      (done) => {
        // negative values should trigger an error
        client
          .presignedPutObject(bucketName, _1byteObjectName, -123)
          .then(() => {
            done(new Error('negative values should trigger an error'))
          })
          .catch(() => done())
      },
    )

    step(
      `presignedPutObject(bucketName, objectName)_bucketName:${bucketName}, objectName:${_1byteObjectName}_`,
      (done) => {
        // Putting the same object should not cause any error
        client
          .presignedPutObject(bucketName, _1byteObjectName)
          .then(() => done())
          .catch(done)
      },
    )

    step(
      `presignedGetObject(bucketName, objectName, expires, cb)_bucketName:${bucketName}, objectName:${_1byteObjectName}, expires:1000_`,
      (done) => {
        client.presignedGetObject(bucketName, _1byteObjectName, 1000, (e, presignedUrl) => {
          if (e) {
            return done(e)
          }
          var transport = http
          var options = _.pick(url.parse(presignedUrl), ['hostname', 'port', 'path', 'protocol'])
          options.method = 'GET'
          if (options.protocol === 'https:') {
            transport = https
          }
          var request = transport.request(options, (response) => {
            if (response.statusCode !== 200) {
              return done(new Error(`error on put : ${response.statusCode}`))
            }
            var error = null
            response.on('error', (e) => done(e))
            response.on('end', () => done(error))
            response.on('data', (data) => {
              if (data.toString() !== _1byte.toString()) {
                error = new Error('content mismatch')
              }
            })
          })
          request.on('error', (e) => done(e))
          request.end()
        })
      },
    )

    step(
      `presignedUrl(httpMethod, bucketName, objectName, expires, cb)_httpMethod:GET, bucketName:${bucketName}, objectName:${_1byteObjectName}, expires:1000_`,
      (done) => {
        client.presignedUrl('GET', bucketName, _1byteObjectName, 1000, (e, presignedUrl) => {
          if (e) {
            return done(e)
          }
          var transport = http
          var options = _.pick(url.parse(presignedUrl), ['hostname', 'port', 'path', 'protocol'])
          options.method = 'GET'
          if (options.protocol === 'https:') {
            transport = https
          }
          var request = transport.request(options, (response) => {
            if (response.statusCode !== 200) {
              return done(new Error(`error on put : ${response.statusCode}`))
            }
            var error = null
            response.on('error', (e) => done(e))
            response.on('end', () => done(error))
            response.on('data', (data) => {
              if (data.toString() !== _1byte.toString()) {
                error = new Error('content mismatch')
              }
            })
          })
          request.on('error', (e) => done(e))
          request.end()
        })
      },
    )

    step(
      `presignedUrl(httpMethod, bucketName, objectName, expires, cb)_httpMethod:GET, bucketName:${bucketName}, objectName:${_1byteObjectName}, expires:86400, requestDate:StartOfDay_`,
      (done) => {
        var requestDate = new Date()
        requestDate.setHours(0, 0, 0, 0)
        client.presignedUrl('GET', bucketName, _1byteObjectName, 86400, requestDate, (e, presignedUrl) => {
          if (e) {
            return done(e)
          }
          var transport = http
          var options = _.pick(url.parse(presignedUrl), ['hostname', 'port', 'path', 'protocol'])
          options.method = 'GET'
          if (options.protocol === 'https:') {
            transport = https
          }
          var request = transport.request(options, (response) => {
            if (response.statusCode !== 200) {
              return done(new Error(`error on put : ${response.statusCode}`))
            }
            var error = null
            response.on('error', (e) => done(e))
            response.on('end', () => done(error))
            response.on('data', (data) => {
              if (data.toString() !== _1byte.toString()) {
                error = new Error('content mismatch')
              }
            })
          })
          request.on('error', (e) => done(e))
          request.end()
        })
      },
    )

    step(
      `presignedGetObject(bucketName, objectName, cb)_bucketName:${bucketName}, objectName:${_1byteObjectName}_`,
      (done) => {
        client.presignedGetObject(bucketName, _1byteObjectName, (e, presignedUrl) => {
          if (e) {
            return done(e)
          }
          var transport = http
          var options = _.pick(url.parse(presignedUrl), ['hostname', 'port', 'path', 'protocol'])
          options.method = 'GET'
          if (options.protocol === 'https:') {
            transport = https
          }
          var request = transport.request(options, (response) => {
            if (response.statusCode !== 200) {
              return done(new Error(`error on put : ${response.statusCode}`))
            }
            var error = null
            response.on('error', (e) => done(e))
            response.on('end', () => done(error))
            response.on('data', (data) => {
              if (data.toString() !== _1byte.toString()) {
                error = new Error('content mismatch')
              }
            })
          })
          request.on('error', (e) => done(e))
          request.end()
        })
      },
    )

    step(
      `presignedGetObject(bucketName, objectName, expires)_bucketName:${bucketName}, objectName:this.does.not.exist, expires:2938_`,
      (done) => {
        client
          .presignedGetObject(bucketName, 'this.does.not.exist', 2938)
          .then(assert.fail)
          .catch(() => done())
      },
    )

    step(
      `presignedGetObject(bucketName, objectName, expires, respHeaders, cb)_bucketName:${bucketName}, objectName:${_1byteObjectName}, expires:1000_`,
      (done) => {
        var respHeaders = {
          'response-content-type': 'text/html',
          'response-content-language': 'en',
          'response-expires': 'Sun, 07 Jun 2020 16:07:58 GMT',
          'response-cache-control': 'No-cache',
          'response-content-disposition': 'attachment; filename=testing.txt',
          'response-content-encoding': 'gzip',
        }
        client.presignedGetObject(bucketName, _1byteObjectName, 1000, respHeaders, (e, presignedUrl) => {
          if (e) {
            return done(e)
          }
          var transport = http
          var options = _.pick(url.parse(presignedUrl), ['hostname', 'port', 'path', 'protocol'])
          options.method = 'GET'
          if (options.protocol === 'https:') {
            transport = https
          }
          var request = transport.request(options, (response) => {
            if (response.statusCode !== 200) {
              return done(new Error(`error on get : ${response.statusCode}`))
            }
            if (respHeaders['response-content-type'] !== response.headers['content-type']) {
              return done(new Error(`content-type header mismatch`))
            }
            if (respHeaders['response-content-language'] !== response.headers['content-language']) {
              return done(new Error(`content-language header mismatch`))
            }
            if (respHeaders['response-expires'] !== response.headers['expires']) {
              return done(new Error(`expires header mismatch`))
            }
            if (respHeaders['response-cache-control'] !== response.headers['cache-control']) {
              return done(new Error(`cache-control header mismatch`))
            }
            if (respHeaders['response-content-disposition'] !== response.headers['content-disposition']) {
              return done(new Error(`content-disposition header mismatch`))
            }
            if (respHeaders['response-content-encoding'] !== response.headers['content-encoding']) {
              return done(new Error(`content-encoding header mismatch`))
            }
            response.on('data', () => {})
            done()
          })
          request.on('error', (e) => done(e))
          request.end()
        })
      },
    )

    step(
      `presignedGetObject(bucketName, objectName, respHeaders, cb)_bucketName:${bucketName}, objectName:${_1byteObjectName}, contentDisposition special chars`,
      (done) => {
        var respHeaders = {
          'response-content-disposition':
            'attachment; filename="abc|"@#$%&/(<>)/=?!{[\']}+*-_:,;def.png"; filename*=UTF-8\'\'t&21st&20ng.png',
        }
        client.presignedGetObject(bucketName, _1byteObjectName, 1000, respHeaders, (e, presignedUrl) => {
          if (e) {
            return done(e)
          }
          var transport = http
          var options = _.pick(url.parse(presignedUrl), ['hostname', 'port', 'path', 'protocol'])
          options.method = 'GET'
          if (options.protocol === 'https:') {
            transport = https
          }
          var request = transport.request(options, (response) => {
            if (response.statusCode !== 200) {
              return done(new Error(`error on get : ${response.statusCode}`))
            }
            if (respHeaders['response-content-disposition'] !== response.headers['content-disposition']) {
              return done(new Error(`content-disposition header mismatch`))
            }
            response.on('data', () => {})
            done()
          })
          request.on('error', (e) => done(e))
          request.end()
        })
      },
    )

    step(
      `presignedGetObject(bucketName, objectName, cb)_bucketName:${bucketName}, objectName:${_1byteObjectName}, expires:86400, requestDate:StartOfDay_`,
      (done) => {
        var requestDate = new Date()
        requestDate.setHours(0, 0, 0, 0)
        client.presignedGetObject(bucketName, _1byteObjectName, 86400, {}, requestDate, (e, presignedUrl) => {
          if (e) {
            return done(e)
          }
          var transport = http
          var options = _.pick(url.parse(presignedUrl), ['hostname', 'port', 'path', 'protocol'])
          options.method = 'GET'
          if (options.protocol === 'https:') {
            transport = https
          }
          var request = transport.request(options, (response) => {
            if (response.statusCode !== 200) {
              return done(new Error(`error on put : ${response.statusCode}`))
            }
            var error = null
            response.on('error', (e) => done(e))
            response.on('end', () => done(error))
            response.on('data', (data) => {
              if (data.toString() !== _1byte.toString()) {
                error = new Error('content mismatch')
              }
            })
          })
          request.on('error', (e) => done(e))
          request.end()
        })
      },
    )

    step('presignedPostPolicy(postPolicy, cb)_postPolicy:expiresin10days_', (done) => {
      var policy = client.newPostPolicy()
      policy.setKey(_1byteObjectName)
      policy.setBucket(bucketName)
      var expires = new Date()
      expires.setSeconds(24 * 60 * 60 * 10)
      policy.setExpires(expires)

      client.presignedPostPolicy(policy, (e, data) => {
        if (e) {
          return done(e)
        }
        var req = superagent.post(data.postURL)
        _.each(data.formData, (value, key) => req.field(key, value))
        req.attach('file', Buffer.from([_1byte]), 'test')
        req.end(function (e) {
          if (e) {
            return done(e)
          }
          done()
        })
        req.on('error', (e) => done(e))
      })
    })

    step('presignedPostPolicy(postPolicy, cb)_postPolicy:setContentType', (done) => {
      var policy = client.newPostPolicy()
      policy.setKey(_1byteObjectName)
      policy.setBucket(bucketName)
      policy.setContentType('text/plain')

      client.presignedPostPolicy(policy, (e, data) => {
        if (e) {
          return done(e)
        }
        var req = superagent.post(data.postURL)
        _.each(data.formData, (value, key) => req.field(key, value))
        req.attach('file', Buffer.from([_1byte]), 'test')
        req.end(function (e) {
          if (e) {
            return done(e)
          }
          done()
        })
        req.on('error', (e) => done(e))
      })
    })

    step('presignedPostPolicy(postPolicy, cb)_postPolicy:setContentTypeStartsWith', (done) => {
      var policy = client.newPostPolicy()
      policy.setKey(_1byteObjectName)
      policy.setBucket(bucketName)
      policy.setContentTypeStartsWith('text/')

      client.presignedPostPolicy(policy, (e, data) => {
        if (e) {
          return done(e)
        }
        var req = superagent.post(data.postURL)
        _.each(data.formData, (value, key) => req.field(key, value))
        req.attach('file', Buffer.from([_1byte]), 'test')
        req.end(function (e) {
          if (e) {
            return done(e)
          }
          done()
        })
        req.on('error', (e) => done(e))
      })
    })

    step('presignedPostPolicy(postPolicy, cb)_postPolicy:setContentDisposition_inline', (done) => {
      var policy = client.newPostPolicy()
      var objectName = 'test-content-disposition' + uuid.v4()
      policy.setKey(objectName)
      policy.setBucket(bucketName)
      policy.setContentDisposition('inline')

      client.presignedPostPolicy(policy, (e, data) => {
        if (e) {
          return done(e)
        }
        var req = superagent.post(data.postURL)
        _.each(data.formData, (value, key) => req.field(key, value))
        req.attach('file', Buffer.from([_1byte]), 'test')
        req.end(function (e) {
          if (e) {
            return done(e)
          }
          client.removeObject(bucketName, objectName, done)
        })
        req.on('error', (e) => done(e))
      })
    })

    step('presignedPostPolicy(postPolicy, cb)_postPolicy:setContentDisposition_attachment', (done) => {
      var policy = client.newPostPolicy()
      var objectName = 'test-content-disposition' + uuid.v4()
      policy.setKey(objectName)
      policy.setBucket(bucketName)
      policy.setContentDisposition('attachment; filename=  My* Docume!  nt.json')

      client.presignedPostPolicy(policy, (e, data) => {
        if (e) {
          return done(e)
        }
        var req = superagent.post(data.postURL)
        _.each(data.formData, (value, key) => req.field(key, value))
        req.attach('file', Buffer.from([_1byte]), 'test')
        req.end(function (e) {
          if (e) {
            return done(e)
          }
          client.removeObject(bucketName, objectName, done)
        })
        req.on('error', (e) => done(e))
      })
    })

    step('presignedPostPolicy(postPolicy, cb)_postPolicy:setUserMetaData_', (done) => {
      var policy = client.newPostPolicy()
      var objectName = 'test-metadata' + uuid.v4()
      policy.setKey(objectName)
      policy.setBucket(bucketName)
      policy.setUserMetaData({
        key: 'my-value',
        anotherKey: 'another-value',
      })

      client.presignedPostPolicy(policy, (e, data) => {
        if (e) {
          return done(e)
        }
        var req = superagent.post(data.postURL)
        _.each(data.formData, (value, key) => req.field(key, value))
        req.attach('file', Buffer.from([_1byte]), 'test')
        req.end(function (e) {
          if (e) {
            return done(e)
          }
          client.removeObject(bucketName, objectName, done)
        })
        req.on('error', (e) => done(e))
      })
    })

    step('presignedPostPolicy(postPolicy)_postPolicy: null_', (done) => {
      client
        .presignedPostPolicy(null)
        .then(() => {
          done(new Error('null policy should fail'))
        })
        .catch(() => done())
    })

    step(
      `presignedUrl(httpMethod, bucketName, objectName, expires, reqParams, cb)_httpMethod:GET, bucketName:${bucketName}, expires:1000_`,
      (done) => {
        client.presignedUrl('GET', bucketName, '', 1000, { prefix: 'data', 'max-keys': 1000 }, (e, presignedUrl) => {
          if (e) {
            return done(e)
          }
          var transport = http
          var options = _.pick(url.parse(presignedUrl), ['hostname', 'port', 'path', 'protocol'])
          options.method = 'GET'
          options.headers = {}
          var str = ''
          if (options.protocol === 'https:') {
            transport = https
          }
          var callback = function (response) {
            if (response.statusCode !== 200) {
              return done(new Error(`error on put : ${response.statusCode}`))
            }
            response.on('error', (e) => done(e))
            response.on('end', function () {
              if (!str.match(`<Key>${_1byteObjectName}</Key>`)) {
                return done(new Error('Listed object does not match the object in the bucket!'))
              }
              done()
            })
            response.on('data', function (chunk) {
              str += chunk
            })
          }
          var request = transport.request(options, callback)
          request.end()
        })
      },
    )

    step(
      `presignedUrl(httpMethod, bucketName, objectName, expires, cb)_httpMethod:DELETE, bucketName:${bucketName}, objectName:${_1byteObjectName}, expires:1000_`,
      (done) => {
        client.presignedUrl('DELETE', bucketName, _1byteObjectName, 1000, (e, presignedUrl) => {
          if (e) {
            return done(e)
          }
          var transport = http
          var options = _.pick(url.parse(presignedUrl), ['hostname', 'port', 'path', 'protocol'])
          options.method = 'DELETE'
          options.headers = {}
          if (options.protocol === 'https:') {
            transport = https
          }
          var request = transport.request(options, (response) => {
            if (response.statusCode !== 204) {
              return done(new Error(`error on put : ${response.statusCode}`))
            }
            response.on('error', (e) => done(e))
            response.on('end', () => done())
            response.on('data', () => {})
          })
          request.on('error', (e) => done(e))
          request.end()
        })
      },
    )
  })

  describe('listObjects', function () {
    var listObjectPrefix = 'miniojsPrefix'
    var listObjectsNum = 10
    var objArray = []
    var listArray = []
    var listPrefixArray = []

    step(
      `putObject(bucketName, objectName, stream, size, metaData, callback)_bucketName:${bucketName}, stream:1b, size:1_Create ${listObjectsNum} objects`,
      (done) => {
        _.times(listObjectsNum, (i) => objArray.push(`${listObjectPrefix}.${i}`))
        objArray = objArray.sort()
        async.mapLimit(
          objArray,
          20,
          (objectName, cb) => client.putObject(bucketName, objectName, readableStream(_1byte), _1byte.length, {}, cb),
          done,
        )
      },
    )

    step(
      `listObjects(bucketName, prefix, recursive)_bucketName:${bucketName}, prefix: miniojsprefix, recursive:true_`,
      (done) => {
        client
          .listObjects(bucketName, listObjectPrefix, true)
          .on('error', done)
          .on('end', () => {
            if (_.isEqual(objArray, listPrefixArray)) {
              return done()
            }
            return done(new Error(`listObjects lists ${listPrefixArray.length} objects, expected ${listObjectsNum}`))
          })
          .on('data', (data) => {
            listPrefixArray.push(data.name)
          })
      },
    )

    step('listObjects(bucketName, prefix, recursive)_recursive:true_', (done) => {
      try {
        client.listObjects('', '', true).on('end', () => {
          return done(new Error(`listObjects should throw exception when empty bucketname is passed`))
        })
      } catch (e) {
        if (e.name === 'InvalidBucketNameError') {
          done()
        } else {
          done(e)
        }
      }
    })

    step(`listObjects(bucketName, prefix, recursive)_bucketName:${bucketName}, recursive:false_`, (done) => {
      listArray = []
      client
        .listObjects(bucketName, '', false)
        .on('error', done)
        .on('end', () => {
          if (_.isEqual(objArray, listArray)) {
            return done()
          }
          return done(new Error(`listObjects lists ${listArray.length} objects, expected ${listObjectsNum}`))
        })
        .on('data', (data) => {
          listArray.push(data.name)
        })
    })

    step(
      `listObjectsV2(bucketName, prefix, recursive, startAfter)_bucketName:${bucketName}, recursive:true_`,
      (done) => {
        listArray = []
        client
          .listObjectsV2(bucketName, '', true, '')
          .on('error', done)
          .on('end', () => {
            if (_.isEqual(objArray, listArray)) {
              return done()
            }
            return done(new Error(`listObjects lists ${listArray.length} objects, expected ${listObjectsNum}`))
          })
          .on('data', (data) => {
            listArray.push(data.name)
          })
      },
    )

    step(
      `listObjectsV2WithMetadata(bucketName, prefix, recursive, startAfter)_bucketName:${bucketName}, recursive:true_`,
      (done) => {
        listArray = []
        client.extensions
          .listObjectsV2WithMetadata(bucketName, '', true, '')
          .on('error', done)
          .on('end', () => {
            if (_.isEqual(objArray, listArray)) {
              return done()
            }
            return done(new Error(`listObjects lists ${listArray.length} objects, expected ${listObjectsNum}`))
          })
          .on('data', (data) => {
            listArray.push(data.name)
          })
      },
    )

    step(
      `removeObject(bucketName, objectName, callback)_bucketName:${bucketName}_Remove ${listObjectsNum} objects`,
      (done) => {
        async.mapLimit(listArray, 20, (objectName, cb) => client.removeObject(bucketName, objectName, cb), done)
      },
    )
  })

  describe('removeObjects', function () {
    var listObjectPrefix = 'miniojsPrefix'
    var listObjectsNum = 10
    var objArray = []
    var objectsList = []

    step(
      `putObject(bucketName, objectName, stream, size, contentType, callback)_bucketName:${bucketName}, stream:1b, size:1_Create ${listObjectsNum} objects`,
      (done) => {
        _.times(listObjectsNum, (i) => objArray.push(`${listObjectPrefix}.${i}`))
        objArray = objArray.sort()
        async.mapLimit(
          objArray,
          20,
          (objectName, cb) => client.putObject(bucketName, objectName, readableStream(_1byte), _1byte.length, '', cb),
          done,
        )
      },
    )

    step(`listObjects(bucketName, prefix, recursive)_bucketName:${bucketName}, recursive:false_`, (done) => {
      client
        .listObjects(bucketName, listObjectPrefix, false)
        .on('error', done)
        .on('end', () => {
          try {
            client.removeObjects(bucketName, '', function (e) {
              if (e) {
                done()
              }
            })
          } catch (e) {
            if (e.name === 'InvalidArgumentError') {
              done()
            }
          }
        })
        .on('data', (data) => {
          objectsList.push(data.name)
        })
    })

    objectsList = []

    step(`listObjects(bucketName, prefix, recursive)_bucketName:${bucketName}, recursive:false_`, (done) => {
      client
        .listObjects(bucketName, listObjectPrefix, false)
        .on('error', done)
        .on('end', () => {
          client.removeObjects(bucketName, objectsList, function (e) {
            if (e) {
              done(e)
            }
            done()
          })
        })
        .on('data', (data) => {
          objectsList.push(data.name)
        })
    })

    // Non latin characters
    step(`putObject(bucketName, objectName, stream)_bucketName:${bucketName}, objectName:fileΩ, stream:1b`, (done) => {
      client
        .putObject(bucketName, 'fileΩ', _1byte)
        .then(() => done())
        .catch(done)
    })

    step(`removeObjects with non latin characters`, (done) => {
      client
        .removeObjects(bucketName, ['fileΩ'])
        .then(() => done())
        .catch(done)
    })
  })

  describe('bucket notifications', () => {
    describe('#listenBucketNotification', () => {
      before(function () {
        // listenBucketNotification only works on MinIO, so skip if
        // the host is Amazon.
        let hostSkipList = ['s3.amazonaws.com']
        if (hostSkipList.includes(client.host)) {
          this.skip()
        }
      })

      step(
        `listenBucketNotification(bucketName, prefix, suffix, events)_bucketName:${bucketName}, prefix:photos/, suffix:.jpg, events:bad_`,
        (done) => {
          let poller = client.listenBucketNotification(bucketName, 'photos/', '.jpg', ['bad'])
          poller.on('error', (error) => {
            if (error.code !== 'NotImplemented') {
              assert.match(error.message, /A specified event is not supported for notifications./)
              assert.equal(error.code, 'InvalidArgument')
            }
            done()
          })
        },
      )
      step(
        `listenBucketNotification(bucketName, prefix, suffix, events)_bucketName:${bucketName}, events: s3:ObjectCreated:*_`,
        (done) => {
          let poller = client.listenBucketNotification(bucketName, '', '', ['s3:ObjectCreated:*'])
          let records = 0
          let pollerError = null
          poller.on('notification', (record) => {
            records++

            assert.equal(record.eventName, 's3:ObjectCreated:Put')
            assert.equal(record.s3.bucket.name, bucketName)
            assert.equal(record.s3.object.key, objectName)
          })
          poller.on('error', (error) => {
            pollerError = error
          })
          setTimeout(() => {
            // Give it some time for the notification to be setup.
            if (pollerError) {
              if (pollerError.code !== 'NotImplemented') {
                done(pollerError)
              } else {
                done()
              }
              return
            }
            client.putObject(bucketName, objectName, 'stringdata', (err) => {
              if (err) {
                return done(err)
              }
              setTimeout(() => {
                // Give it some time to get the notification.
                poller.stop()
                client.removeObject(bucketName, objectName, (err) => {
                  if (err) {
                    return done(err)
                  }
                  if (!records) {
                    return done(new Error('notification not received'))
                  }
                  done()
                })
              }, 10 * 1000)
            })
          }, 10 * 1000)
        },
      )

      // This test is very similar to that above, except it does not include
      // Minio.ObjectCreatedAll in the config. Thus, no events should be emitted.
      step(
        `listenBucketNotification(bucketName, prefix, suffix, events)_bucketName:${bucketName}, events:s3:ObjectRemoved:*`,
        (done) => {
          let poller = client.listenBucketNotification(bucketName, '', '', ['s3:ObjectRemoved:*'])
          poller.on('notification', assert.fail)
          poller.on('error', (error) => {
            if (error.code !== 'NotImplemented') {
              done(error)
            }
          })

          client.putObject(bucketName, objectName, 'stringdata', (err) => {
            if (err) {
              return done(err)
            }
            // It polls every five seconds, so wait for two-ish polls, then end.
            setTimeout(() => {
              poller.stop()
              poller.removeAllListeners('notification')
              // clean up object now
              client.removeObject(bucketName, objectName, done)
            }, 10 * 1000)
          })
        },
      )
    }).timeout(120 * 1000)
  }).timeout(120 * 1000)

  describe('Bucket Versioning API', () => {
    // Isolate the bucket/object for easy debugging and tracking.
    const versionedBucketName = 'minio-js-test-version-' + uuid.v4()
    before((done) => client.makeBucket(versionedBucketName, '', done))
    after(() => client.removeBucket(versionedBucketName))

    describe('Versioning Steps test', function () {
      step('Check if versioning is enabled on a bucket', (done) => {
        client.getBucketVersioning(versionedBucketName, (err) => {
          if (err && err.code === 'NotImplemented') {
            return done()
          }
          if (err) {
            return done(err)
          }
          done()
        })
      })
      step('Enable versioning  on a bucket', (done) => {
        client.setBucketVersioning(versionedBucketName, { Status: 'Enabled' }, (err) => {
          if (err && err.code === 'NotImplemented') {
            return done()
          }
          if (err) {
            return done(err)
          }
          done()
        })
      })

      step('Suspend versioning on a bucket', (done) => {
        client.setBucketVersioning(versionedBucketName, { Status: 'Suspended' }, (err) => {
          if (err && err.code === 'NotImplemented') {
            return done()
          }
          if (err) {
            return done(err)
          }
          done()
        })
      })

      step('Check if versioning is Suspended on a bucket', (done) => {
        client.getBucketVersioning(versionedBucketName, (err) => {
          if (err && err.code === 'NotImplemented') {
            return done()
          }
          if (err) {
            return done(err)
          }
          done()
        })
      })
    })
  })

  describe('Versioning tests on a buckets', function () {
    // Isolate the bucket/object for easy debugging and tracking.
    const versionedBucketName = 'minio-js-test-version-' + uuid.v4()
    const versioned_100kbObjectName = 'datafile-100-kB'
    const versioned_100kb_Object = dataDir
      ? fs.readFileSync(dataDir + '/' + versioned_100kbObjectName)
      : Buffer.alloc(100 * 1024, 0)

    before((done) => client.makeBucket(versionedBucketName, '', done))
    after(() => client.removeBucket(versionedBucketName))

    describe('Versioning Steps test', function () {
      let versionId

      step(
        `setBucketVersioning(bucketName, versionConfig):_bucketName:${versionedBucketName},versionConfig:{Status:"Enabled"} `,
        (done) => {
          client.setBucketVersioning(versionedBucketName, { Status: 'Enabled' }, (err) => {
            if (err && err.code === 'NotImplemented') {
              return done()
            }
            if (err) {
              return done(err)
            }
            done()
          })
        },
      )

      step(
        `putObject(bucketName, objectName, stream)_bucketName:${versionedBucketName}, objectName:${versioned_100kbObjectName}, stream:100Kib_`,
        (done) => {
          client
            .putObject(versionedBucketName, versioned_100kbObjectName, versioned_100kb_Object)
            .then(() => done())
            .catch(done)
        },
      )

      step(
        `statObject(bucketName, objectName, statOpts)_bucketName:${versionedBucketName}, objectName:${versioned_100kbObjectName}`,
        (done) => {
          client.statObject(versionedBucketName, versioned_100kbObjectName, {}, (e, res) => {
            versionId = res.versionId
            done()
          })
        },
      )

      step(
        `removeObject(bucketName, objectName, removeOpts)_bucketName:${versionedBucketName}, objectName:${versioned_100kbObjectName}`,
        (done) => {
          client.removeObject(versionedBucketName, versioned_100kbObjectName, { versionId: versionId }, () => {
            done()
          })
        },
      )

      step(
        `setBucketVersioning(bucketName, versionConfig):_bucketName:${versionedBucketName},versionConfig:{Status:"Suspended"}`,
        (done) => {
          client.setBucketVersioning(versionedBucketName, { Status: 'Suspended' }, (err) => {
            if (err && err.code === 'NotImplemented') {
              return done()
            }
            if (err) {
              return done(err)
            }
            done()
          })
        },
      )
    })
  })

  describe('Versioning tests on a buckets: getObject, fGetObject, getPartialObject, putObject, removeObject with versionId support', function () {
    // Isolate the bucket/object for easy debugging and tracking.
    const versionedBucketName = 'minio-js-test-version-' + uuid.v4()
    const versioned_100kbObjectName = 'datafile-100-kB'
    const versioned_100kb_Object = dataDir
      ? fs.readFileSync(dataDir + '/' + versioned_100kbObjectName)
      : Buffer.alloc(100 * 1024, 0)

    before((done) => client.makeBucket(versionedBucketName, '', done))
    after(() => client.removeBucket(versionedBucketName))

    describe('Versioning Test for  getObject, getPartialObject, putObject, removeObject with versionId support', function () {
      let versionId = null
      step(
        `Enable Versioning on Bucket: setBucketVersioning(bucketName,versioningConfig)_bucketName:${versionedBucketName},{Status:"Enabled"}`,
        (done) => {
          client.setBucketVersioning(versionedBucketName, { Status: 'Enabled' }, (err) => {
            if (err && err.code === 'NotImplemented') {
              return done()
            }
            if (err) {
              return done(err)
            }
            done()
          })
        },
      )

      step(
        `putObject(bucketName, objectName, stream)_bucketName:${versionedBucketName}, objectName:${versioned_100kbObjectName}, stream:100Kib_`,
        (done) => {
          client
            .putObject(versionedBucketName, versioned_100kbObjectName, versioned_100kb_Object)
            .then((res = {}) => {
              if (res.versionId) {
                versionId = res.versionId // In gateway mode versionId will not be returned.
              }
              done()
            })
            .catch(done)
        },
      )

      step(
        `getObject(bucketName, objectName, getOpts)_bucketName:${versionedBucketName}, objectName:${versioned_100kbObjectName}`,
        (done) => {
          if (versionId) {
            client.getObject(
              versionedBucketName,
              versioned_100kbObjectName,
              { versionId: versionId },
              function (e, dataStream) {
                const objVersion = getVersionId(dataStream.headers)
                if (objVersion) {
                  done()
                } else {
                  done(new Error('versionId not found in getObject response'))
                }
              },
            )
          } else {
            done()
          }
        },
      )

      step(
        `fGetObject(bucketName, objectName, filePath, getOpts={})_bucketName:${versionedBucketName}, objectName:${versioned_100kbObjectName}`,
        (done) => {
          if (versionId) {
            var tmpFileDownload = `${tmpDir}/${versioned_100kbObjectName}.download`
            client.fGetObject(
              versionedBucketName,
              versioned_100kbObjectName,
              tmpFileDownload,
              { versionId: versionId },
              function () {
                done()
              },
            )
          } else {
            done()
          }
        },
      )

      step(
        `getPartialObject(bucketName, objectName, offset, length, getOpts)_bucketName:${versionedBucketName}, objectName:${versioned_100kbObjectName}`,
        (done) => {
          if (versionId) {
            client.getPartialObject(
              versionedBucketName,
              versioned_100kbObjectName,
              10,
              30,
              { versionId: versionId },
              function (e, dataStream) {
                const objVersion = getVersionId(dataStream.headers)
                if (objVersion) {
                  done()
                } else {
                  done(new Error('versionId not found in getPartialObject response'))
                }
              },
            )
          } else {
            done()
          }
        },
      )

      step(
        `removeObject(bucketName, objectName, removeOpts)_bucketName:${versionedBucketName}, objectName:${versioned_100kbObjectName},removeOpts:{versionId:${versionId}`,
        (done) => {
          if (versionId) {
            client.removeObject(versionedBucketName, versioned_100kbObjectName, { versionId: versionId }, () => {
              done()
            })
          } else {
            // In gateway mode, use regular delete to remove an object so that the bucket can be cleaned up.
            client.removeObject(versionedBucketName, versioned_100kbObjectName, () => {
              done()
            })
          }
        },
      )

      step(
        `setBucketVersioning(bucketName, versionConfig):_bucketName:${versionedBucketName},versionConfig:{Status:"Suspended"}`,
        (done) => {
          client.setBucketVersioning(versionedBucketName, { Status: 'Suspended' }, (err) => {
            if (err && err.code === 'NotImplemented') {
              return done()
            }
            if (err) {
              return done(err)
            }
            done()
          })
        },
      )
    })
  })

  describe('Versioning Supported listObjects', function () {
    const versionedBucketName = 'minio-js-test-version-list' + uuid.v4()
    const prefixName = 'Prefix1'
    const versionedObjectName = 'datafile-100-kB'
    const objVersionIdCounter = [1, 2, 3, 4, 5] // This should track adding 5 versions of the same object.
    let listObjectsNum = objVersionIdCounter.length
    let objArray = []
    let listPrefixArray = []
    let isVersioningSupported = false

    const objNameWithPrefix = `${prefixName}/${versionedObjectName}`

    before((done) =>
      client.makeBucket(versionedBucketName, '', () => {
        client.setBucketVersioning(versionedBucketName, { Status: 'Enabled' }, (err) => {
          if (err && err.code === 'NotImplemented') {
            return done()
          }
          if (err) {
            return done(err)
          }
          isVersioningSupported = true
          done()
        })
      }),
    )
    after(() => client.removeBucket(versionedBucketName))

    step(
      `putObject(bucketName, objectName, stream, size, metaData, callback)_bucketName:${versionedBucketName}, stream:1b, size:1_Create ${listObjectsNum} objects`,
      (done) => {
        if (!isVersioningSupported) {
          done()
          return
        }

        let count = 1
        objVersionIdCounter.forEach(() => {
          client.putObject(
            versionedBucketName,
            objNameWithPrefix,
            readableStream(_1byte),
            _1byte.length,
            {},
            (e, data) => {
              if (e) {
                done(e)
              }
              objArray.push(data)
              if (count === objVersionIdCounter.length) {
                done()
              }
              count += 1
            },
          )
        })
      },
    )

    step(
      `listObjects(bucketName, prefix, recursive)_bucketName:${versionedBucketName}, prefix: '', recursive:true_`,
      (done) => {
        if (!isVersioningSupported) {
          done()
          return
        }

        client
          .listObjects(versionedBucketName, '', true, {
            IncludeVersion: true,
          })
          .on('error', done)
          .on('end', () => {
            if (_.isEqual(objArray.length, listPrefixArray.length)) {
              return done()
            }
            return done(new Error(`listObjects lists ${listPrefixArray.length} objects, expected ${listObjectsNum}`))
          })
          .on('data', (data) => {
            listPrefixArray.push(data)
          })
      },
    )

    step(
      `listObjects(bucketName, prefix, recursive)_bucketName:${versionedBucketName}, prefix: ${prefixName}, recursive:true_`,
      (done) => {
        if (!isVersioningSupported) {
          done()
          return
        }

        listPrefixArray = []
        client
          .listObjects(versionedBucketName, prefixName, true, {
            IncludeVersion: true,
          })
          .on('error', done)
          .on('end', () => {
            if (_.isEqual(objArray.length, listPrefixArray.length)) {
              return done()
            }
            return done(new Error(`listObjects lists ${listPrefixArray.length} objects, expected ${listObjectsNum}`))
          })
          .on('data', (data) => {
            listPrefixArray.push(data)
          })
      },
    )

    step(
      `removeObject(bucketName, objectName, removeOpts)_bucketName:${versionedBucketName}_Remove ${listObjectsNum} objects`,
      (done) => {
        if (!isVersioningSupported) {
          done()
          return
        }

        let count = 1
        listPrefixArray.forEach((item) => {
          client.removeObject(versionedBucketName, item.name, { versionId: item.versionId }, () => {
            if (count === listPrefixArray.length) {
              done()
            }
            count += 1
          })
        })
      },
    )
  })

  describe('Versioning tests on a bucket for Deletion of Multiple versions', function () {
    // Isolate the bucket/object for easy debugging and tracking.
    const versionedBucketName = 'minio-js-test-version-' + uuid.v4()
    const versioned_100kbObjectName = 'datafile-100-kB'
    const versioned_100kb_Object = dataDir
      ? fs.readFileSync(dataDir + '/' + versioned_100kbObjectName)
      : Buffer.alloc(100 * 1024, 0)

    before((done) => client.makeBucket(versionedBucketName, '', done))
    after(() => client.removeBucket(versionedBucketName))

    describe('Test for removal of multiple versions', function () {
      let isVersioningSupported = false
      const objVersionList = []
      step(
        `setBucketVersioning(bucketName, versionConfig):_bucketName:${versionedBucketName},versionConfig:{Status:"Enabled"} `,
        (done) => {
          client.setBucketVersioning(versionedBucketName, { Status: 'Enabled' }, (err) => {
            if (err && err.code === 'NotImplemented') {
              return done()
            }
            if (err) {
              return done(err)
            }
            isVersioningSupported = true
            done()
          })
        },
      )

      step(
        `putObject(bucketName, objectName, stream)_bucketName:${versionedBucketName}, objectName:${versioned_100kbObjectName}, stream:100Kib_`,
        (done) => {
          if (isVersioningSupported) {
            client
              .putObject(versionedBucketName, versioned_100kbObjectName, versioned_100kb_Object)
              .then(() => done())
              .catch(done)
          } else {
            done()
          }
        },
      )
      // Put two versions of the same object.
      step(
        `putObject(bucketName, objectName, stream)_bucketName:${versionedBucketName}, objectName:${versioned_100kbObjectName}, stream:100Kib_`,
        (done) => {
          // Put two versions of the same object.
          if (isVersioningSupported) {
            client
              .putObject(versionedBucketName, versioned_100kbObjectName, versioned_100kb_Object)
              .then(() => done())
              .catch(done)
          } else {
            done()
          }
        },
      )

      step(
        `listObjects(bucketName, prefix, recursive)_bucketName:${versionedBucketName}, prefix: '', recursive:true_`,
        (done) => {
          if (isVersioningSupported) {
            client
              .listObjects(versionedBucketName, '', true, {
                IncludeVersion: true,
              })
              .on('error', done)
              .on('end', () => {
                if (_.isEqual(2, objVersionList.length)) {
                  return done()
                }
                return done(new Error(`listObjects lists ${objVersionList.length} objects, expected ${2}`))
              })
              .on('data', (data) => {
                // Pass list object response as is to remove objects
                objVersionList.push(data)
              })
          } else {
            done()
          }
        },
      )

      step(
        `removeObjects(bucketName, objectList, removeOpts)_bucketName:${versionedBucketName}_Remove ${objVersionList.length} objects`,
        (done) => {
          if (isVersioningSupported) {
            let count = 1
            objVersionList.forEach(() => {
              // remove multiple versions of the object.
              client.removeObjects(versionedBucketName, objVersionList, () => {
                if (count === objVersionList.length) {
                  done()
                }
                count += 1
              })
            })
          } else {
            done()
          }
        },
      )
    })
  })

  describe('Bucket Tags API', () => {
    // Isolate the bucket/object for easy debugging and tracking.
    const tagsBucketName = 'minio-js-test-tags-' + uuid.v4()
    before((done) => client.makeBucket(tagsBucketName, '', done))
    after(() => client.removeBucket(tagsBucketName))

    describe('set, get and remove Tags on a bucket', function () {
      step(`Set tags on a bucket_bucketName:${tagsBucketName}`, (done) => {
        client.setBucketTagging(tagsBucketName, { 'test-tag-key': 'test-tag-value' }, (err) => {
          if (err && err.code === 'NotImplemented') {
            return done()
          }
          if (err) {
            return done(err)
          }
          done()
        })
      })
      step(`Get tags on a bucket_bucketName:${tagsBucketName}`, (done) => {
        client.getBucketTagging(tagsBucketName, (err, tagList) => {
          if (err && err.code === 'NotImplemented') {
            return done()
          }
          if (err) {
            return done(err)
          }
          if (Array.isArray(tagList)) {
            done()
          }
        })
      })

      step(`remove Tags on a bucket_bucketName:${tagsBucketName}`, (done) => {
        client.removeBucketTagging(tagsBucketName, (err) => {
          if (err && err.code === 'NotImplemented') {
            return done()
          }
          if (err) {
            return done(err)
          }
          done()
        })
      })
    })
  })

  describe('Object Tags API', () => {
    // Isolate the bucket/object for easy debugging and tracking.
    const tagsBucketName = 'minio-js-test-tags-' + uuid.v4()
    before((done) => client.makeBucket(tagsBucketName, '', done))
    after(() => client.removeBucket(tagsBucketName))

    const tagObjName = 'datafile-100-kB'
    const tagObject = Buffer.alloc(100 * 1024, 0)

    describe('set, get and remove Tags on an object', function () {
      step(
        `putObject(bucketName, objectName, stream)_bucketName:${tagsBucketName}, objectName:${tagObjName}, stream:100Kib_`,
        (done) => {
          client
            .putObject(tagsBucketName, tagObjName, tagObject)
            .then(() => done())
            .catch(done)
        },
      )

      step(`setObjectTagging  object_bucketName:${tagsBucketName}, objectName:${tagObjName},`, (done) => {
        client.setObjectTagging(tagsBucketName, tagObjName, { 'test-tag-key-obj': 'test-tag-value-obj' }, (err) => {
          if (err && err.code === 'NotImplemented') {
            return done()
          }
          if (err) {
            return done(err)
          }
          done()
        })
      })

      step(`getObjectTagging  object_bucketName:${tagsBucketName}, objectName:${tagObjName},`, (done) => {
        client.getObjectTagging(tagsBucketName, tagObjName, (err, tagList) => {
          if (err && err.code === 'NotImplemented') {
            return done()
          }
          if (err) {
            return done(err)
          }
          if (Array.isArray(tagList)) {
            done()
          }
        })
      })

      step(`removeObjectTagging on an object_bucketName:${tagsBucketName}, objectName:${tagObjName},`, (done) => {
        client.removeObjectTagging(tagsBucketName, tagObjName, (err) => {
          if (err && err.code === 'NotImplemented') {
            return done()
          }
          if (err) {
            return done(err)
          }
          done()
        })
      })
      step(`removeObject object_bucketName:${tagsBucketName}, objectName:${tagObjName},`, (done) => {
        client.removeObject(tagsBucketName, tagObjName, () => {
          done()
        })
      })
    })
  })

  describe('Object Tags API with Versioning support', () => {
    // Isolate the bucket/object for easy debugging and tracking.
    const tagsVersionedBucketName = 'minio-js-test-tags-version-' + uuid.v4()
    before((done) => client.makeBucket(tagsVersionedBucketName, '', done))
    after(() => client.removeBucket(tagsVersionedBucketName))

    const tagObjName = 'datafile-100-kB'
    const tagObject = Buffer.alloc(100 * 1024, 0)
    let isVersioningSupported = false
    let versionId = null

    describe('set, get and remove Tags on a versioned object', function () {
      step(
        `Enable Versioning on Bucket: setBucketVersioning(bucketName,versioningConfig)_bucketName:${tagsVersionedBucketName},{Status:"Enabled"}`,
        (done) => {
          client.setBucketVersioning(tagsVersionedBucketName, { Status: 'Enabled' }, (err) => {
            if (err && err.code === 'NotImplemented') {
              return done()
            }
            if (err) {
              return done(err)
            }
            isVersioningSupported = true
            done()
          })
        },
      )

      step(
        `putObject(bucketName, objectName, stream)_bucketName:${tagsVersionedBucketName}, objectName:${tagObjName}, stream:100Kib_`,
        (done) => {
          if (isVersioningSupported) {
            client
              .putObject(tagsVersionedBucketName, tagObjName, tagObject)
              .then((res = {}) => {
                if (res.versionId) {
                  versionId = res.versionId // In gateway mode versionId will not be returned.
                }
                done()
              })
              .catch(done)
          } else {
            done()
          }
        },
      )

      step(`Set tags on an object_bucketName:${tagsVersionedBucketName}, objectName:${tagObjName},`, (done) => {
        if (isVersioningSupported) {
          client.setObjectTagging(
            tagsVersionedBucketName,
            tagObjName,
            { 'test-tag-key-obj': 'test-tag-value-obj' },
            { versionId: versionId },
            (err) => {
              if (err) {
                return done(err)
              }
              done()
            },
          )
        } else {
          done()
        }
      })

      step(`Get tags on an object_bucketName:${tagsVersionedBucketName}, objectName:${tagObjName},`, (done) => {
        if (isVersioningSupported) {
          client.getObjectTagging(tagsVersionedBucketName, tagObjName, { versionId: versionId }, (err, tagList) => {
            if (err) {
              return done(err)
            }
            if (Array.isArray(tagList)) {
              done()
            }
          })
        } else {
          done()
        }
      })

      step(`remove Tags on an object_bucketName:${tagsVersionedBucketName}, objectName:${tagObjName},`, (done) => {
        if (isVersioningSupported) {
          client.removeObjectTagging(tagsVersionedBucketName, tagObjName, { versionId: versionId }, (err) => {
            if (err && err.code === 'NotImplemented') {
              return done()
            }
            if (err) {
              return done(err)
            }
            done()
          })
        } else {
          done()
        }
      })
      step(`remove Tags on an object_bucketName:${tagsVersionedBucketName}, objectName:${tagObjName},`, (done) => {
        if (isVersioningSupported) {
          client.removeObject(tagsVersionedBucketName, tagObjName, { versionId: versionId }, () => {
            done()
          })
        } else {
          done()
        }
      })
    })
  })

  describe('Bucket Lifecycle API', () => {
    const bucketName = 'minio-js-test-lifecycle-' + uuid.v4()
    before((done) => client.makeBucket(bucketName, '', done))
    after(() => client.removeBucket(bucketName))

    describe('Set, Get Lifecycle config Tests', function () {
      step(`Set lifecycle config on a bucket:_bucketName:${bucketName}`, (done) => {
        const lifecycleConfig = {
          Rule: [
            {
              ID: 'Transition and Expiration Rule',
              Status: 'Enabled',
              Filter: {
                Prefix: '',
              },
              Expiration: {
                Days: '3650',
              },
            },
          ],
        }
        client.setBucketLifecycle(bucketName, lifecycleConfig, (err) => {
          if (err && err.code === 'NotImplemented') {
            return done()
          }
          if (err) {
            return done(err)
          }
          done()
        })
      })

      step('Set lifecycle config of a bucket', (done) => {
        client.getBucketLifecycle(bucketName, (err) => {
          if (err && err.code === 'NotImplemented') {
            return done()
          }
          if (err) {
            return done(err)
          }
          done()
        })
      })

      step('Remove lifecycle config of a bucket', (done) => {
        client.removeBucketLifecycle(bucketName, (err) => {
          if (err && err.code === 'NotImplemented') {
            return done()
          }
          if (err) {
            return done(err)
          }
          done()
        })
      })
    })
  })

  describe('Versioning Supported preSignedUrl Get, Put Tests', function () {
    /**
     * Test Steps
     * 1. Create Versioned Bucket
     * 2. presignedPutObject of 2 Versions of different size
     * 3. List and ensure that there are two versions
     * 4. presignedGetObject with versionId to ensure that we are able to get
     * 5. Remove all object versions at once
     * 6. Cleanup bucket.
     */

    const versionedBucketName = 'minio-js-test-ver-presign-' + uuid.v4()
    const versionedPresignObjName = 'datafile-1-b'
    const _100_byte = Buffer.alloc(100 * 1024, 0)
    const _200_byte = Buffer.alloc(200 * 1024, 0)
    let isVersioningSupported = false
    const objectsList = []
    const expectedVersionsCount = 2

    before((done) =>
      client.makeBucket(versionedBucketName, '', () => {
        client.setBucketVersioning(versionedBucketName, { Status: 'Enabled' }, (err) => {
          if (err && err.code === 'NotImplemented') {
            return done()
          }
          if (err) {
            return done(err)
          }
          isVersioningSupported = true
          done()
        })
      }),
    )
    after(() => client.removeBucket(versionedBucketName))

    step(
      `presignedPutObject(bucketName, objectName, expires=1000, cb)_bucketName:${versionedBucketName} ${versionedPresignObjName} _version:1`,
      (done) => {
        if (isVersioningSupported) {
          client.presignedPutObject(versionedBucketName, versionedPresignObjName, 1000, (e, presignedUrl) => {
            if (e) {
              done(e)
            }
            let mobileClientReqWithProtocol = http
            var upldRequestOptions = _.pick(url.parse(presignedUrl), ['hostname', 'port', 'path', 'protocol'])
            upldRequestOptions.method = 'PUT'
            upldRequestOptions.headers = {
              'content-length': _100_byte.length,
            }
            if (upldRequestOptions.protocol === 'https:') {
              mobileClientReqWithProtocol = https
            }
            const uploadRequest = mobileClientReqWithProtocol.request(upldRequestOptions, (response) => {
              if (response.statusCode !== 200) {
                return new Error(`error on put : ${response.statusCode}`)
              }
              response.on('error', (err) => {
                done(err)
              })
              response.on('end', () => {
                done()
              })
              response.on('data', () => {
                // just drain
              })
            })

            uploadRequest.on('error', (er) => {
              done(er)
            })

            uploadRequest.write(_100_byte)
            uploadRequest.end()
          })
        } else {
          done()
        }
      },
    )

    step(
      `presignedPutObject(bucketName, objectName, expires=1000, cb)_bucketName:${versionedBucketName} ${versionedPresignObjName} _version:2`,
      (done) => {
        if (isVersioningSupported) {
          client.presignedPutObject(versionedBucketName, versionedPresignObjName, 1000, (e, presignedUrl) => {
            if (e) {
              done(e)
            }
            let mobileClientReqWithProtocol = http
            var upldRequestOptions = _.pick(url.parse(presignedUrl), ['hostname', 'port', 'path', 'protocol'])
            upldRequestOptions.method = 'PUT'
            upldRequestOptions.headers = {
              'content-length': _200_byte.length,
            }
            if (upldRequestOptions.protocol === 'https:') {
              mobileClientReqWithProtocol = https
            }
            const uploadRequest = mobileClientReqWithProtocol.request(upldRequestOptions, (response) => {
              if (response.statusCode !== 200) {
                return new Error(`error on put : ${response.statusCode}`)
              }
              response.on('error', (err) => {
                done(err)
              })
              response.on('end', () => {
                done()
              })
              response.on('data', () => {
                // just drain
              })
            })

            uploadRequest.on('error', (er) => {
              done(er)
            })

            uploadRequest.write(_200_byte)
            uploadRequest.end()
          })
        } else {
          done()
        }
      },
    )

    step(
      `listObjects(bucketName, '', true, {IncludeVersion: true}, cb)_bucketName:${versionedBucketName}  _prefix:""`,
      (done) => {
        if (isVersioningSupported) {
          const objectsStream = client.listObjects(versionedBucketName, '', true, { IncludeVersion: true })
          objectsStream.on('data', function (obj) {
            objectsList.push({ versionId: obj.versionId, name: obj.name })
          })

          objectsStream.on('error', function () {
            return done()
          })
          objectsStream.on('end', function () {
            const objectListCount = objectsList.length
            if (objectListCount === expectedVersionsCount) {
              done()
            } else {
              return done(
                new Error(`Version count does not match for versioned presigned url test. ${expectedVersionsCount}`),
              )
            }
          })
        } else {
          done()
        }
      },
    )

    step(
      `presignedGetObject(bucketName, objectName, 1000, respHeaders, requestDate, cb)_bucketName:${versionedBucketName} _objectName:${versionedPresignObjName} _version:(2/2)`,
      (done) => {
        if (isVersioningSupported) {
          client.presignedGetObject(
            versionedBucketName,
            objectsList[1].name,
            1000,
            { versionId: objectsList[1].versionId },
            new Date(),
            (e, presignedUrl) => {
              if (e) {
                return done()
              }
              let mobileClientReqWithProtocol = http
              const getReqOpts = _.pick(url.parse(presignedUrl), ['hostname', 'port', 'path', 'protocol'])
              getReqOpts.method = 'GET'
              const _100kbmd5 = crypto.createHash('md5').update(_100_byte).digest('hex')

              const hash = crypto.createHash('md5')
              if (getReqOpts.protocol === 'https:') {
                mobileClientReqWithProtocol = https
              }
              const request = mobileClientReqWithProtocol.request(getReqOpts, (response) => {
                // if delete marker. method not allowed.
                if (response.statusCode !== 200) {
                  return new Error(`error on get : ${response.statusCode}`)
                }
                response.on('error', () => {
                  return done()
                })
                response.on('end', () => {
                  const hashValue = hash.digest('hex')
                  if (hashValue === _100kbmd5) {
                    done()
                  } else {
                    return done(new Error('Unable to retrieve version of an object using presignedGetObject'))
                  }
                })
                response.on('data', (data) => {
                  hash.update(data)
                })
              })
              request.on('error', () => {
                return done()
              })
              request.end()
            },
          )
        } else {
          done()
        }
      },
    )

    step(`removeObjects(bucketName, objectsList)_bucketName:${versionedBucketName}`, (done) => {
      if (isVersioningSupported) {
        client.removeObjects(versionedBucketName, objectsList, function (e) {
          if (e) {
            done(e)
          }
          done()
        })
      } else {
        done()
      }
    })
  })

  describe('Object Lock API Bucket Options Test', () => {
    // Isolate the bucket/object for easy debugging and tracking.
    // Gateway mode does not support this header.

    describe('Object Lock support makeBucket API Tests', function () {
      const lockEnabledBucketName = 'minio-js-test-lock-mb-' + uuid.v4()
      let isFeatureSupported = false
      step(`Check if bucket with object lock can be created:_bucketName:${lockEnabledBucketName}`, (done) => {
        client.makeBucket(lockEnabledBucketName, { ObjectLocking: true }, (err) => {
          if (err && err.code === 'NotImplemented') {
            return done()
          }
          isFeatureSupported = true
          if (err) {
            return done(err)
          }
          done()
        })
      })

      step(`Get lock config on a bucket:_bucketName:${lockEnabledBucketName}`, (done) => {
        if (isFeatureSupported) {
          client.getObjectLockConfig(lockEnabledBucketName, (err) => {
            if (err && err.code === 'NotImplemented') {
              return done()
            }
            if (err) {
              return done(err)
            }
            done()
          })
        } else {
          done()
        }
      })

      step(`Check if bucket can be deleted:_bucketName:${lockEnabledBucketName}`, (done) => {
        client.removeBucket(lockEnabledBucketName, (err) => {
          if (isFeatureSupported) {
            if (err && err.code === 'NotImplemented') {
              return done()
            }
            if (err) {
              return done(err)
            }
            done()
          } else {
            done()
          }
        })
      })
    })

    describe('Object Lock support Set/Get API Tests', function () {
      const lockConfigBucketName = 'minio-js-test-lock-conf-' + uuid.v4()
      let isFeatureSupported = false
      step(`Check if bucket with object lock can be created:_bucketName:${lockConfigBucketName}`, (done) => {
        client.makeBucket(lockConfigBucketName, { ObjectLocking: true }, (err) => {
          if (err && err.code === 'NotImplemented') {
            return done()
          }
          isFeatureSupported = true
          if (err) {
            return done(err)
          }
          done()
        })
      })
      step(`Update or replace lock config on a bucket:_bucketName:${lockConfigBucketName}`, (done) => {
        if (isFeatureSupported) {
          client.setObjectLockConfig(
            lockConfigBucketName,
            { mode: 'GOVERNANCE', unit: 'Years', validity: 2 },
            (err) => {
              if (err && err.code === 'NotImplemented') {
                return done()
              }
              if (err) {
                return done(err)
              }
              done()
            },
          )
        } else {
          done()
        }
      })
      step(`Get lock config on a bucket:_bucketName:${lockConfigBucketName}`, (done) => {
        if (isFeatureSupported) {
          client.getObjectLockConfig(lockConfigBucketName, (err) => {
            if (err && err.code === 'NotImplemented') {
              return done()
            }
            if (err) {
              return done(err)
            }
            done()
          })
        } else {
          done()
        }
      })

      step(`Set lock config on a bucket:_bucketName:${lockConfigBucketName}`, (done) => {
        if (isFeatureSupported) {
          client.setObjectLockConfig(lockConfigBucketName, {}, (err) => {
            if (err && err.code === 'NotImplemented') {
              return done()
            }
            if (err) {
              return done(err)
            }
            done()
          })
        } else {
          done()
        }
      })
      step(`Get and verify lock config on a bucket after reset/update:_bucketName:${lockConfigBucketName}`, (done) => {
        if (isFeatureSupported) {
          client.getObjectLockConfig(lockConfigBucketName, (err) => {
            if (err && err.code === 'NotImplemented') {
              return done()
            }
            if (err) {
              return done(err)
            }
            done()
          })
        } else {
          done()
        }
      })

      step(`Check if bucket can be deleted:_bucketName:${lockConfigBucketName}`, (done) => {
        client.removeBucket(lockConfigBucketName, (err) => {
          if (isFeatureSupported) {
            if (err && err.code === 'NotImplemented') {
              return done()
            }
            if (err) {
              return done(err)
            }
            done()
          } else {
            done()
          }
        })
      })
    })
  })

  describe('Object retention API Tests', () => {
    // Isolate the bucket/object for easy debugging and tracking.
    // Gateway mode does not support this header.

    describe('Object retention get/set API Test', function () {
      const objRetentionBucket = 'minio-js-test-retention-' + uuid.v4()
      const retentionObjName = 'RetentionObject'
      let isFeatureSupported = false
      let versionId = null

      step(`Check if bucket with object lock can be created:_bucketName:${objRetentionBucket}`, (done) => {
        client.makeBucket(objRetentionBucket, { ObjectLocking: true }, (err) => {
          if (err && err.code === 'NotImplemented') {
            return done()
          }
          isFeatureSupported = true
          if (err) {
            return done(err)
          }
          done()
        })
      })

      step(
        `putObject(bucketName, objectName, stream)_bucketName:${objRetentionBucket}, objectName:${retentionObjName}, stream:100Kib_`,
        (done) => {
          // Put two versions of the same object.
          if (isFeatureSupported) {
            client
              .putObject(objRetentionBucket, retentionObjName, readableStream(_1byte), _1byte.length, {})
              .then(() => done())
              .catch(done)
          } else {
            done()
          }
        },
      )

      step(
        `statObject(bucketName, objectName, statOpts)_bucketName:${objRetentionBucket}, objectName:${retentionObjName}`,
        (done) => {
          if (isFeatureSupported) {
            client.statObject(objRetentionBucket, retentionObjName, {}, (e, res) => {
              versionId = res.versionId
              done()
            })
          } else {
            done()
          }
        },
      )

      step(
        `putObjectRetention(bucketName, objectName, putOpts)_bucketName:${objRetentionBucket}, objectName:${retentionObjName}`,
        (done) => {
          // Put two versions of the same object.
          if (isFeatureSupported) {
            let expirationDate = new Date()
            // set expiry to start of next day.
            expirationDate.setDate(expirationDate.getDate() + 1)
            expirationDate.setUTCHours(0, 0, 0, 0) // Should be start of the day.(midnight)

            client
              .putObjectRetention(objRetentionBucket, retentionObjName, {
                governanceBypass: true,
                mode: 'GOVERNANCE',
                retainUntilDate: expirationDate.toISOString(),
                versionId: versionId,
              })
              .then(() => done())
              .catch(done)
          } else {
            done()
          }
        },
      )

      step(
        `getObjectRetention(bucketName, objectName, getOpts)_bucketName:${objRetentionBucket}, objectName:${retentionObjName}`,
        (done) => {
          if (isFeatureSupported) {
            client.getObjectRetention(objRetentionBucket, retentionObjName, { versionId: versionId }, () => {
              done()
            })
          } else {
            done()
          }
        },
      )

      step(
        `removeObject(bucketName, objectName, removeOpts)_bucketName:${objRetentionBucket}, objectName:${retentionObjName}`,
        (done) => {
          if (isFeatureSupported) {
            client.removeObject(
              objRetentionBucket,
              retentionObjName,
              {
                versionId: versionId,
                governanceBypass: true,
              },
              () => {
                done()
              },
            )
          } else {
            done()
          }
        },
      )

      step(`removeBucket(bucketName, )_bucketName:${objRetentionBucket}`, (done) => {
        if (isFeatureSupported) {
          client.removeBucket(objRetentionBucket, () => {
            done()
          })
        } else {
          done()
        }
      })
    })
  })

  describe('Bucket Encryption Related APIs', () => {
    // Isolate the bucket/object for easy debugging and tracking.
    // this is not supported in gateway mode.
    const encBucketName = 'minio-js-test-bucket-enc-' + uuid.v4()
    before((done) => client.makeBucket(encBucketName, '', done))
    after(() => client.removeBucket(encBucketName))

    const encObjName = 'datafile-100-kB'
    const encObjFileContent = Buffer.alloc(100 * 1024, 0)
    let isEncryptionSupported = false

    step(`Set Encryption on a bucket:_bucketName:${encBucketName}`, (done) => {
      // setBucketEncryption succeeds in NAS mode.
      const buckEncPromise = client.setBucketEncryption(encBucketName)
      buckEncPromise
        .then(() => {
          done()
        })
        .catch(() => {
          done()
        })
    })

    step(`Get encryption of a bucket:_bucketName:${encBucketName}`, (done) => {
      const getBucEncObj = client.getBucketEncryption(encBucketName)
      getBucEncObj
        .then(() => {
          done()
        })
        .catch((err) => {
          if (err && err.code === 'NotImplemented') {
            isEncryptionSupported = false
            return done()
          }
          if (err && err.code === 'ServerSideEncryptionConfigurationNotFoundError') {
            return done()
          }
          if (err) {
            return done(err)
          }
          done()
        })
    })

    step(
      `Put an object to check for default encryption bucket:_bucketName:${encBucketName}, _objectName:${encObjName}`,
      (done) => {
        if (isEncryptionSupported) {
          const putObjPromise = client.putObject(encBucketName, encObjName, encObjFileContent)
          putObjPromise
            .then(() => {
              done()
            })
            .catch(() => {
              done()
            })
        } else {
          done()
        }
      },
    )

    step(
      `Stat of an object to check for default encryption applied on a bucket:_bucketName:${encBucketName}, _objectName:${encObjName}`,
      (done) => {
        if (isEncryptionSupported) {
          const statObjPromise = client.statObject(encBucketName, encObjName)
          statObjPromise
            .then(() => {
              done()
            })
            .catch(() => {
              done()
            })
        } else {
          done()
        }
      },
    )

    step(
      `Stat of an object to check for default encryption applied on a bucket:_bucketName:${encBucketName}`,
      (done) => {
        if (isEncryptionSupported) {
          const getBuckEnc = client.getBucketEncryption(encBucketName)
          getBuckEnc
            .then(() => {
              done()
            })
            .catch(() => {
              done()
            })
        } else {
          done()
        }
      },
    )

    step(`Remove object on a bucket:_bucketName:${encBucketName}, _objectName:${encObjName}`, (done) => {
      if (isEncryptionSupported) {
        const removeObj = client.removeObject(encBucketName, encObjName)
        removeObj
          .then(() => {
            done()
          })
          .catch(() => {
            done()
          })
      } else {
        done()
      }
    })

    step(`Remove encryption on a bucket:_bucketName:${encBucketName}`, (done) => {
      if (isEncryptionSupported) {
        const removeObj = client.removeBucketEncryption(encBucketName)
        removeObj
          .then(() => {
            done()
          })
          .catch(() => {
            done()
          })
      } else {
        done()
      }
    })
    step(`Get encryption on a bucket:_bucketName:${encBucketName}`, (done) => {
      if (isEncryptionSupported) {
        const getBuckEnc = client.getBucketEncryption(encBucketName)
        getBuckEnc
          .then(() => {
            done()
          })
          .catch(() => {
            done()
          })
      } else {
        done()
      }
    })
  })

  describe('Bucket Replication API Tests', () => {
    // TODO - As of now, there is no api to get arn programmatically to setup replication through APIs and verify.
    // Please refer to minio server documentation and mc cli.
    // https://min.io/docs/minio/linux/administration/bucket-replication.html
    // https://min.io/docs/minio/linux/reference/minio-mc/mc-replicate-add.html
  })

  describe('Object Legal hold API Tests', () => {
    // Isolate the bucket/object for easy debugging and tracking.
    // Gateway mode does not support this header.
    let versionId = null
    describe('Object Legal hold get/set API Test', function () {
      const objLegalHoldBucketName = 'minio-js-test-legalhold-' + uuid.v4()
      const objLegalHoldObjName = 'LegalHoldObject'
      let isFeatureSupported = false

      step(`Check if bucket with object lock can be created:_bucketName:${objLegalHoldBucketName}`, (done) => {
        client.makeBucket(objLegalHoldBucketName, { ObjectLocking: true }, (err) => {
          if (err && err.code === 'NotImplemented') {
            return done()
          }
          isFeatureSupported = true
          if (err) {
            return done(err)
          }
          done()
        })
      })

      step(
        `putObject(bucketName, objectName, stream)_bucketName:${objLegalHoldBucketName}, objectName:${objLegalHoldObjName}, stream:100Kib_`,
        (done) => {
          if (isFeatureSupported) {
            client
              .putObject(objLegalHoldBucketName, objLegalHoldObjName, readableStream(_1byte), _1byte.length, {})
              .then(() => done())
              .catch(done)
          } else {
            done()
          }
        },
      )

      step(
        `statObject(bucketName, objectName, statOpts)_bucketName:${objLegalHoldBucketName}, objectName:${objLegalHoldObjName}`,
        (done) => {
          if (isFeatureSupported) {
            client.statObject(objLegalHoldBucketName, objLegalHoldObjName, {}, (e, res) => {
              versionId = res.versionId
              done()
            })
          } else {
            done()
          }
        },
      )

      step(
        `setObjectLegalHold(bucketName, objectName, setOpts={})_bucketName:${objLegalHoldBucketName}, objectName:${objLegalHoldObjName}`,
        (done) => {
          if (isFeatureSupported) {
            client.setObjectLegalHold(objLegalHoldBucketName, objLegalHoldObjName, () => {
              done()
            })
          } else {
            done()
          }
        },
      )

      step(
        `setObjectLegalHold(bucketName, objectName, setOpts={})_bucketName:${objLegalHoldBucketName}, objectName:${objLegalHoldObjName}`,
        (done) => {
          if (isFeatureSupported) {
            client.setObjectLegalHold(
              objLegalHoldBucketName,
              objLegalHoldObjName,
              {
                status: 'ON',
                versionId: versionId,
              },
              () => {
                done()
              },
            )
          } else {
            done()
          }
        },
      )

      step(
        `getObjectLegalHold(bucketName, objectName, setOpts={})_bucketName:${objLegalHoldBucketName}, objectName:${objLegalHoldObjName}`,
        (done) => {
          if (isFeatureSupported) {
            client.getObjectLegalHold(objLegalHoldBucketName, objLegalHoldObjName, () => {
              done()
            })
          } else {
            done()
          }
        },
      )

      step(
        `setObjectLegalHold(bucketName, objectName, setOpts={})_bucketName:${objLegalHoldBucketName}, objectName:${objLegalHoldObjName}`,
        (done) => {
          if (isFeatureSupported) {
            client.setObjectLegalHold(
              objLegalHoldBucketName,
              objLegalHoldObjName,
              {
                status: 'OFF',
                versionId: versionId,
              },
              () => {
                done()
              },
            )
          } else {
            done()
          }
        },
      )

      step(
        `getObjectLegalHold(bucketName, objectName, setOpts={})_bucketName:${objLegalHoldBucketName}, objectName:${objLegalHoldObjName}`,
        (done) => {
          if (isFeatureSupported) {
            client.getObjectLegalHold(objLegalHoldBucketName, objLegalHoldObjName, { versionId: versionId }, () => {
              done()
            })
          } else {
            done()
          }
        },
      )

      step(
        `removeObject(bucketName, objectName, removeOpts)_bucketName:${objLegalHoldBucketName}, objectName:${objLegalHoldObjName}`,
        (done) => {
          if (isFeatureSupported) {
            client.removeObject(
              objLegalHoldBucketName,
              objLegalHoldObjName,
              {
                versionId: versionId,
                governanceBypass: true,
              },
              () => {
                done()
              },
            )
          } else {
            done()
          }
        },
      )

      step(`removeBucket(bucketName, )_bucketName:${objLegalHoldBucketName}`, (done) => {
        if (isFeatureSupported) {
          client.removeBucket(objLegalHoldBucketName, () => {
            done()
          })
        } else {
          done()
        }
      })
    })
  })

  describe('Object Name special characters test without Prefix', () => {
    // Isolate the bucket/object for easy debugging and tracking.
    const bucketNameForSpCharObjects = 'minio-js-test-obj-spwpre-' + uuid.v4()
    before((done) => client.makeBucket(bucketNameForSpCharObjects, '', done))
    after(() => client.removeBucket(bucketNameForSpCharObjects))

    // Reference:: https://docs.aws.amazon.com/AmazonS3/latest/userguide/object-keys.html
    // Host OS compatible File name characters/ file names.

    let objectNameSpecialChars = "äöüex ®©µÄÆÐÕæŒƕƩǅ 01000000 0x40 \u0040 amȡȹɆple&0a!-_.*'()&$@=;:+,?<>.pdf"
    if (isWindowsPlatform) {
      objectNameSpecialChars = "äöüex ®©µÄÆÐÕæŒƕƩǅ 01000000 0x40 u0040 amȡȹɆple&0a!-_.'()&$@=;+,.pdf"
    }

    const objectContents = Buffer.alloc(100 * 1024, 0)

    describe('Without Prefix Test', function () {
      step(
        `putObject(bucketName, objectName, stream)_bucketName:${bucketNameForSpCharObjects}, _objectName:${objectNameSpecialChars}, stream:100Kib_`,
        (done) => {
          client
            .putObject(bucketNameForSpCharObjects, objectNameSpecialChars, objectContents)
            .then(() => {
              done()
            })
            .catch(done)
        },
      )

      step(
        `listObjects(bucketName, prefix, recursive)_bucketName:${bucketNameForSpCharObjects}, prefix:"", true`,
        (done) => {
          const listStream = client.listObjects(bucketNameForSpCharObjects, '', true)
          let listedObject = null
          listStream.on('data', function (obj) {
            listedObject = obj
          })
          listStream.on('end', () => {
            if (listedObject.name === objectNameSpecialChars) {
              done()
            } else {
              return done(new Error(`Expected object Name: ${objectNameSpecialChars}: received:${listedObject.name}`))
            }
          })
          listStream.on('error', function (e) {
            done(e)
          })
        },
      )

      step(
        `listObjectsV2(bucketName, prefix, recursive)_bucketName:${bucketNameForSpCharObjects}, prefix:"", true`,
        (done) => {
          const listStream = client.listObjectsV2(bucketNameForSpCharObjects, '', true)
          let listedObject = null
          listStream.on('data', function (obj) {
            listedObject = obj
          })
          listStream.on('end', () => {
            if (listedObject.name === objectNameSpecialChars) {
              done()
            } else {
              return done(new Error(`Expected object Name: ${objectNameSpecialChars}: received:${listedObject.name}`))
            }
          })

          listStream.on('error', function (e) {
            done(e)
          })
        },
      )
      step(
        `extensions.listObjectsV2WithMetadata(bucketName, prefix, recursive)_bucketName:${bucketNameForSpCharObjects}, prefix:"", true`,
        (done) => {
          const listStream = client.extensions.listObjectsV2WithMetadata(bucketNameForSpCharObjects, '', true)
          let listedObject = null
          listStream.on('data', function (obj) {
            listedObject = obj
          })
          listStream.on('end', () => {
            if (listedObject.name === objectNameSpecialChars) {
              done()
            } else {
              return done(new Error(`Expected object Name: ${objectNameSpecialChars}: received:${listedObject.name}`))
            }
          })

          listStream.on('error', function (e) {
            done(e)
          })
        },
      )

      step(
        `getObject(bucketName, objectName)_bucketName:${bucketNameForSpCharObjects}, _objectName:${objectNameSpecialChars}`,
        (done) => {
          client
            .getObject(bucketNameForSpCharObjects, objectNameSpecialChars)
            .then((stream) => {
              stream.on('data', function () {})
              stream.on('end', done)
            })
            .catch(done)
        },
      )

      step(
        `statObject(bucketName, objectName, cb)_bucketName:${bucketNameForSpCharObjects}, _objectName:${objectNameSpecialChars}`,
        (done) => {
          client.statObject(bucketNameForSpCharObjects, objectNameSpecialChars, (e) => {
            if (e) {
              return done(e)
            }
            done()
          })
        },
      )

      step(
        `removeObject(bucketName, objectName)_bucketName:${bucketNameForSpCharObjects}, _objectName:${objectNameSpecialChars}`,
        (done) => {
          client
            .removeObject(bucketNameForSpCharObjects, objectNameSpecialChars)
            .then(() => done())
            .catch(done)
        },
      )
    })
  })
  describe('Object Name special characters test with a Prefix', () => {
    // Isolate the bucket/object for easy debugging and tracking.
    const bucketNameForSpCharObjects = 'minio-js-test-obj-spnpre-' + uuid.v4()
    before((done) => client.makeBucket(bucketNameForSpCharObjects, '', done))
    after(() => client.removeBucket(bucketNameForSpCharObjects))

    // Reference:: https://docs.aws.amazon.com/AmazonS3/latest/userguide/object-keys.html
    let objectNameSpecialChars = "äöüex ®©µÄÆÐÕæŒƕƩǅ 01000000 0x40 \u0040 amȡȹɆple&0a!-_.*'()&$@=;:+,?<>.pdf"
    if (isWindowsPlatform) {
      objectNameSpecialChars = "äöüex ®©µÄÆÐÕæŒƕƩǅ 01000000 0x40 u0040 amȡȹɆple&0a!-_.'()&$@=;+,.pdf"
    }
    const prefix = 'test'
    const objectNameWithPrefixForSpecialChars = `${prefix}/${objectNameSpecialChars}`

    const objectContents = Buffer.alloc(100 * 1024, 0)

    describe('With Prefix Test', function () {
      step(
        `putObject(bucketName, objectName, stream)_bucketName:${bucketNameForSpCharObjects}, _objectName:${objectNameWithPrefixForSpecialChars}, stream:100Kib`,
        (done) => {
          client
            .putObject(bucketNameForSpCharObjects, objectNameWithPrefixForSpecialChars, objectContents)
            .then(() => {
              done()
            })
            .catch(done)
        },
      )

      step(
        `listObjects(bucketName, prefix, recursive)_bucketName:${bucketNameForSpCharObjects}, prefix:${prefix}, recursive:true`,
        (done) => {
          const listStream = client.listObjects(bucketNameForSpCharObjects, prefix, true)
          let listedObject = null
          listStream.on('data', function (obj) {
            listedObject = obj
          })
          listStream.on('end', () => {
            if (listedObject.name === objectNameWithPrefixForSpecialChars) {
              done()
            } else {
              return done(
                new Error(
                  `Expected object Name: ${objectNameWithPrefixForSpecialChars}: received:${listedObject.name}`,
                ),
              )
            }
          })
          listStream.on('error', function (e) {
            done(e)
          })
        },
      )

      step(
        `listObjectsV2(bucketName, prefix, recursive)_bucketName:${bucketNameForSpCharObjects}, prefix:${prefix}, recursive:true`,
        (done) => {
          const listStream = client.listObjectsV2(bucketNameForSpCharObjects, prefix, true)
          let listedObject = null
          listStream.on('data', function (obj) {
            listedObject = obj
          })
          listStream.on('end', () => {
            if (listedObject.name === objectNameWithPrefixForSpecialChars) {
              done()
            } else {
              return done(
                new Error(
                  `Expected object Name: ${objectNameWithPrefixForSpecialChars}: received:${listedObject.name}`,
                ),
              )
            }
          })
          listStream.on('error', function (e) {
            done(e)
          })
        },
      )

      step(
        `extensions.listObjectsV2WithMetadata(bucketName, prefix, recursive)_bucketName:${bucketNameForSpCharObjects}, prefix:${prefix}, recursive:true`,
        (done) => {
          const listStream = client.extensions.listObjectsV2WithMetadata(bucketNameForSpCharObjects, prefix, true)
          let listedObject = null
          listStream.on('data', function (obj) {
            listedObject = obj
          })
          listStream.on('end', () => {
            if (listedObject.name === objectNameWithPrefixForSpecialChars) {
              done()
            } else {
              return done(
                new Error(
                  `Expected object Name: ${objectNameWithPrefixForSpecialChars}: received:${listedObject.name}`,
                ),
              )
            }
          })
          listStream.on('error', function (e) {
            done(e)
          })
        },
      )

      step(
        `getObject(bucketName, objectName)_bucketName:${bucketNameForSpCharObjects}, _objectName_:${objectNameWithPrefixForSpecialChars}`,
        (done) => {
          client
            .getObject(bucketNameForSpCharObjects, objectNameWithPrefixForSpecialChars)
            .then((stream) => {
              stream.on('data', function () {})
              stream.on('end', done)
            })
            .catch(done)
        },
      )

      step(
        `statObject(bucketName, objectName, cb)_bucketName:${bucketNameForSpCharObjects}, _objectName:${objectNameWithPrefixForSpecialChars}`,
        (done) => {
          client.statObject(bucketNameForSpCharObjects, objectNameWithPrefixForSpecialChars, (e) => {
            if (e) {
              return done(e)
            }
            done()
          })
        },
      )

      step(
        `removeObject(bucketName, objectName)_bucketName:${bucketNameForSpCharObjects}, _objectName:${objectNameWithPrefixForSpecialChars}`,
        (done) => {
          client
            .removeObject(bucketNameForSpCharObjects, objectNameWithPrefixForSpecialChars)
            .then(() => done())
            .catch(done)
        },
      )
    })
  })

  describe('Assume Role Tests', () => {
    // Run only in local environment.
    const bucketName = 'minio-js-test-assume-role' + uuid.v4()
    before((done) => client.makeBucket(bucketName, '', done))
    after(() => client.removeBucket(bucketName))

    const objName = 'datafile-100-kB'
    const objContent = Buffer.alloc(100 * 1024, 0)

    const canRunAssumeRoleTest = clientConfigParams.endPoint.includes('localhost')
    const stsEndPoint = 'http://' + clientConfigParams.endPoint + ':' + clientConfigParams.port

    try {
      if (canRunAssumeRoleTest) {
        // Creates a new Client with assume role provider for testing.
        const assumeRoleProvider = new AssumeRoleProvider({
          stsEndpoint: stsEndPoint,
          accessKey: client.accessKey,
          secretKey: client.secretKey,
        })

        const aRoleConf = Object.assign({}, clientConfigParams, {
          credentialsProvider: assumeRoleProvider,
        })

        const assumeRoleClient = new minio.Client(aRoleConf)
        assumeRoleClient.region = server_region

        describe('Put an Object', function () {
          step(
            `Put an object with assume role credentials:  bucket:_bucketName:${bucketName}, _objectName:${objName}`,
            (done) => {
              const putObjPromise = assumeRoleClient.putObject(bucketName, objName, objContent)
              putObjPromise
                .then(() => {
                  done()
                })
                .catch(done)
            },
          )

          step(`Remove an Object with assume role credentials:${bucketName}, _objectName:${objName}`, (done) => {
            const removeObjPromise = assumeRoleClient.removeObject(bucketName, objName)
            removeObjPromise
              .then(() => {
                done()
              })
              .catch(done)
          })
        })
      }
    } catch (err) {
      // eslint-disable-next-line no-console
      console.error('Error in Assume Role API.', err)
    }
  })

  describe('Put Object Response test with multipart on an Un versioned bucket:', () => {
    const bucketToTestMultipart = 'minio-js-test-put-multiuv-' + uuid.v4()

    before((done) => client.makeBucket(bucketToTestMultipart, '', done))
    after(() => client.removeBucket(bucketToTestMultipart))

    // Non multipart Test
    step(
      `putObject(bucketName, objectName, stream)_bucketName:${bucketToTestMultipart}, _objectName:${_100kbObjectName}, stream:100KB`,
      (done) => {
        const stream = readableStream(_100kb)
        client.putObject(bucketToTestMultipart, _100kbObjectName, stream, metaData, (e, res) => {
          if (e) {
            done(e)
          }
          if (res.versionId === null && res.etag) {
            done()
          } else {
            done(
              new Error(
                `Incorrect response format, expected: {versionId:null, etag:"some-etag-hash"} received:${JSON.stringify(
                  res,
                )}`,
              ),
            )
          }
        })
      },
    )
    step(
      `removeObject(bucketName, objectName, stream)_bucketName:${bucketToTestMultipart}, _objectName:${_100kbObjectName}`,
      (done) => {
        client
          .removeObject(bucketToTestMultipart, _100kbObjectName)
          .then(() => done())
          .catch(done)
      },
    )

    // Multipart Test
    step(
      `putObject(bucketName, objectName, stream)_bucketName:${bucketToTestMultipart}, _objectName:${_65mbObjectName}, stream:65MB`,
      (done) => {
        const stream = readableStream(_65mb)
        client.putObject(bucketToTestMultipart, _65mbObjectName, stream, metaData, (e, res) => {
          if (e) {
            done(e)
          }
          if (res.versionId === null && res.etag) {
            done()
          } else {
            done(
              new Error(
                `Incorrect response format, expected: {versionId:null, etag:"some-etag-hash"} received:${JSON.stringify(
                  res,
                )}`,
              ),
            )
          }
        })
      },
    )
    step(
      `removeObject(bucketName, objectName, stream)_bucketName:${bucketToTestMultipart}, _objectName:${_65mbObjectName}`,
      (done) => {
        client
          .removeObject(bucketToTestMultipart, _65mbObjectName)
          .then(() => done())
          .catch(done)
      },
    )
  })

  describe('Put Object Response test with multipart on Versioned bucket:', () => {
    const bucketToTestMultipart = 'minio-js-test-put-multiv-' + uuid.v4()
    let isVersioningSupported = false
    let versionedObjectRes = null
    let versionedMultiPartObjectRes = null

    before((done) =>
      client.makeBucket(bucketToTestMultipart, '', () => {
        client.setBucketVersioning(bucketToTestMultipart, { Status: 'Enabled' }, (err) => {
          if (err && err.code === 'NotImplemented') {
            return done()
          }
          if (err) {
            return done(err)
          }
          isVersioningSupported = true
          done()
        })
      }),
    )
    after(() => client.removeBucket(bucketToTestMultipart))

    // Non multipart Test
    step(
      `putObject(bucketName, objectName, stream)_bucketName:${bucketToTestMultipart}, _objectName:${_100kbObjectName}, stream:100KB`,
      (done) => {
        if (isVersioningSupported) {
          const stream = readableStream(_100kb)
          client.putObject(bucketToTestMultipart, _100kbObjectName, stream, metaData, (e, res) => {
            if (e) {
              done(e)
            }
            if (res.versionId && res.etag) {
              versionedObjectRes = res
              done()
            } else {
              done(
                new Error(
                  `Incorrect response format, expected: {versionId:'some-version-hash', etag:"some-etag-hash"} received:${JSON.stringify(
                    res,
                  )}`,
                ),
              )
            }
          })
        } else {
          done()
        }
      },
    )
    step(
      `removeObject(bucketName, objectName, stream)_bucketName:${bucketToTestMultipart}, _objectName:${_100kbObjectName}`,
      (done) => {
        if (isVersioningSupported) {
          client
            .removeObject(bucketToTestMultipart, _100kbObjectName, {
              versionId: versionedObjectRes.versionId,
            })
            .then(() => done())
            .catch(done)
        } else {
          done()
        }
      },
    )

    // Multipart Test
    step(
      `putObject(bucketName, objectName, stream)_bucketName:${bucketToTestMultipart}, _objectName:${_65mbObjectName}, stream:65MB`,
      (done) => {
        if (isVersioningSupported) {
          const stream = readableStream(_65mb)
          client.putObject(bucketToTestMultipart, _65mbObjectName, stream, metaData, (e, res) => {
            if (e) {
              done(e)
            }
            if (res.versionId && res.etag) {
              versionedMultiPartObjectRes = res
              done()
            } else {
              done(
                new Error(
                  `Incorrect response format, expected: {versionId:null, etag:"some-etag-hash"} received:${JSON.stringify(
                    res,
                  )}`,
                ),
              )
            }
          })
        } else {
          done()
        }
      },
    )
    step(
      `removeObject(bucketName, objectName, stream)_bucketName:${bucketToTestMultipart}, _objectName:${_65mbObjectName}`,
      (done) => {
        if (isVersioningSupported) {
          client
            .removeObject(bucketToTestMultipart, _65mbObjectName, {
              versionId: versionedMultiPartObjectRes.versionId,
            })
            .then(() => done())
            .catch(done)
        } else {
          done()
        }
      },
    )
  })
  describe('Compose Object API Tests', () => {
    /**
     * Steps:
     * 1. Generate a 100MB file in temp dir
     * 2. Split into 26 MB parts in temp dir
     * 3. Upload parts to bucket
     * 4. Compose into a single object in the same bucket.
     * 5. Remove the file parts (Clean up)
     * 6. Remove the file itself (Clean up)
     * 7. Remove bucket. (Clean up)
     */

    var _100mbFileToBeSplitAndComposed = Buffer.alloc(100 * 1024 * 1024, 0)
    let composeObjectTestBucket = 'minio-js-test-compose-obj-' + uuid.v4()
    before((done) => client.makeBucket(composeObjectTestBucket, '', done))
    after(() => client.removeBucket(composeObjectTestBucket))

    const composedObjName = '_100-mb-file-to-test-compose'
    const tmpSubDir = `${tmpDir}/compose`
    var fileToSplit = `${tmpSubDir}/${composedObjName}`
    let partFilesNamesWithPath = []
    let partObjNameList = []
    let isSplitSuccess = false
    step(`Create a local file of 100 MB and split `, (done) => {
      try {
        fs.writeFileSync(fileToSplit, _100mbFileToBeSplitAndComposed)
        // 100 MB split into 26 MB part size.
        splitFile
          .splitFileBySize(fileToSplit, 26 * 1024 * 1024)
          .then((names) => {
            partFilesNamesWithPath = names
            isSplitSuccess = true
            done()
          })
          .catch(() => {
            done()
          })
      } catch (err) {
        done()
      }
    })

    step(`Upload parts to Bucket_bucketName:${composeObjectTestBucket}, _objectName:${partObjNameList}`, (done) => {
      if (isSplitSuccess) {
        const fileSysToBucket = partFilesNamesWithPath.map((partFileName) => {
          const partObjName = partFileName.substr((tmpSubDir + '/').length)
          partObjNameList.push(partObjName)
          return client.fPutObject(composeObjectTestBucket, partObjName, partFileName, {})
        })

        Promise.all(fileSysToBucket)
          .then(() => {
            done()
          })
          .catch(done)
      } else {
        done()
      }
    })

    step(
      `composeObject(destObjConfig, sourceObjList, cb)::_bucketName:${composeObjectTestBucket}, _objectName:${composedObjName}`,
      (done) => {
        if (isSplitSuccess) {
          const sourcePartObjList = partObjNameList.map((partObjName) => {
            return new CopySourceOptions({
              Bucket: composeObjectTestBucket,
              Object: partObjName,
            })
          })

          const destObjConfig = new CopyDestinationOptions({
            Bucket: composeObjectTestBucket,
            Object: composedObjName,
          })

          client.composeObject(destObjConfig, sourcePartObjList).then((e) => {
            if (e) {
              return done(e)
            }
            done()
          })
        } else {
          done()
        }
      },
    )

    step(
      `statObject(bucketName, objectName, cb)::_bucketName:${composeObjectTestBucket}, _objectName:${composedObjName}`,
      (done) => {
        if (isSplitSuccess) {
          client.statObject(composeObjectTestBucket, composedObjName, (e) => {
            if (e) {
              return done(e)
            }
            done()
          })
        } else {
          done()
        }
      },
    )

    step(
      `Remove Object Parts from Bucket::_bucketName:${composeObjectTestBucket}, _objectNames:${partObjNameList}`,
      (done) => {
        if (isSplitSuccess) {
          const sourcePartObjList = partObjNameList.map((partObjName) => {
            return client.removeObject(composeObjectTestBucket, partObjName)
          })

          Promise.all(sourcePartObjList)
            .then(() => {
              done()
            })
            .catch(done)
        } else {
          done()
        }
      },
    )

    step(
      `Remove Composed target Object::_bucketName:${composeObjectTestBucket}, objectName:${composedObjName}`,
      (done) => {
        if (isSplitSuccess) {
          client
            .removeObject(composeObjectTestBucket, composedObjName)
            .then(() => {
              done()
            })
            .catch(done)
        } else {
          done()
        }
      },
    )

    step('Clean up temp directory part files', (done) => {
      if (isSplitSuccess) {
        fs.rmdirSync(tmpSubDir)
      }
      done()
    })
  })

  describe('Special Characters test on a prefix and an object', () => {
    // Isolate the bucket/object for easy debugging and tracking.
    const bucketNameForSpCharObjects = 'minio-js-test-obj-sppre' + uuid.v4()
    before((done) => client.makeBucket(bucketNameForSpCharObjects, '', done))
    after(() => client.removeBucket(bucketNameForSpCharObjects))

    const specialCharPrefix = 'SpecialMenùäöüexPrefix/'

    let objectNameSpecialChars = "äöüex ®©µÄÆÐÕæŒƕƩǅ 01000000 0x40 \u0040 amȡȹɆple&0a!-_.*'()&$@=;:+,?<>.pdf"
    if (isWindowsPlatform) {
      objectNameSpecialChars = "äöüex ®©µÄÆÐÕæŒƕƩǅ 01000000 0x40 u0040 amȡȹɆple&0a!-_.'()&$@=;+,.pdf"
    }

    const objectNameWithPrefix = `${specialCharPrefix}${objectNameSpecialChars}`

    const objectContents = Buffer.alloc(100 * 1024, 0)

    step(
      `putObject(bucketName, objectName, stream)_bucketName:${bucketNameForSpCharObjects}, _objectName:${objectNameWithPrefix}, stream:100Kib`,
      (done) => {
        client
          .putObject(bucketNameForSpCharObjects, objectNameWithPrefix, objectContents)
          .then(() => {
            done()
          })
          .catch(done)
      },
    )

    step(
      `listObjects(bucketName, prefix, recursive)_bucketName:${bucketNameForSpCharObjects}, prefix:"", false`,
      (done) => {
        const listStream = client.listObjects(bucketNameForSpCharObjects, '', false)
        let listedObject = null
        listStream.on('data', function (obj) {
          listedObject = obj
        })
        listStream.on('end', () => {
          if (listedObject.prefix === specialCharPrefix) {
            done()
          } else {
            return done(new Error(`Expected Prefix Name: ${specialCharPrefix}: received:${listedObject.prefix}`))
          }
        })
        listStream.on('error', function (e) {
          done(e)
        })
      },
    )

    step(
      `listObjectsV2(bucketName, prefix, recursive)_bucketName:${bucketNameForSpCharObjects}, prefix:"", false`,
      (done) => {
        const listStream = client.listObjectsV2(bucketNameForSpCharObjects, '', false)
        let listedObject = null
        listStream.on('data', function (obj) {
          listedObject = obj
        })
        listStream.on('end', () => {
          // verify that the prefix special characters are handled
          if (listedObject.prefix === specialCharPrefix) {
            done()
          } else {
            return done(new Error(`Expected object Name: ${specialCharPrefix}: received:${listedObject.prefix}`))
          }
        })

        listStream.on('error', function (e) {
          done(e)
        })
      },
    )

    step(
      `extensions.listObjectsV2WithMetadata(bucketName, prefix, recursive)_bucketName:${bucketNameForSpCharObjects}, prefix:"", false`,
      (done) => {
        const listStream = client.extensions.listObjectsV2WithMetadata(bucketNameForSpCharObjects, '', false)
        let listedObject = null
        listStream.on('data', function (obj) {
          listedObject = obj
        })
        listStream.on('end', () => {
          if (listedObject.prefix === specialCharPrefix) {
            done()
          } else {
            return done(new Error(`Expected object Name: ${specialCharPrefix}: received:${listedObject.prefix}`))
          }
        })

        listStream.on('error', function (e) {
          done(e)
        })
      },
    )

    step(
      `getObject(bucketName, objectName)_bucketName:${bucketNameForSpCharObjects}, _objectName:${objectNameWithPrefix}`,
      (done) => {
        client
          .getObject(bucketNameForSpCharObjects, objectNameWithPrefix)
          .then((stream) => {
            stream.on('data', function () {})
            stream.on('end', done)
          })
          .catch(done)
      },
    )

    step(
      `statObject(bucketName, objectName, cb)_bucketName:${bucketNameForSpCharObjects}, _objectName:${objectNameWithPrefix}`,
      (done) => {
        client.statObject(bucketNameForSpCharObjects, objectNameWithPrefix, (e) => {
          if (e) {
            return done(e)
          }
          done()
        })
      },
    )
    step(
      `removeObject(bucketName, objectName)_bucketName:${objectNameWithPrefix}, _objectName:${objectNameWithPrefix}`,
      (done) => {
        client
          .removeObject(bucketNameForSpCharObjects, objectNameWithPrefix)
          .then(() => done())
          .catch(done)
      },
    )
  })
  describe('Test listIncompleteUploads (Multipart listing) with special characters', function () {
    this.timeout(30 * 1000)
    const specialCharPrefix = 'SpecialMenùäöüexPrefix/'
    const objectNameSpecialChars = 'äöüex.pdf'
    const spObjWithPrefix = `${specialCharPrefix}${objectNameSpecialChars}`
    const spBucketName = 'minio-js-test-lin-sppre' + uuid.v4()

    before((done) => client.makeBucket(spBucketName, '', done))
    after(() => client.removeBucket(spBucketName))

    step(
      `initiateNewMultipartUpload(bucketName, objectName, metaData, cb)_bucketName:${spBucketName}, objectName:${spObjWithPrefix}, metaData:${metaData}`,
<<<<<<< HEAD
      (done) => {
        client.initiateNewMultipartUpload(spBucketName, spObjWithPrefix, metaData).finally(done)
      },
=======
      () => client.initiateNewMultipartUpload(spBucketName, spObjWithPrefix, metaData),
>>>>>>> 79425dd6
    )

    step(
      `listIncompleteUploads(bucketName, prefix, recursive)_bucketName:${spBucketName}, prefix:${spObjWithPrefix}, recursive: true_`,
      function (done) {
        // MinIO's ListIncompleteUploads returns an empty list, so skip this on non-AWS.
        let hostSkipList = ['s3.amazonaws.com']
        if (!hostSkipList.includes(client.host)) {
          done()
          return
        }

        var found = false
        client
          .listIncompleteUploads(spBucketName, spObjWithPrefix, true)
          .on('error', (e) => done(e))
          .on('data', (data) => {
            if (data.key === spObjWithPrefix) {
              found = true
            }
          })
          .on('end', () => {
            if (found) {
              return done()
            }
            done(new Error(`${spObjWithPrefix} not found during listIncompleteUploads`))
          })
      },
    )

    step(
      `listIncompleteUploads(bucketName, prefix, recursive)_bucketName:${spBucketName}, recursive: true_`,
      function (done) {
        // MinIO's ListIncompleteUploads returns an empty list, so skip this on non-AWS.
        let hostSkipList = ['s3.amazonaws.com']
        if (!hostSkipList.includes(client.host)) {
          done()
          return
        }

        var found = false
        client
          .listIncompleteUploads(spBucketName, '', false)
          .on('error', (e) => done(e))
          .on('data', (data) => {
            // check the prefix
            if (data.prefix === specialCharPrefix) {
              found = true
            }
          })
          .on('end', () => {
            if (found) {
              return done()
            }
            done(new Error(`${specialCharPrefix} not found during listIncompleteUploads`))
          })
      },
    )
    step(
      `removeIncompleteUploads(bucketName, prefix)_bucketName:${spBucketName}, prefix:${spObjWithPrefix}_`,
      (done) => {
        client.removeIncompleteUpload(spBucketName, spObjWithPrefix).then(done).catch(done)
      },
    )
  })
  describe('Select Object content API Test', function () {
    const selObjContentBucket = 'minio-js-test-sel-object-' + uuid.v4()
    const selObject = 'SelectObjectContent'
    // Isolate the bucket/object for easy debugging and tracking.
    before((done) => client.makeBucket(selObjContentBucket, '', done))
    after(() => client.removeBucket(selObjContentBucket))

    step(
      `putObject(bucketName, objectName, stream)_bucketName:${selObjContentBucket}, objectName:${selObject}, stream:csv`,
      (done) => {
        // Save a CSV file so that we can query later to test the results.
        client
          .putObject(
            selObjContentBucket,
            selObject,
            'Name,PhoneNumber,City,Occupation\n' +
              'Sam,(949) 123-45567,Irvine,Solutions Architect\n' +
              'Vinod,(949) 123-4556,Los Angeles,Solutions Architect\n' +
              'Jeff,(949) 123-45567,Seattle,AWS Evangelist\n' +
              'Jane,(949) 123-45567,Chicago,Developer\n' +
              'Sean,(949) 123-45567,Chicago,Developer\n' +
              'Mary,(949) 123-45567,Chicago,Developer\n' +
              'Kate,(949) 123-45567,Chicago,Developer',
            {},
          )
          .then(() => {
            done()
          })
          .catch(done)
      },
    )

    step(
      `selectObjectContent(bucketName, objectName, selectOpts)_bucketName:${selObjContentBucket}, objectName:${selObject}`,
      (done) => {
        const selectOpts = {
          expression: `SELECT * FROM s3object s where s."Name" = 'Jane'`,
          expressionType: 'SQL',
          inputSerialization: {
            CSV: {
              FileHeaderInfo: 'Use',
              RecordDelimiter: '\n',
              FieldDelimiter: ',',
            },
            CompressionType: 'NONE',
          },
          outputSerialization: {
            CSV: {
              RecordDelimiter: '\n',
              FieldDelimiter: ',',
            },
          },
          requestProgress: { Enabled: true },
        }

        client
          .selectObjectContent(selObjContentBucket, selObject, selectOpts)
          .then((result) => {
            // verify the select query result string.
            if (result.getRecords().toString() === 'Jane,(949) 123-45567,Chicago,Developer\n') {
              // \n for csv line ending.
              done()
            } else {
              return done(
                new Error(
                  `Expected Result did not match received:${result
                    .getRecords()
                    .toString()} expected:"Jane,(949) 123-45567,Chicago,Developer\n"`,
                ),
              )
            }
          })
          .catch(done)
      },
    )

    step(`Remove Object post select of content:_bucketName:${selObjContentBucket},objectName:${selObject}`, (done) => {
      client
        .removeObject(selObjContentBucket, selObject)
        .then(() => done())
        .catch(done)
    })
  })

  describe('Force Deletion of objects with versions', function () {
    // Isolate the bucket/object for easy debugging and tracking.
    const fdWithVerBucket = 'minio-js-fd-version-' + uuid.v4()
    const fdObjectName = 'datafile-100-kB'
    const fdObject = dataDir ? fs.readFileSync(dataDir + '/' + fdObjectName) : Buffer.alloc(100 * 1024, 0)

    before((done) => client.makeBucket(fdWithVerBucket, '', done))
    after(() => client.removeBucket(fdWithVerBucket))

    describe('Test for force removal of multiple versions', function () {
      let isVersioningSupported = false
      const objVersionList = []
      step(
        `setBucketVersioning(bucketName, versionConfig):_bucketName:${fdWithVerBucket},versionConfig:{Status:"Enabled"} `,
        (done) => {
          client.setBucketVersioning(fdWithVerBucket, { Status: 'Enabled' }, (err) => {
            if (err && err.code === 'NotImplemented') {
              return done()
            }
            if (err) {
              return done(err)
            }
            isVersioningSupported = true
            done()
          })
        },
      )

      step(
        `putObject(bucketName, objectName, stream)_bucketName:${fdWithVerBucket}, objectName:${fdObjectName}, stream:100Kib_`,
        (done) => {
          if (isVersioningSupported) {
            client
              .putObject(fdWithVerBucket, fdObjectName, fdObject)
              .then(() => done())
              .catch(done)
          } else {
            done()
          }
        },
      )
      // Put two versions of the same object.
      step(
        `putObject(bucketName, objectName, stream)_bucketName:${fdWithVerBucket}, objectName:${fdObjectName}, stream:100Kib_`,
        (done) => {
          if (isVersioningSupported) {
            client
              .putObject(fdWithVerBucket, fdObjectName, fdObject)
              .then(() => done())
              .catch(done)
          } else {
            done()
          }
        },
      )

      step(
        `removeObject(bucketName, objectList, removeOpts)_bucketName:${fdWithVerBucket}_Remove ${objVersionList.length} objects`,
        (done) => {
          if (isVersioningSupported) {
            client.removeObject(fdWithVerBucket, fdObjectName, { forceDelete: true }, () => {
              done()
            })
          } else {
            done()
          }
        },
      )

      step(
        `listObjects(bucketName, prefix, recursive)_bucketName:${fdWithVerBucket}, prefix: '', recursive:true_`,
        (done) => {
          if (isVersioningSupported) {
            client
              .listObjects(fdWithVerBucket, '', true, { IncludeVersion: true })
              .on('error', done)
              .on('end', () => {
                if (_.isEqual(0, objVersionList.length)) {
                  return done()
                }
                return done(new Error(`listObjects lists ${objVersionList.length} objects, expected 0`))
              })
              .on('data', (data) => {
                objVersionList.push(data)
              })
          } else {
            done()
          }
        },
      )
    })
  })

  describe('Force Deletion of prefix with versions', function () {
    // Isolate the bucket/object for easy debugging and tracking.
    const fdPrefixBucketName = 'minio-js-fd-version-' + uuid.v4()
    const fdPrefixObjName = 'my-prefix/datafile-100-kB'
    const fdPrefixObject = dataDir ? fs.readFileSync(dataDir + '/datafile-100-kB') : Buffer.alloc(100 * 1024, 0)

    before((done) => client.makeBucket(fdPrefixBucketName, '', done))
    after(() => client.removeBucket(fdPrefixBucketName))

    describe('Test for removal of multiple versions', function () {
      let isVersioningSupported = false
      const objVersionList = []
      step(
        `setBucketVersioning(bucketName, versionConfig):_bucketName:${fdPrefixBucketName},versionConfig:{Status:"Enabled"} `,
        (done) => {
          client.setBucketVersioning(fdPrefixBucketName, { Status: 'Enabled' }, (err) => {
            if (err && err.code === 'NotImplemented') {
              return done()
            }
            if (err) {
              return done(err)
            }
            isVersioningSupported = true
            done()
          })
        },
      )

      step(
        `putObject(bucketName, objectName, stream)_bucketName:${fdPrefixBucketName}, objectName:${fdPrefixObjName}, stream:100Kib_`,
        (done) => {
          if (isVersioningSupported) {
            client
              .putObject(fdPrefixBucketName, fdPrefixObjName, fdPrefixObject)
              .then(() => done())
              .catch(done)
          } else {
            done()
          }
        },
      )
      // Put two versions of the same object.
      step(
        `putObject(bucketName, objectName, stream)_bucketName:${fdPrefixBucketName}, objectName:${fdPrefixObjName}, stream:100Kib_`,
        (done) => {
          if (isVersioningSupported) {
            client
              .putObject(fdPrefixBucketName, fdPrefixObjName, fdPrefixObject)
              .then(() => done())
              .catch(done)
          } else {
            done()
          }
        },
      )

      step(
        `removeObject(bucketName, objectList, removeOpts)_bucketName:${fdPrefixBucketName}_Remove ${objVersionList.length} objects`,
        (done) => {
          if (isVersioningSupported) {
            client.removeObject(fdPrefixBucketName, 'my-prefix/', { forceDelete: true }, () => {
              done()
            })
          } else {
            done()
          }
        },
      )

      step(
        `listObjects(bucketName, prefix, recursive)_bucketName:${fdPrefixBucketName}, prefix: '', recursive:true_`,
        (done) => {
          if (isVersioningSupported) {
            client
              .listObjects(fdPrefixBucketName, '/my-prefix', true, {
                IncludeVersion: true,
              })
              .on('error', done)
              .on('end', () => {
                if (_.isEqual(0, objVersionList.length)) {
                  return done()
                }
                return done(new Error(`listObjects lists ${objVersionList.length} objects, expected 0`))
              })
              .on('data', (data) => {
                objVersionList.push(data)
              })
          } else {
            done()
          }
        },
      )
    })
  })

  describe('Force Deletion of objects without versions', function () {
    // Isolate the bucket/object for easy debugging and tracking.
    const versionedBucketName = 'minio-js-fd-nv-' + uuid.v4()
    const versioned_100kbObjectName = 'datafile-100-kB'
    const versioned_100kb_Object = dataDir
      ? fs.readFileSync(dataDir + '/' + versioned_100kbObjectName)
      : Buffer.alloc(100 * 1024, 0)

    before((done) => client.makeBucket(versionedBucketName, '', done))
    after(() => client.removeBucket(versionedBucketName))

    describe('Test force removal of an object', function () {
      step(
        `putObject(bucketName, objectName, stream)_bucketName:${versionedBucketName}, objectName:${versioned_100kbObjectName}, stream:100Kib_`,
        (done) => {
          client
            .putObject(versionedBucketName, versioned_100kbObjectName, versioned_100kb_Object)
            .then(() => done())
            .catch(done)
        },
      )

      step(
        `removeObject(bucketName, objectList, removeOpts)_bucketName:${versionedBucketName}_Remove 1 object`,
        (done) => {
          client.removeObject(versionedBucketName, versioned_100kbObjectName, { forceDelete: true }, () => {
            done()
          })
        },
      )

      step(
        `listObjects(bucketName, prefix, recursive)_bucketName:${versionedBucketName}, prefix: '', recursive:true_`,
        (done) => {
          let objVersionList = []
          client
            .listObjects(versionedBucketName, '', true, {})
            .on('error', done)
            .on('end', () => {
              if (_.isEqual(0, objVersionList.length)) {
                return done()
              }
              return done(new Error(`listObjects lists ${objVersionList.length} objects, expected 0`))
            })
            .on('data', (data) => {
              objVersionList.push(data)
            })
        },
      )
    })
  })

  describe('Force Deletion of prefix', function () {
    // Isolate the bucket/object for easy debugging and tracking.
    const fdPrefixBucket = 'minio-js-fd-nv-' + uuid.v4()
    const fdObjectName = 'my-prefix/datafile-100-kB'
    const fdObject = dataDir ? fs.readFileSync(dataDir + '/datafile-100-kB') : Buffer.alloc(100 * 1024, 0)

    before((done) => client.makeBucket(fdPrefixBucket, '', done))
    after(() => client.removeBucket(fdPrefixBucket))

    describe('Test force removal of a prefix', function () {
      step(
        `putObject(bucketName, objectName, stream)_bucketName:${fdPrefixBucket}, objectName:${fdObjectName}, stream:100Kib_`,
        (done) => {
          client
            .putObject(fdPrefixBucket, fdObjectName, fdObject)
            .then(() => done())
            .catch(done)
        },
      )

      step(`removeObject(bucketName, objectList, removeOpts)_bucketName:${fdPrefixBucket}_Remove 1 object`, (done) => {
        client.removeObject(fdPrefixBucket, '/my-prefix', { forceDelete: true }, () => {
          done()
        })
      })

      step(
        `listObjects(bucketName, prefix, recursive)_bucketName:${fdPrefixBucket}, prefix: 'my-prefix', recursive:true_`,
        (done) => {
          let objList = []
          client
            .listObjects(fdPrefixBucket, 'my-prefix', true, {})
            .on('error', done)
            .on('end', () => {
              if (_.isEqual(0, objList.length)) {
                return done()
              }
              return done(new Error(`listObjects lists ${objList.length} objects, expected 0`))
            })
            .on('data', (data) => {
              objList.push(data)
            })
        },
      )
    })
  })
})<|MERGE_RESOLUTION|>--- conflicted
+++ resolved
@@ -836,13 +836,7 @@
   describe('listIncompleteUploads removeIncompleteUpload', () => {
     step(
       `initiateNewMultipartUpload(bucketName, objectName, metaData, cb)_bucketName:${bucketName}, objectName:${_65mbObjectName}, metaData:${metaData}`,
-<<<<<<< HEAD
-      (done) => {
-        client.initiateNewMultipartUpload(bucketName, _65mbObjectName, metaData).finally(done)
-      },
-=======
       () => client.initiateNewMultipartUpload(bucketName, _65mbObjectName, metaData),
->>>>>>> 79425dd6
     )
     step(
       `listIncompleteUploads(bucketName, prefix, recursive)_bucketName:${bucketName}, prefix:${_65mbObjectName}, recursive: true_`,
@@ -4322,16 +4316,6 @@
 
     step(
       `initiateNewMultipartUpload(bucketName, objectName, metaData, cb)_bucketName:${spBucketName}, objectName:${spObjWithPrefix}, metaData:${metaData}`,
-<<<<<<< HEAD
-      (done) => {
-        client.initiateNewMultipartUpload(spBucketName, spObjWithPrefix, metaData).finally(done)
-      },
-=======
-      () => client.initiateNewMultipartUpload(spBucketName, spObjWithPrefix, metaData),
->>>>>>> 79425dd6
-    )
-
-    step(
       `listIncompleteUploads(bucketName, prefix, recursive)_bucketName:${spBucketName}, prefix:${spObjWithPrefix}, recursive: true_`,
       function (done) {
         // MinIO's ListIncompleteUploads returns an empty list, so skip this on non-AWS.
