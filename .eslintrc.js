module.exports = {
  env: {
    node: true,
    mocha: true,
    es6: true,
  },
  extends: [
    'eslint:recommended',
    'plugin:@typescript-eslint/recommended',
    'prettier', // This should be the last entry.
  ],
  parser: '@typescript-eslint/parser',
  plugins: ['@typescript-eslint', 'simple-import-sort', 'unused-imports', 'import', 'unicorn'],
  parserOptions: {
    sourceType: 'module',
    ecmaVersion: 'latest',
  },
  ignorePatterns: ['examples/**/*', 'dist/**/*'],
  settings: {
    'import/parsers': {
      '@typescript-eslint/parser': ['.ts'],
    },
    // we need to config this so import are fully specified
    // otherwise @babel/register can't handle TypeScript files
    'import/resolver': {
      typescript: {
        alwaysTryTypes: false,
        extensionAlias: {
          '.js': ['.js'],
        },
        extensions: ['.ts', '.js', '.mjs'],
        fullySpecified: true,
        enforceExtension: true,
      },
    },
  },
  rules: {
    'no-console': ['error'],
    // "no-var": ["error"],
    'comma-dangle': 0,
    curly: ['error'],
    'prefer-const': 0,
    'no-template-curly-in-string': 'error',
    // "quotes": ["error", "double"],
    'comma-spacing': 0, // ["error", { before: false, after: true }],
    'semi-spacing': 0, // ["warn", { before: false, after: true }],
    'space-before-blocks': 0, // ["warn", "always"],
    'switch-colon-spacing': ['warn', { after: true, before: false }],
    'keyword-spacing': 0, // ["warn", { before: true, after: true }],
    'template-curly-spacing': 0, // ["error", "never"],
    'rest-spread-spacing': 0, // ["error", "never"],
    'no-multi-spaces': 0, // ["warn", { ignoreEOLComments: false }],

    // import node stdlib as `node:...`
    // don't worry, babel will remove these prefix.
    'unicorn/prefer-node-protocol': 'error',
    'simple-import-sort/imports': 'error',
    'simple-import-sort/exports': 'error',
    indent: 'off',
    'linebreak-style': ['error', 'unix'],
    semi: ['error', 'never'],
    'spaced-comment': [
      'error',
      'always',
      {
        line: {
          markers: ['/'],
          exceptions: ['-', '+'],
        },
        block: {
          markers: ['!'],
          exceptions: ['*'],
          balanced: true,
        },
      },
    ],
    '@typescript-eslint/no-explicit-any': ['warn'],

    '@typescript-eslint/prefer-optional-chain': 0, // ["warn"],
    'no-empty-function': 0,
    '@typescript-eslint/no-empty-function': 0, // ["warn"],
    '@typescript-eslint/no-var-requires': 0,
    '@typescript-eslint/no-this-alias': 0,
    '@typescript-eslint/no-empty-interface': ['warn'],

    '@typescript-eslint/no-array-constructor': ['off'],

    'no-extra-parens': 0,
    '@typescript-eslint/no-extra-parens': 0,
    'import/namespace': 'error',
    'import/default': 'error',
    'import/named': 'error',
    // default export confuse esm/cjs interop
    'import/no-default-export': 'error',
    'import/extensions': ['error', 'always'],
    '@typescript-eslint/consistent-type-imports': [
      'error',
      {
        prefer: 'type-imports',
        fixStyle: 'separate-type-imports',
      },
    ],
    'unused-imports/no-unused-imports': 'error',
    'import/no-amd': 'error',
  },
  overrides: [
    {
      files: ['./src/**/*', './tests/**/*'],
      rules: {
        'import/no-commonjs': 'error',
      },
    },
    {
<<<<<<< HEAD
=======
      files: ['./src/**/*.ts'],
      rules: {
        'prefer-const': 'error',
      },
    },
    {
>>>>>>> d3cd80de
      files: ['./tests/**/*'],
      rules: {
        'no-empty-function': 0,
        '@typescript-eslint/no-empty-function': 0,
      },
    },
    {
      files: ['./types/**/*'],
      rules: {
        '@typescript-eslint/no-unused-vars': 0,
        '@typescript-eslint/no-explicit-any': 0,
      },
    },
  ],
}<|MERGE_RESOLUTION|>--- conflicted
+++ resolved
@@ -111,15 +111,12 @@
       },
     },
     {
-<<<<<<< HEAD
-=======
       files: ['./src/**/*.ts'],
       rules: {
-        'prefer-const': 'error',
+        'prefer-const': ['error', { destructuring: 'all' }],
       },
     },
     {
->>>>>>> d3cd80de
       files: ['./tests/**/*'],
       rules: {
         'no-empty-function': 0,
