{
  "name": "minio",
  "version": "7.1.1",
  "description": "S3 Compatible Cloud Storage client",
  "main": "./dist/main/minio.js",
  "module": "./dist/esm/minio.mjs",
  "types": "./dist/main/minio.d.ts",
  "scripts": {
    "prepare": "husky install",
    "tsc": "tsc",
    "type-check": "tsc --noEmit --emitDeclarationOnly false",
    "build": "node build.mjs",
    "test": "mocha",
    "lint": "eslint --ext js,mjs,cjs,ts ./",
    "lint-fix": "eslint --ext js,mjs,cjs,ts ./ --fix",
    "prepublishOnly": "npm test && npm run build",
    "functional": "mocha tests/functional/functional-tests.js",
    "format": "prettier -w .",
    "format-check": "prettier --list-different .",
    "lint-staged": "lint-staged"
  },
  "exports": {
    ".": {
      "types": "./dist/main/minio.d.ts",
      "require": "./dist/main/minio.js",
      "default": "./dist/esm/minio.mjs"
    },
    "./dist/main/internal/*": null,
    "./dist/main/*": {
      "types": "./dist/main/*",
      "require": "./dist/main/*",
      "default": null
    },
    "./dist/esm/internal/*": null,
    "./dist/esm/*": {
      "types": "./dist/esm/*",
      "import": "./dist/esm/*",
      "default": null
    },
    "./package.json": "./package.json"
  },
  "files": [
    "package.json",
    "./dist/",
    "./src/",
    "./types/",
    "LICENSE",
    "README.md",
    "README_zh_CN.md",
    "MAINTAINERS.md"
  ],
  "prettier": {
    "printWidth": 120,
    "singleQuote": true,
    "endOfLine": "lf",
    "trailingComma": "all",
    "semi": false
  },
  "lint-staged": {
    "*.json": [
      "prettier --write"
    ],
    "*.{js,cjs,mjs,ts}": [
      "eslint --fix",
      "prettier --write"
    ]
  },
  "repository": {
    "type": "git",
    "url": "git+https://github.com/minio/minio-js.git"
  },
  "author": {
    "name": "MinIO, Inc.",
    "url": "https://min.io"
  },
  "engines": {
    "node": "^16 || ^18 || >=20"
  },
  "license": "Apache-2.0",
  "bugs": {
    "url": "https://github.com/minio/minio-js/issues",
    "mail": ""
  },
  "homepage": "https://github.com/minio/minio-js#readme",
  "dependencies": {
    "async": "^3.2.4",
<<<<<<< HEAD
    "block-stream2": "^2.0.0",
    "browser-or-node": "^2.1.1",
    "crc-32": "^1.2.2",
=======
    "block-stream2": "^2.1.0",
    "browser-or-node": "^2.1.1",
    "buffer-crc32": "^0.2.13",
>>>>>>> 613932c4
    "fast-xml-parser": "^4.2.2",
    "ipaddr.js": "^2.0.1",
    "lodash": "^4.17.21",
<<<<<<< HEAD
    "mime-types": "^2.1.14",
    "mkdirp": "^3.0.1",
    "query-string": "^7.1.1",
    "stream-json": "^1.7.5",
=======
    "mime-types": "^2.1.35",
    "mkdirp": "^0.5.6",
    "query-string": "^7.1.3",
>>>>>>> 613932c4
    "through2": "^4.0.2",
    "web-encoding": "^1.1.5",
    "xml": "^1.0.1",
    "xml2js": "^0.5.0"
  },
  "devDependencies": {
    "@babel/core": "^7.21.8",
    "@babel/plugin-transform-modules-commonjs": "^7.21.5",
    "@babel/preset-env": "^7.21.5",
    "@babel/preset-typescript": "^7.21.5",
    "@babel/register": "^7.21.0",
    "@nodelib/fs.walk": "^1.2.8",
    "@types/async": "^3.2.20",
<<<<<<< HEAD
    "@types/block-stream2": "^2.1.0",
    "@types/lodash": "^4.14.194",
    "@types/mime-types": "^2.1.1",
    "@types/node": "^20.1.0",
    "@types/stream-json": "^1.7.3",
    "@types/through2": "^2.0.38",
=======
    "@types/lodash": "^4.14.194",
    "@types/mime-types": "^2.1.1",
    "@types/node": "^20.1.0",
>>>>>>> 613932c4
    "@types/xml": "^1.0.8",
    "@types/xml2js": "^0.4.11",
    "@typescript-eslint/eslint-plugin": "^5.59.2",
    "@typescript-eslint/parser": "^5.59.2",
    "@upleveled/babel-plugin-remove-node-prefix": "^1.0.5",
    "babel-plugin-replace-import-extension": "^1.1.3",
    "babel-plugin-transform-replace-expressions": "^0.2.0",
    "chai": "^4.3.7",
    "dotenv": "^16.0.3",
    "eslint": "^8.40.0",
    "eslint-config-prettier": "^8.8.0",
    "eslint-import-resolver-typescript": "^3.5.5",
    "eslint-plugin-import": "^2.27.5",
    "eslint-plugin-simple-import-sort": "^10.0.0",
    "eslint-plugin-unicorn": "^47.0.0",
    "eslint-plugin-unused-imports": "^2.0.0",
    "eventemitter3": "^5.0.1",
    "husky": "^8.0.3",
    "lint-staged": "^13.2.2",
<<<<<<< HEAD
    "mocha": "^9.2.2",
=======
    "mocha": "^10.2.0",
>>>>>>> 613932c4
    "mocha-steps": "^1.3.0",
    "nock": "^13.3.1",
    "prettier": "^2.8.8",
    "source-map-support": "^0.5.21",
<<<<<<< HEAD
    "split-file": "^2.2.2",
=======
    "split-file": "^2.3.0",
>>>>>>> 613932c4
    "superagent": "^8.0.1",
    "typescript": "^5.0.4",
    "uuid": "^9.0.0"
  },
  "keywords": [
    "api",
    "amazon",
    "minio",
    "cloud",
    "s3",
    "storage"
  ]
}<|MERGE_RESOLUTION|>--- conflicted
+++ resolved
@@ -84,28 +84,15 @@
   "homepage": "https://github.com/minio/minio-js#readme",
   "dependencies": {
     "async": "^3.2.4",
-<<<<<<< HEAD
-    "block-stream2": "^2.0.0",
+    "block-stream2": "^2.1.0",
     "browser-or-node": "^2.1.1",
     "crc-32": "^1.2.2",
-=======
-    "block-stream2": "^2.1.0",
-    "browser-or-node": "^2.1.1",
-    "buffer-crc32": "^0.2.13",
->>>>>>> 613932c4
     "fast-xml-parser": "^4.2.2",
     "ipaddr.js": "^2.0.1",
     "lodash": "^4.17.21",
-<<<<<<< HEAD
-    "mime-types": "^2.1.14",
-    "mkdirp": "^3.0.1",
+    "mime-types": "^2.1.35",
     "query-string": "^7.1.1",
     "stream-json": "^1.7.5",
-=======
-    "mime-types": "^2.1.35",
-    "mkdirp": "^0.5.6",
-    "query-string": "^7.1.3",
->>>>>>> 613932c4
     "through2": "^4.0.2",
     "web-encoding": "^1.1.5",
     "xml": "^1.0.1",
@@ -119,18 +106,12 @@
     "@babel/register": "^7.21.0",
     "@nodelib/fs.walk": "^1.2.8",
     "@types/async": "^3.2.20",
-<<<<<<< HEAD
     "@types/block-stream2": "^2.1.0",
     "@types/lodash": "^4.14.194",
     "@types/mime-types": "^2.1.1",
     "@types/node": "^20.1.0",
     "@types/stream-json": "^1.7.3",
     "@types/through2": "^2.0.38",
-=======
-    "@types/lodash": "^4.14.194",
-    "@types/mime-types": "^2.1.1",
-    "@types/node": "^20.1.0",
->>>>>>> 613932c4
     "@types/xml": "^1.0.8",
     "@types/xml2js": "^0.4.11",
     "@typescript-eslint/eslint-plugin": "^5.59.2",
@@ -150,20 +131,12 @@
     "eventemitter3": "^5.0.1",
     "husky": "^8.0.3",
     "lint-staged": "^13.2.2",
-<<<<<<< HEAD
-    "mocha": "^9.2.2",
-=======
     "mocha": "^10.2.0",
->>>>>>> 613932c4
     "mocha-steps": "^1.3.0",
     "nock": "^13.3.1",
     "prettier": "^2.8.8",
     "source-map-support": "^0.5.21",
-<<<<<<< HEAD
-    "split-file": "^2.2.2",
-=======
     "split-file": "^2.3.0",
->>>>>>> 613932c4
     "superagent": "^8.0.1",
     "typescript": "^5.0.4",
     "uuid": "^9.0.0"
