--- conflicted
+++ resolved
@@ -128,11 +128,7 @@
     "eslint-plugin-unused-imports": "^2.0.0",
     "husky": "^8.0.3",
     "lint-staged": "^13.2.2",
-<<<<<<< HEAD
-    "mocha": "^9.2.2",
-=======
     "mocha": "^10.2.0",
->>>>>>> 02298938
     "mocha-steps": "^1.3.0",
     "nock": "^13.3.1",
     "prettier": "^2.8.8",
