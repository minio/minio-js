--- conflicted
+++ resolved
@@ -13,10 +13,6 @@
     "test": "mocha",
     "lint": "eslint --ext js,mjs,cjs,ts ./",
     "lint-fix": "eslint --ext js,mjs,cjs,ts ./ --fix",
-<<<<<<< HEAD
-    "prepublish": "",
-=======
->>>>>>> d3cd80de
     "prepublishOnly": "npm test && npm run build",
     "functional": "mocha tests/functional/functional-tests.js",
     "format": "prettier -w .",
@@ -29,19 +25,13 @@
       "require": "./dist/main/minio.js",
       "default": "./dist/esm/minio.mjs"
     },
-<<<<<<< HEAD
-=======
     "./dist/main/internal/*": null,
->>>>>>> d3cd80de
     "./dist/main/*": {
       "types": "./dist/main/*",
       "require": "./dist/main/*",
       "default": null
     },
-<<<<<<< HEAD
-=======
     "./dist/esm/internal/*": null,
->>>>>>> d3cd80de
     "./dist/esm/*": {
       "types": "./dist/esm/*",
       "import": "./dist/esm/*",
@@ -94,62 +84,23 @@
   },
   "homepage": "https://github.com/minio/minio-js#readme",
   "dependencies": {
-<<<<<<< HEAD
-    "async": "^3.1.0",
+    "async": "^3.2.4",
     "block-stream2": "^2.0.0",
     "browser-or-node": "^2.1.1",
     "crc-32": "^1.2.2",
-=======
-    "async": "^3.2.4",
-    "block-stream2": "^2.1.0",
-    "browser-or-node": "^2.1.1",
-    "buffer-crc32": "^0.2.13",
->>>>>>> d3cd80de
     "fast-xml-parser": "^4.2.2",
     "ipaddr.js": "^2.0.1",
-    "json-stream": "^1.0.0",
     "lodash": "^4.17.21",
-<<<<<<< HEAD
     "mime-types": "^2.1.14",
     "mkdirp": "^3.0.1",
     "query-string": "^7.1.1",
     "stream-json": "^1.7.5",
-=======
-    "mime-types": "^2.1.35",
-    "mkdirp": "^0.5.6",
-    "query-string": "^7.1.3",
->>>>>>> d3cd80de
     "through2": "^4.0.2",
     "web-encoding": "^1.1.5",
     "xml": "^1.0.1",
     "xml2js": "^0.5.0"
   },
   "devDependencies": {
-<<<<<<< HEAD
-    "@babel/core": "^7.12.10",
-    "@babel/preset-env": "^7.12.10",
-    "@babel/preset-typescript": "^7.21.4",
-    "@babel/register": "^7.21.0",
-    "@nodelib/fs.walk": "^1.2.8",
-    "@types/async": "^3.2.18",
-    "@types/block-stream2": "^2.1.0",
-    "@types/browser-or-node": "^1.3.0",
-    "@types/lodash": "^4.14.192",
-    "@types/mime-types": "^2.1.1",
-    "@types/node": "^18.15.11",
-    "@types/stream-json": "^1.7.3",
-    "@types/through2": "^2.0.38",
-    "@types/xml": "^1.0.8",
-    "@types/xml2js": "^0.4.11",
-    "@typescript-eslint/eslint-plugin": "^5.57.1",
-    "@typescript-eslint/parser": "^5.57.1",
-    "@upleveled/babel-plugin-remove-node-prefix": "^1.0.4",
-    "babel-plugin-replace-import-extension": "^1.1.3",
-    "babel-plugin-transform-replace-expressions": "^0.2.0",
-    "chai": "^4.2.0",
-    "dotenv": "^16.0.3",
-    "eslint": "^8.37.0",
-=======
     "@babel/core": "^7.21.8",
     "@babel/plugin-transform-modules-commonjs": "^7.21.5",
     "@babel/preset-env": "^7.21.5",
@@ -157,9 +108,12 @@
     "@babel/register": "^7.21.0",
     "@nodelib/fs.walk": "^1.2.8",
     "@types/async": "^3.2.20",
+    "@types/block-stream2": "^2.1.0",
     "@types/lodash": "^4.14.194",
     "@types/mime-types": "^2.1.1",
     "@types/node": "^20.1.0",
+    "@types/stream-json": "^1.7.3",
+    "@types/through2": "^2.0.38",
     "@types/xml": "^1.0.8",
     "@types/xml2js": "^0.4.11",
     "@typescript-eslint/eslint-plugin": "^5.59.2",
@@ -170,24 +124,10 @@
     "chai": "^4.3.7",
     "dotenv": "^16.0.3",
     "eslint": "^8.40.0",
->>>>>>> d3cd80de
     "eslint-config-prettier": "^8.8.0",
     "eslint-import-resolver-typescript": "^3.5.5",
     "eslint-plugin-import": "^2.27.5",
     "eslint-plugin-simple-import-sort": "^10.0.0",
-<<<<<<< HEAD
-    "eslint-plugin-unicorn": "^46.0.0",
-    "eslint-plugin-unused-imports": "^2.0.0",
-    "husky": "^8.0.3",
-    "lint-staged": "^13.2.1",
-    "mocha": "^9.2.0",
-    "mocha-steps": "^1.1.0",
-    "nock": "^13.2.2",
-    "prettier": "^2.8.7",
-    "source-map-support": "^0.5.13",
-    "split-file": "^2.2.2",
-    "superagent": "^5.1.0",
-=======
     "eslint-plugin-unicorn": "^47.0.0",
     "eslint-plugin-unused-imports": "^2.0.0",
     "husky": "^8.0.3",
@@ -197,9 +137,8 @@
     "nock": "^13.3.1",
     "prettier": "^2.8.8",
     "source-map-support": "^0.5.21",
-    "split-file": "^2.3.0",
+    "split-file": "^2.2.2",
     "superagent": "^8.0.1",
->>>>>>> d3cd80de
     "typescript": "^5.0.4",
     "uuid": "^9.0.0"
   },
