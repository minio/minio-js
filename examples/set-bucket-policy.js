/*
 * MinIO Javascript Library for Amazon S3 Compatible Cloud Storage, (C) 2016 MinIO, Inc.
 *
 * Licensed under the Apache License, Version 2.0 (the "License");
 * you may not use this file except in compliance with the License.
 * You may obtain a copy of the License at
 *
 *     http://www.apache.org/licenses/LICENSE-2.0
 *
 * Unless required by applicable law or agreed to in writing, software
 * distributed under the License is distributed on an "AS IS" BASIS,
 * WITHOUT WARRANTIES OR CONDITIONS OF ANY KIND, either express or implied.
 * See the License for the specific language governing permissions and
 * limitations under the License.
 */

// Note: YOUR-ACCESSKEYID, YOUR-SECRETACCESSKEY, and my-bucketname
// are dummy values, please replace them with original values.

import * as Minio from 'minio'

const s3Client = new Minio.Client({
  endPoint: 's3.amazonaws.com',
  accessKey: 'YOUR-ACCESSKEYID',
  secretKey: 'YOUR-SECRETACCESSKEY',
})

// Bucket policy - GET requests on "testbucket" bucket will not need authentication.
const policy = `
{
  "Version": "2012-10-17",
  "Statement": [
    {
      "Action": [
        "s3:GetBucketLocation",
        "s3:ListBucket"
      ],
      "Effect": "Allow",
      "Principal": {
        "AWS": [
          "*"
        ]
      },
      "Resource": [
        "arn:aws:s3:::testbucket"
      ],
      "Sid": ""
    },
    {
      "Action": [
        "s3:GetObject"
      ],
      "Effect": "Allow",
      "Principal": {
        "AWS": [
          "*"
        ]
      },
      "Resource": [
        "arn:aws:s3:::testbucket/*"
      ],
      "Sid": ""
    }
  ]
}
`

<<<<<<< HEAD
await s3Client.setBucketPolicy('testbucket', policy)
=======
s3Client.setBucketPolicy('testbucket', policy, (err) => {
  if (err) {
    throw err
  }

  console.log('Set bucket policy')
})
>>>>>>> 15b9b23d
<|MERGE_RESOLUTION|>--- conflicted
+++ resolved
@@ -63,16 +63,6 @@
     }
   ]
 }
-`
 
-<<<<<<< HEAD
 await s3Client.setBucketPolicy('testbucket', policy)
-=======
-s3Client.setBucketPolicy('testbucket', policy, (err) => {
-  if (err) {
-    throw err
-  }
-
-  console.log('Set bucket policy')
-})
->>>>>>> 15b9b23d
+console.log('Set bucket policy')