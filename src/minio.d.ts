// imported from https://github.com/DefinitelyTyped/DefinitelyTyped/blob/93cfb0ec069731dcdfc31464788613f7cddb8192/types/minio/index.d.ts
/* eslint-disable @typescript-eslint/no-explicit-any */

import { EventEmitter } from 'node:events'
import type { Readable as ReadableStream } from 'node:stream'

import type {
  CopyDestinationOptions,
  CopySourceOptions,
  LEGAL_HOLD_STATUS,
  RETENTION_MODES,
  RETENTION_VALIDITY_UNITS,
} from './helpers.ts'
import type { ClientOptions, MakeBucketOpt, NoResultCallback, RemoveOptions } from './internal/client.ts'
import { TypedClient } from './internal/client.ts'
import { CopyConditions } from './internal/copy-conditions.ts'
import { PostPolicy } from './internal/post-policy.ts'
import type {
  BucketItem,
  BucketItemCopy,
  BucketItemFromList,
  BucketItemStat,
  BucketItemWithMetadata,
  BucketStream,
  EmptyObject,
  ExistingObjectReplication,
  GetObjectLegalHoldOptions,
  IncompleteUploadedBucketItem,
  IsoDate,
  ItemBucketMetadata,
  ItemBucketMetadataList,
  MetadataItem,
  ObjectLockInfo,
  PutObjectLegalHoldOptions,
  ReplicaModifications,
  ReplicationConfig,
  ReplicationConfigOpts,
  ReplicationRule,
  ReplicationRuleAnd,
  ReplicationRuleDestination,
  ReplicationRuleFilter,
  ReplicationRuleStatus,
  ResultCallback,
  Retention,
  RetentionOptions,
  SourceSelectionCriteria,
  Tag,
  VersionIdentificator,
} from './internal/type.ts'

export * from './helpers.ts'
export type { Region } from './internal/s3-endpoints.ts'
export { CopyConditions, PostPolicy }
export type {
  BucketItem,
  BucketItemCopy,
  BucketItemFromList,
  BucketItemStat,
  BucketItemWithMetadata,
  BucketStream,
  ClientOptions,
  EmptyObject,
  ExistingObjectReplication,
  GetObjectLegalHoldOptions,
  IncompleteUploadedBucketItem,
  IsoDate,
  ItemBucketMetadata,
  ItemBucketMetadataList,
<<<<<<< HEAD
  LegalHoldStatus,
  MakeBucketOpt,
=======
>>>>>>> b3037b6e
  MetadataItem,
  NoResultCallback,
  ObjectLockInfo,
  PutObjectLegalHoldOptions,
  RemoveOptions,
  ReplicaModifications,
  ReplicationConfig,
  ReplicationConfigOpts,
  ReplicationRule,
  ReplicationRuleAnd,
  ReplicationRuleDestination,
  ReplicationRuleFilter,
  ReplicationRuleStatus,
  Retention,
  RetentionOptions,
  SourceSelectionCriteria,
  Tag,
}

// Exports only from typings
export type NotificationEvent =
  | 's3:ObjectCreated:*'
  | 's3:ObjectCreated:Put'
  | 's3:ObjectCreated:Post'
  | 's3:ObjectCreated:Copy'
  | 's3:ObjectCreated:CompleteMultipartUpload'
  | 's3:ObjectRemoved:*'
  | 's3:ObjectRemoved:Delete'
  | 's3:ObjectRemoved:DeleteMarkerCreated'
  | 's3:ReducedRedundancyLostObject'
  | 's3:TestEvent'
  | 's3:ObjectRestore:Post'
  | 's3:ObjectRestore:Completed'
  | 's3:Replication:OperationFailedReplication'
  | 's3:Replication:OperationMissedThreshold'
  | 's3:Replication:OperationReplicatedAfterThreshold'
  | 's3:Replication:OperationNotTracked'
  | string

/**
 * @deprecated keep for backward compatible, use `RETENTION_MODES` instead
 */
export type Mode = RETENTION_MODES

/**
 * @deprecated keep for backward compatible
 */
export type LockUnit = RETENTION_VALIDITY_UNITS

/**
 * @deprecated keep for backward compatible
 */
export type LegalHoldStatus = LEGAL_HOLD_STATUS
export type VersioningConfig = Record<string | number | symbol, unknown>
export type TagList = Record<string, string>
export type Lifecycle = LifecycleConfig | null | ''
export type Encryption = EncryptionConfig | EmptyObject
export interface PostPolicyResult {
  postURL: string
  formData: {
    [key: string]: any
  }
}

export interface UploadedObjectInfo {
  etag: string
  versionId: string | null
}

export interface LifecycleConfig {
  Rule: LifecycleRule[]
}

export interface LifecycleRule {
  [key: string]: any
}

export interface LockConfig {
  mode: RETENTION_MODES
  unit: RETENTION_VALIDITY_UNITS
  validity: number
}

export interface EncryptionConfig {
  Rule: EncryptionRule[]
}

export interface EncryptionRule {
  [key: string]: any
}

export interface LegalHoldOptions {
  versionId: string
  status: LEGAL_HOLD_STATUS
}

export interface InputSerialization {
  CompressionType?: 'NONE' | 'GZIP' | 'BZIP2'
  CSV?: {
    AllowQuotedRecordDelimiter?: boolean
    Comments?: string
    FieldDelimiter?: string
    FileHeaderInfo?: 'NONE' | 'IGNORE' | 'USE'
    QuoteCharacter?: string
    QuoteEscapeCharacter?: string
    RecordDelimiter?: string
  }
  JSON?: {
    Type: 'DOCUMENT' | 'LINES'
  }
  Parquet?: EmptyObject
}

export interface OutputSerialization {
  CSV?: {
    FieldDelimiter?: string
    QuoteCharacter?: string
    QuoteEscapeCharacter?: string
    QuoteFields?: string
    RecordDelimiter?: string
  }
  JSON?: {
    RecordDelimiter?: string
  }
}

export interface SelectOptions {
  expression: string
  expressionType?: string
  inputSerialization: InputSerialization
  outputSerialization: OutputSerialization
  requestProgress?: { Enabled: boolean }
  scanRange?: { Start: number; End: number }
}

export interface SourceObjectStats {
  size: number
  metaData: string
  lastModicied: Date
  versionId: string
  etag: string
}

// No need to export this. But without it - linter error.
export class TargetConfig {
  setId(id: unknown): void

  addEvent(newEvent: unknown): void

  addFilterSuffix(suffix: string): void

  addFilterPrefix(prefix: string): void
}

// Exports from library
export class Client extends TypedClient {
  bucketExists(bucketName: string, callback: ResultCallback<boolean>): void
  bucketExists(bucketName: string): Promise<boolean>

  listObjects(bucketName: string, prefix?: string, recursive?: boolean): BucketStream<BucketItem>

  listObjectsV2(bucketName: string, prefix?: string, recursive?: boolean, startAfter?: string): BucketStream<BucketItem>

  listIncompleteUploads(
    bucketName: string,
    prefix?: string,
    recursive?: boolean,
  ): BucketStream<IncompleteUploadedBucketItem>

  getBucketVersioning(bucketName: string, callback: ResultCallback<VersioningConfig>): void
  getBucketVersioning(bucketName: string): Promise<VersioningConfig>

  setBucketVersioning(bucketName: string, versioningConfig: any, callback: NoResultCallback): void
  setBucketVersioning(bucketName: string, versioningConfig: any): Promise<void>

  setBucketTagging(bucketName: string, tags: TagList, callback: NoResultCallback): void
  setBucketTagging(bucketName: string, tags: TagList): Promise<void>

  removeBucketTagging(bucketName: string, callback: NoResultCallback): void
  removeBucketTagging(bucketName: string): Promise<void>

  setBucketLifecycle(bucketName: string, lifecycleConfig: Lifecycle, callback: NoResultCallback): void
  setBucketLifecycle(bucketName: string, lifecycleConfig: Lifecycle): Promise<void>

  getBucketLifecycle(bucketName: string, callback: ResultCallback<Lifecycle>): void
  getBucketLifecycle(bucketName: string): Promise<Lifecycle>

  removeBucketLifecycle(bucketName: string, callback: NoResultCallback): void
  removeBucketLifecycle(bucketName: string): Promise<void>

  getBucketEncryption(bucketName: string, callback: ResultCallback<Encryption>): void
  getBucketEncryption(bucketName: string): Promise<Encryption>

  setBucketEncryption(bucketName: string, encryptionConfig: Encryption, callback: NoResultCallback): void
  setBucketEncryption(bucketName: string, encryptionConfig: Encryption): Promise<void>

  removeBucketEncryption(bucketName: string, callback: NoResultCallback): void
  removeBucketEncryption(bucketName: string): Promise<void>

  // Object operations
  getObject(bucketName: string, objectName: string, callback: ResultCallback<ReadableStream>): void
  getObject(bucketName: string, objectName: string): Promise<ReadableStream>

  getPartialObject(
    bucketName: string,
    objectName: string,
    offset: number,
    callback: ResultCallback<ReadableStream>,
  ): void
  getPartialObject(
    bucketName: string,
    objectName: string,
    offset: number,
    length: number,
    callback: ResultCallback<ReadableStream>,
  ): void
  getPartialObject(bucketName: string, objectName: string, offset: number, length?: number): Promise<ReadableStream>

  fGetObject(bucketName: string, objectName: string, filePath: string, callback: NoResultCallback): void
  fGetObject(bucketName: string, objectName: string, filePath: string): Promise<void>

  putObject(
    bucketName: string,
    objectName: string,
    stream: ReadableStream | Buffer | string,
    callback: ResultCallback<UploadedObjectInfo>,
  ): void
  putObject(
    bucketName: string,
    objectName: string,
    stream: ReadableStream | Buffer | string,
    size: number,
    callback: ResultCallback<UploadedObjectInfo>,
  ): void
  putObject(
    bucketName: string,
    objectName: string,
    stream: ReadableStream | Buffer | string,
    size: number,
    metaData: ItemBucketMetadata,
    callback: ResultCallback<UploadedObjectInfo>,
  ): void
  putObject(
    bucketName: string,
    objectName: string,
    stream: ReadableStream | Buffer | string,
    size?: number,
    metaData?: ItemBucketMetadata,
  ): Promise<UploadedObjectInfo>
  putObject(
    bucketName: string,
    objectName: string,
    stream: ReadableStream | Buffer | string,
    metaData?: ItemBucketMetadata,
  ): Promise<UploadedObjectInfo>

  fPutObject(
    bucketName: string,
    objectName: string,
    filePath: string,
    metaData: ItemBucketMetadata,
    callback: ResultCallback<UploadedObjectInfo>,
  ): void
  fPutObject(
    bucketName: string,
    objectName: string,
    filePath: string,
    metaData?: ItemBucketMetadata,
  ): Promise<UploadedObjectInfo>

  copyObject(
    bucketName: string,
    objectName: string,
    sourceObject: string,
    conditions: CopyConditions,
    callback: ResultCallback<BucketItemCopy>,
  ): void
  copyObject(
    bucketName: string,
    objectName: string,
    sourceObject: string,
    conditions: CopyConditions,
  ): Promise<BucketItemCopy>

  removeObjects(bucketName: string, objectsList: string[], callback: NoResultCallback): void
  removeObjects(bucketName: string, objectsList: string[]): Promise<void>

  removeIncompleteUpload(bucketName: string, objectName: string, callback: NoResultCallback): void
  removeIncompleteUpload(bucketName: string, objectName: string): Promise<void>

  getObjectRetention(
    bucketName: string,
    objectName: string,
    options: VersionIdentificator,
    callback: ResultCallback<Retention>,
  ): void
  getObjectRetention(bucketName: string, objectName: string, options: VersionIdentificator): Promise<Retention>

  setObjectTagging(bucketName: string, objectName: string, tags: TagList, callback: NoResultCallback): void
  setObjectTagging(
    bucketName: string,
    objectName: string,
    tags: TagList,
    putOptions: VersionIdentificator,
    callback: NoResultCallback,
  ): void
  setObjectTagging(
    bucketName: string,
    objectName: string,
    tags: TagList,
    putOptions?: VersionIdentificator,
  ): Promise<void>

  removeObjectTagging(bucketName: string, objectName: string, callback: NoResultCallback): void
  removeObjectTagging(
    bucketName: string,
    objectName: string,
    removeOptions: VersionIdentificator,
    callback: NoResultCallback,
  ): void
  removeObjectTagging(bucketName: string, objectName: string, removeOptions?: VersionIdentificator): Promise<void>

  composeObject(
    destObjConfig: CopyDestinationOptions,
    sourceObjList: CopySourceOptions[],
    callback: ResultCallback<SourceObjectStats>,
  ): void
  composeObject(destObjConfig: CopyDestinationOptions, sourceObjList: CopySourceOptions[]): Promise<SourceObjectStats>

  selectObjectContent(
    bucketName: string,
    objectName: string,
    selectOpts: SelectOptions,
    callback: NoResultCallback,
  ): void
  selectObjectContent(bucketName: string, objectName: string, selectOpts: SelectOptions): Promise<void>

  // Presigned operations
  presignedUrl(httpMethod: string, bucketName: string, objectName: string, callback: ResultCallback<string>): void
  presignedUrl(
    httpMethod: string,
    bucketName: string,
    objectName: string,
    expiry: number,
    callback: ResultCallback<string>,
  ): void
  presignedUrl(
    httpMethod: string,
    bucketName: string,
    objectName: string,
    expiry: number,
    reqParams: { [key: string]: any },
    callback: ResultCallback<string>,
  ): void
  presignedUrl(
    httpMethod: string,
    bucketName: string,
    objectName: string,
    expiry: number,
    reqParams: { [key: string]: any },
    requestDate: Date,
    callback: ResultCallback<string>,
  ): void
  presignedUrl(
    httpMethod: string,
    bucketName: string,
    objectName: string,
    expiry?: number,
    reqParams?: { [key: string]: any },
    requestDate?: Date,
  ): Promise<string>

  presignedGetObject(bucketName: string, objectName: string, callback: ResultCallback<string>): void
  presignedGetObject(bucketName: string, objectName: string, expiry: number, callback: ResultCallback<string>): void
  presignedGetObject(
    bucketName: string,
    objectName: string,
    expiry: number,
    respHeaders: { [key: string]: any },
    callback: ResultCallback<string>,
  ): void
  presignedGetObject(
    bucketName: string,
    objectName: string,
    expiry: number,
    respHeaders: { [key: string]: any },
    requestDate: Date,
    callback: ResultCallback<string>,
  ): void
  presignedGetObject(
    bucketName: string,
    objectName: string,
    expiry?: number,
    respHeaders?: { [key: string]: any },
    requestDate?: Date,
  ): Promise<string>

  presignedPutObject(bucketName: string, objectName: string, callback: ResultCallback<string>): void
  presignedPutObject(bucketName: string, objectName: string, expiry: number, callback: ResultCallback<string>): void
  presignedPutObject(bucketName: string, objectName: string, expiry?: number): Promise<string>

  presignedPostPolicy(policy: PostPolicy, callback: ResultCallback<PostPolicyResult>): void
  presignedPostPolicy(policy: PostPolicy): Promise<PostPolicyResult>

  // Bucket Policy & Notification operations
  getBucketNotification(bucketName: string, callback: ResultCallback<NotificationConfig>): void
  getBucketNotification(bucketName: string): Promise<NotificationConfig>

  setBucketNotification(
    bucketName: string,
    bucketNotificationConfig: NotificationConfig,
    callback: NoResultCallback,
  ): void
  setBucketNotification(bucketName: string, bucketNotificationConfig: NotificationConfig): Promise<void>

  removeAllBucketNotification(bucketName: string, callback: NoResultCallback): void
  removeAllBucketNotification(bucketName: string): Promise<void>

  getBucketPolicy(bucketName: string, callback: ResultCallback<string>): void
  getBucketPolicy(bucketName: string): Promise<string>

  setBucketPolicy(bucketName: string, bucketPolicy: string, callback: NoResultCallback): void
  setBucketPolicy(bucketName: string, bucketPolicy: string): Promise<void>

  listenBucketNotification(
    bucketName: string,
    prefix: string,
    suffix: string,
    events: NotificationEvent[],
  ): NotificationPoller

  // Other
  newPostPolicy(): PostPolicy
}

export declare class NotificationPoller extends EventEmitter {
  stop(): void

  start(): void

  // must to be public?
  checkForChanges(): void
}

export declare class NotificationConfig {
  add(target: TopicConfig | QueueConfig | CloudFunctionConfig): void
}

export declare class TopicConfig extends TargetConfig {
  constructor(arn: string)
}

export declare class QueueConfig extends TargetConfig {
  constructor(arn: string)
}

export declare class CloudFunctionConfig extends TargetConfig {
  constructor(arn: string)
}

export declare function buildARN(
  partition: string,
  service: string,
  region: string,
  accountId: string,
  resource: string,
): string

export declare const ObjectCreatedAll: NotificationEvent // s3:ObjectCreated:*'
export declare const ObjectCreatedPut: NotificationEvent // s3:ObjectCreated:Put
export declare const ObjectCreatedPost: NotificationEvent // s3:ObjectCreated:Post
export declare const ObjectCreatedCopy: NotificationEvent // s3:ObjectCreated:Copy
export declare const ObjectCreatedCompleteMultipartUpload: NotificationEvent // s3:ObjectCreated:CompleteMultipartUpload
export declare const ObjectRemovedAll: NotificationEvent // s3:ObjectRemoved:*
export declare const ObjectRemovedDelete: NotificationEvent // s3:ObjectRemoved:Delete
export declare const ObjectRemovedDeleteMarkerCreated: NotificationEvent // s3:ObjectRemoved:DeleteMarkerCreated
export declare const ObjectReducedRedundancyLostObject: NotificationEvent // s3:ReducedRedundancyLostObject<|MERGE_RESOLUTION|>--- conflicted
+++ resolved
@@ -66,11 +66,7 @@
   IsoDate,
   ItemBucketMetadata,
   ItemBucketMetadataList,
-<<<<<<< HEAD
-  LegalHoldStatus,
   MakeBucketOpt,
-=======
->>>>>>> b3037b6e
   MetadataItem,
   NoResultCallback,
   ObjectLockInfo,
@@ -120,10 +116,6 @@
  */
 export type LockUnit = RETENTION_VALIDITY_UNITS
 
-/**
- * @deprecated keep for backward compatible
- */
-export type LegalHoldStatus = LEGAL_HOLD_STATUS
 export type VersioningConfig = Record<string | number | symbol, unknown>
 export type TagList = Record<string, string>
 export type Lifecycle = LifecycleConfig | null | ''
