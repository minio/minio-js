// imported from https://github.com/DefinitelyTyped/DefinitelyTyped/blob/93cfb0ec069731dcdfc31464788613f7cddb8192/types/minio/index.d.ts
/* eslint-disable @typescript-eslint/no-explicit-any */

import { EventEmitter } from 'node:events'
import type { Readable as ReadableStream } from 'node:stream'

import type { CopyDestinationOptions, CopySourceOptions } from './helpers.ts'
import type { ClientOptions } from './internal/client.ts'
import { TypedClient } from './internal/client.ts'
import { CopyConditions } from './internal/copy-conditions.ts'
import { PostPolicy } from './internal/post-policy.ts'
import type { Region } from './internal/s3-endpoints.ts'
import type {
  BucketItem,
  BucketItemCopy,
  BucketItemFromList,
  BucketItemStat,
  BucketItemWithMetadata,
  BucketStream,
  EmptyObject,
  Encryption,
  ENCRYPTION_TYPES,
  EncryptionConfig,
  EncryptionRule,
  GetObjectOpts,
  IncompleteUploadedBucketItem,
  InputSerialization,
  IsoDate,
  ItemBucketMetadata,
  ItemBucketMetadataList,
<<<<<<< HEAD
  LEGAL_HOLD_STATUS,
  LegalHoldOptions,
  LegalHoldStatus,
  Lifecycle,
  LifecycleConfig,
  LifecycleRule,
  ListObjectsOpts,
  Lock,
  LockConfig,
  MakeBucketOpt,
  MetadataItem,
  NoResultCallback,
  OutputSerialization,
  PostPolicyResult,
  RemoveObjectList,
  RemoveOptions,
  ReplicationConfig,
  ResultCallback,
  Retention,
  RETENTION_MODES,
  RETENTION_VALIDITY_UNITS,
  RetentionOptions,
  S3ListObject,
  SelectOptions,
  SourceObjectStats,
  StatObjectOpts,
  Tag,
  TagList,
  UploadedObjectInfo,
  VersionIdentification,
  VersioningConfig,
=======
  MetadataItem,
>>>>>>> 3140ab7f
} from './internal/type.ts'

export * from './helpers.ts'
export type { Region } from './internal/s3-endpoints.ts'
export { CopyConditions, PostPolicy }
export type {
  BucketItem,
  BucketItemCopy,
  BucketItemFromList,
  BucketItemStat,
  BucketItemWithMetadata,
  BucketStream,
  ClientOptions,
  EmptyObject,
  Encryption,
  ENCRYPTION_TYPES,
  EncryptionConfig,
  EncryptionRule,
  GetObjectOpts,
  IncompleteUploadedBucketItem,
  InputSerialization,
  IsoDate,
  ItemBucketMetadata,
  ItemBucketMetadataList,
<<<<<<< HEAD
  LEGAL_HOLD_STATUS,
  LegalHoldOptions,
  LegalHoldStatus,
  Lifecycle,
  LifecycleConfig,
  LifecycleRule,
  ListObjectsOpts,
  Lock,
  LockConfig,
  MakeBucketOpt,
=======
>>>>>>> 3140ab7f
  MetadataItem,
  NoResultCallback,
  OutputSerialization,
  PostPolicyResult,
  RemoveObjectList,
  RemoveOptions,
  ReplicationConfig,
  ResultCallback,
  Retention,
  RETENTION_MODES,
  RETENTION_VALIDITY_UNITS,
  RetentionOptions,
  S3ListObject,
  SelectOptions,
  SourceObjectStats,
  StatObjectOpts,
  Tag,
  TagList,
  UploadedObjectInfo,
  VersionIdentification,
  VersioningConfig,
}

// Exports only from typings
export type NotificationEvent =
  | 's3:ObjectCreated:*'
  | 's3:ObjectCreated:Put'
  | 's3:ObjectCreated:Post'
  | 's3:ObjectCreated:Copy'
  | 's3:ObjectCreated:CompleteMultipartUpload'
  | 's3:ObjectRemoved:*'
  | 's3:ObjectRemoved:Delete'
  | 's3:ObjectRemoved:DeleteMarkerCreated'
  | 's3:ReducedRedundancyLostObject'
  | 's3:TestEvent'
  | 's3:ObjectRestore:Post'
  | 's3:ObjectRestore:Completed'
  | 's3:Replication:OperationFailedReplication'
  | 's3:Replication:OperationMissedThreshold'
  | 's3:Replication:OperationReplicatedAfterThreshold'
  | 's3:Replication:OperationNotTracked'
  | string

/**
 * @deprecated keep for backward compatible, use `RETENTION_MODES` instead
 */
export type Mode = RETENTION_MODES

/**
 * @deprecated keep for backward compatible
 */
export type LockUnit = RETENTION_VALIDITY_UNITS

<<<<<<< HEAD
=======
/**
 * @deprecated keep for backward compatible
 */
export type LegalHoldStatus = LEGAL_HOLD_STATUS
export type ResultCallback<T> = (error: Error | null, result: T) => void
export type VersioningConfig = Record<string | number | symbol, unknown>
export type TagList = Record<string, string>
export type EmptyObject = Record<string, never>
export type VersionIdentificator = Pick<RetentionOptions, 'versionId'>
export type Lifecycle = LifecycleConfig | null | ''
export type Lock = LockConfig | EmptyObject
export type Encryption = EncryptionConfig | EmptyObject
export type Retention = RetentionOptions | EmptyObject
export type IsoDate = string

export interface PostPolicyResult {
  postURL: string
  formData: {
    [key: string]: any
  }
}

export interface UploadedObjectInfo {
  etag: string
  versionId: string | null
}

export interface Tag {
  Key: string
  Value: string
}

export interface LifecycleConfig {
  Rule: LifecycleRule[]
}

export interface LifecycleRule {
  [key: string]: any
}

export interface LockConfig {
  mode: RETENTION_MODES
  unit: RETENTION_VALIDITY_UNITS
  validity: number
}

export interface EncryptionConfig {
  Rule: EncryptionRule[]
}

export interface EncryptionRule {
  [key: string]: any
}

export interface ReplicationConfig {
  role: string
  rules: []
}

export interface ReplicationConfig {
  [key: string]: any
}

export interface RetentionOptions {
  versionId: string
  mode?: RETENTION_MODES
  retainUntilDate?: IsoDate
  governanceBypass?: boolean
}

export interface LegalHoldOptions {
  versionId: string
  status: LEGAL_HOLD_STATUS
}

export interface InputSerialization {
  CompressionType?: 'NONE' | 'GZIP' | 'BZIP2'
  CSV?: {
    AllowQuotedRecordDelimiter?: boolean
    Comments?: string
    FieldDelimiter?: string
    FileHeaderInfo?: 'NONE' | 'IGNORE' | 'USE'
    QuoteCharacter?: string
    QuoteEscapeCharacter?: string
    RecordDelimiter?: string
  }
  JSON?: {
    Type: 'DOCUMENT' | 'LINES'
  }
  Parquet?: EmptyObject
}

export interface OutputSerialization {
  CSV?: {
    FieldDelimiter?: string
    QuoteCharacter?: string
    QuoteEscapeCharacter?: string
    QuoteFields?: string
    RecordDelimiter?: string
  }
  JSON?: {
    RecordDelimiter?: string
  }
}

export interface SelectOptions {
  expression: string
  expressionType?: string
  inputSerialization: InputSerialization
  outputSerialization: OutputSerialization
  requestProgress?: { Enabled: boolean }
  scanRange?: { Start: number; End: number }
}

export interface SourceObjectStats {
  size: number
  metaData: string
  lastModicied: Date
  versionId: string
  etag: string
}

>>>>>>> 3140ab7f
// No need to export this. But without it - linter error.
export class TargetConfig {
  setId(id: unknown): void

  addEvent(newEvent: unknown): void

  addFilterSuffix(suffix: string): void

  addFilterPrefix(prefix: string): void
}

// Exports from library
export class Client extends TypedClient {
  // Bucket operations
  makeBucket(bucketName: string, region: Region, makeOpts: MakeBucketOpt, callback: NoResultCallback): void
  makeBucket(bucketName: string, region: Region, callback: NoResultCallback): void
  makeBucket(bucketName: string, callback: NoResultCallback): void
  makeBucket(bucketName: string, region?: Region, makeOpts?: MakeBucketOpt): Promise<void>

  bucketExists(bucketName: string, callback: ResultCallback<boolean>): void
  bucketExists(bucketName: string): Promise<boolean>

  listObjects(
    bucketName: string,
    prefix?: string,
    recursive?: boolean,
    listOpts?: ListObjectsOpts,
  ): BucketStream<S3ListObject>

  listObjectsV2(
    bucketName: string,
    prefix?: string,
    recursive?: boolean,
    startAfter?: string,
  ): BucketStream<S3ListObject>

  listIncompleteUploads(
    bucketName: string,
    prefix?: string,
    recursive?: boolean,
  ): BucketStream<IncompleteUploadedBucketItem>

  getBucketVersioning(bucketName: string, callback: ResultCallback<VersioningConfig>): void
  getBucketVersioning(bucketName: string): Promise<VersioningConfig>

  setBucketVersioning(bucketName: string, versioningConfig: any, callback: NoResultCallback): void
  setBucketVersioning(bucketName: string, versioningConfig: any): Promise<void>

  getBucketTagging(bucketName: string, callback: ResultCallback<Tag[]>): void
  getBucketTagging(bucketName: string): Promise<Tag[]>

  setBucketTagging(bucketName: string, tags: TagList, callback: NoResultCallback): void
  setBucketTagging(bucketName: string, tags: TagList): Promise<void>

  removeBucketTagging(bucketName: string, callback: NoResultCallback): void
  removeBucketTagging(bucketName: string): Promise<void>

  setBucketLifecycle(bucketName: string, lifecycleConfig: Lifecycle, callback: NoResultCallback): void
  setBucketLifecycle(bucketName: string, lifecycleConfig: Lifecycle): Promise<void>

  getBucketLifecycle(bucketName: string, callback: ResultCallback<Lifecycle>): void
  getBucketLifecycle(bucketName: string): Promise<Lifecycle>

  removeBucketLifecycle(bucketName: string, callback: NoResultCallback): void
  removeBucketLifecycle(bucketName: string): Promise<void>

  setObjectLockConfig(bucketName: string, callback: NoResultCallback): void
  setObjectLockConfig(bucketName: string, lockConfig: Lock, callback: NoResultCallback): void
  setObjectLockConfig(bucketName: string, lockConfig?: Lock): Promise<void>

  getObjectLockConfig(bucketName: string, callback: ResultCallback<Lock>): void
  getObjectLockConfig(bucketName: string): Promise<Lock>

  getBucketEncryption(bucketName: string, callback: ResultCallback<Encryption>): void
  getBucketEncryption(bucketName: string): Promise<Encryption>

  setBucketEncryption(bucketName: string, encryptionConfig: Encryption, callback: NoResultCallback): void
  setBucketEncryption(bucketName: string, encryptionConfig: Encryption): Promise<void>

  removeBucketEncryption(bucketName: string, callback: NoResultCallback): void
  removeBucketEncryption(bucketName: string): Promise<void>

  setBucketReplication(bucketName: string, replicationConfig: ReplicationConfig, callback: NoResultCallback): void
  setBucketReplication(bucketName: string, replicationConfig: ReplicationConfig): Promise<void>

  getBucketReplication(bucketName: string, callback: ResultCallback<ReplicationConfig>): void
  getBucketReplication(bucketName: string): Promise<ReplicationConfig>

  // Object operations
  getObject(bucketName: string, objectName: string, callback: ResultCallback<ReadableStream>): void
  getObject(
    bucketName: string,
    objectName: string,
    getOpts: GetObjectOpts,
    Getcallback: ResultCallback<ReadableStream>,
  ): void
  getObject(bucketName: string, objectName: string, getOpts?: GetObjectOpts): Promise<ReadableStream>

  getPartialObject(
    bucketName: string,
    objectName: string,
    offset: number,
    callback: ResultCallback<ReadableStream>,
  ): void
  getPartialObject(
    bucketName: string,
    objectName: string,
    offset: number,
    length: number,
    callback: ResultCallback<ReadableStream>,
  ): void
  getPartialObject(
    bucketName: string,
    objectName: string,
    offset: number,
    getOpts: GetObjectOpts,
    callback: ResultCallback<ReadableStream>,
  ): void
  getPartialObject(
    bucketName: string,
    objectName: string,
    offset: number,
    length: number,
    getOpts: GetObjectOpts,
    callback: ResultCallback<ReadableStream>,
  ): void
  getPartialObject(
    bucketName: string,
    objectName: string,
    offset: number,
    length?: number,
    getOpts?: GetObjectOpts,
  ): Promise<ReadableStream>

  fGetObject(bucketName: string, objectName: string, filePath: string, callback: NoResultCallback): void
  fGetObject(
    bucketName: string,
    objectName: string,
    filePath: string,
    getOpts: GetObjectOpts,
    callback: NoResultCallback,
  ): void
  fGetObject(bucketName: string, objectName: string, filePath: string, getOpts?: GetObjectOpts): Promise<void>

  putObject(
    bucketName: string,
    objectName: string,
    stream: ReadableStream | Buffer | string,
    callback: ResultCallback<UploadedObjectInfo>,
  ): void
  putObject(
    bucketName: string,
    objectName: string,
    stream: ReadableStream | Buffer | string,
    size: number,
    callback: ResultCallback<UploadedObjectInfo>,
  ): void
  putObject(
    bucketName: string,
    objectName: string,
    stream: ReadableStream | Buffer | string,
    size: number,
    metaData: ItemBucketMetadata,
    callback: ResultCallback<UploadedObjectInfo>,
  ): void
  putObject(
    bucketName: string,
    objectName: string,
    stream: ReadableStream | Buffer | string,
    size?: number,
    metaData?: ItemBucketMetadata,
  ): Promise<UploadedObjectInfo>
  putObject(
    bucketName: string,
    objectName: string,
    stream: ReadableStream | Buffer | string,
    metaData?: ItemBucketMetadata,
  ): Promise<UploadedObjectInfo>

  fPutObject(
    bucketName: string,
    objectName: string,
    filePath: string,
    metaData: ItemBucketMetadata,
    callback: ResultCallback<UploadedObjectInfo>,
  ): void
  fPutObject(
    bucketName: string,
    objectName: string,
    filePath: string,
    metaData?: ItemBucketMetadata,
  ): Promise<UploadedObjectInfo>

  copyObject(
    bucketName: string,
    objectName: string,
    sourceObject: string,
    conditions: CopyConditions,
    callback: ResultCallback<BucketItemCopy>,
  ): void
  copyObject(
    bucketName: string,
    objectName: string,
    sourceObject: string,
    conditions: CopyConditions,
  ): Promise<BucketItemCopy>

<<<<<<< HEAD
  statObject(bucketName: string, objectName: string, callback: ResultCallback<BucketItemStat>): void
  statObject(
    bucketName: string,
    objectName: string,
    statOpts: StatObjectOpts,
    callback: ResultCallback<BucketItemStat>,
  ): void
  statObject(bucketName: string, objectName: string, statOpts?: StatObjectOpts): Promise<BucketItemStat>

  removeObjects(bucketName: string, objectsList: RemoveObjectList, callback: NoResultCallback): void
  removeObjects(bucketName: string, objectsList: RemoveObjectList): Promise<void>
=======
  removeObjects(bucketName: string, objectsList: string[], callback: NoResultCallback): void
  removeObjects(bucketName: string, objectsList: string[]): Promise<void>
>>>>>>> 3140ab7f

  removeIncompleteUpload(bucketName: string, objectName: string, callback: NoResultCallback): void
  removeIncompleteUpload(bucketName: string, objectName: string): Promise<void>

  putObjectRetention(bucketName: string, objectName: string, callback: NoResultCallback): void
  putObjectRetention(
    bucketName: string,
    objectName: string,
    retentionOptions: Retention,
    callback: NoResultCallback,
  ): void
  putObjectRetention(bucketName: string, objectName: string, retentionOptions?: Retention): Promise<void>

  getObjectRetention(
    bucketName: string,
    objectName: string,
    options: VersionIdentification,
    callback: ResultCallback<Retention>,
  ): void
  getObjectRetention(bucketName: string, objectName: string, options: VersionIdentification): Promise<Retention>

  setObjectTagging(bucketName: string, objectName: string, tags: TagList, callback: NoResultCallback): void
  setObjectTagging(
    bucketName: string,
    objectName: string,
    tags: TagList,
    putOptions: VersionIdentification,
    callback: NoResultCallback,
  ): void
  setObjectTagging(
    bucketName: string,
    objectName: string,
    tags: TagList,
    putOptions?: VersionIdentification,
  ): Promise<void>

  removeObjectTagging(bucketName: string, objectName: string, callback: NoResultCallback): void
  removeObjectTagging(
    bucketName: string,
    objectName: string,
    removeOptions: VersionIdentification,
    callback: NoResultCallback,
  ): void
  removeObjectTagging(bucketName: string, objectName: string, removeOptions?: VersionIdentification): Promise<void>

  getObjectTagging(bucketName: string, objectName: string, callback: ResultCallback<Tag[]>): void
  getObjectTagging(
    bucketName: string,
    objectName: string,
    getOptions: GetObjectOpts,
    callback: ResultCallback<Tag[]>,
  ): void
  getObjectTagging(bucketName: string, objectName: string, getOptions?: VersionIdentification): Promise<Tag[]>

  getObjectLegalHold(bucketName: string, objectName: string, callback: ResultCallback<LegalHoldOptions>): void
  getObjectLegalHold(
    bucketName: string,
    objectName: string,
    getOptions: VersionIdentification,
    callback: ResultCallback<LegalHoldOptions>,
  ): void
  getObjectLegalHold(
    bucketName: string,
    objectName: string,
    getOptions?: VersionIdentification,
  ): Promise<LegalHoldOptions>

  setObjectLegalHold(bucketName: string, objectName: string, callback: NoResultCallback): void
  setObjectLegalHold(
    bucketName: string,
    objectName: string,
    setOptions: LegalHoldOptions,
    callback: NoResultCallback,
  ): void
  setObjectLegalHold(bucketName: string, objectName: string, setOptions?: LegalHoldOptions): Promise<void>

  composeObject(
    destObjConfig: CopyDestinationOptions,
    sourceObjList: CopySourceOptions[],
    callback: ResultCallback<SourceObjectStats>,
  ): void
  composeObject(destObjConfig: CopyDestinationOptions, sourceObjList: CopySourceOptions[]): Promise<SourceObjectStats>

  selectObjectContent(
    bucketName: string,
    objectName: string,
    selectOpts: SelectOptions,
    callback: NoResultCallback,
  ): void
  selectObjectContent(bucketName: string, objectName: string, selectOpts: SelectOptions): Promise<void>

  // Presigned operations
  presignedUrl(httpMethod: string, bucketName: string, objectName: string, callback: ResultCallback<string>): void
  presignedUrl(
    httpMethod: string,
    bucketName: string,
    objectName: string,
    expiry: number,
    callback: ResultCallback<string>,
  ): void
  presignedUrl(
    httpMethod: string,
    bucketName: string,
    objectName: string,
    expiry: number,
    reqParams: { [key: string]: any },
    callback: ResultCallback<string>,
  ): void
  presignedUrl(
    httpMethod: string,
    bucketName: string,
    objectName: string,
    expiry: number,
    reqParams: { [key: string]: any },
    requestDate: Date,
    callback: ResultCallback<string>,
  ): void
  presignedUrl(
    httpMethod: string,
    bucketName: string,
    objectName: string,
    expiry?: number,
    reqParams?: { [key: string]: any },
    requestDate?: Date,
  ): Promise<string>

  presignedGetObject(bucketName: string, objectName: string, callback: ResultCallback<string>): void
  presignedGetObject(bucketName: string, objectName: string, expiry: number, callback: ResultCallback<string>): void
  presignedGetObject(
    bucketName: string,
    objectName: string,
    expiry: number,
    respHeaders: { [key: string]: any },
    callback: ResultCallback<string>,
  ): void
  presignedGetObject(
    bucketName: string,
    objectName: string,
    expiry: number,
    respHeaders: { [key: string]: any },
    requestDate: Date,
    callback: ResultCallback<string>,
  ): void
  presignedGetObject(
    bucketName: string,
    objectName: string,
    expiry?: number,
    respHeaders?: { [key: string]: any },
    requestDate?: Date,
  ): Promise<string>

  presignedPutObject(bucketName: string, objectName: string, callback: ResultCallback<string>): void
  presignedPutObject(bucketName: string, objectName: string, expiry: number, callback: ResultCallback<string>): void
  presignedPutObject(bucketName: string, objectName: string, expiry?: number): Promise<string>

  presignedPostPolicy(policy: PostPolicy, callback: ResultCallback<PostPolicyResult>): void
  presignedPostPolicy(policy: PostPolicy): Promise<PostPolicyResult>

  // Bucket Policy & Notification operations
  getBucketNotification(bucketName: string, callback: ResultCallback<NotificationConfig>): void
  getBucketNotification(bucketName: string): Promise<NotificationConfig>

  setBucketNotification(
    bucketName: string,
    bucketNotificationConfig: NotificationConfig,
    callback: NoResultCallback,
  ): void
  setBucketNotification(bucketName: string, bucketNotificationConfig: NotificationConfig): Promise<void>

  removeAllBucketNotification(bucketName: string, callback: NoResultCallback): void
  removeAllBucketNotification(bucketName: string): Promise<void>

  getBucketPolicy(bucketName: string, callback: ResultCallback<string>): void
  getBucketPolicy(bucketName: string): Promise<string>

  setBucketPolicy(bucketName: string, bucketPolicy: string, callback: NoResultCallback): void
  setBucketPolicy(bucketName: string, bucketPolicy: string): Promise<void>

  listenBucketNotification(
    bucketName: string,
    prefix: string,
    suffix: string,
    events: NotificationEvent[],
  ): NotificationPoller

  // Other
  newPostPolicy(): PostPolicy
}

export declare class NotificationPoller extends EventEmitter {
  stop(): void

  start(): void

  // must to be public?
  checkForChanges(): void
}

export declare class NotificationConfig {
  add(target: TopicConfig | QueueConfig | CloudFunctionConfig): void
}

export declare class TopicConfig extends TargetConfig {
  constructor(arn: string)
}

export declare class QueueConfig extends TargetConfig {
  constructor(arn: string)
}

export declare class CloudFunctionConfig extends TargetConfig {
  constructor(arn: string)
}

export declare function buildARN(
  partition: string,
  service: string,
  region: string,
  accountId: string,
  resource: string,
): string

export declare const ObjectCreatedAll: NotificationEvent // s3:ObjectCreated:*'
export declare const ObjectCreatedPut: NotificationEvent // s3:ObjectCreated:Put
export declare const ObjectCreatedPost: NotificationEvent // s3:ObjectCreated:Post
export declare const ObjectCreatedCopy: NotificationEvent // s3:ObjectCreated:Copy
export declare const ObjectCreatedCompleteMultipartUpload: NotificationEvent // s3:ObjectCreated:CompleteMultipartUpload
export declare const ObjectRemovedAll: NotificationEvent // s3:ObjectRemoved:*
export declare const ObjectRemovedDelete: NotificationEvent // s3:ObjectRemoved:Delete
export declare const ObjectRemovedDeleteMarkerCreated: NotificationEvent // s3:ObjectRemoved:DeleteMarkerCreated
export declare const ObjectReducedRedundancyLostObject: NotificationEvent // s3:ReducedRedundancyLostObject<|MERGE_RESOLUTION|>--- conflicted
+++ resolved
@@ -1,15 +1,15 @@
 // imported from https://github.com/DefinitelyTyped/DefinitelyTyped/blob/93cfb0ec069731dcdfc31464788613f7cddb8192/types/minio/index.d.ts
 /* eslint-disable @typescript-eslint/no-explicit-any */
 
-import { EventEmitter } from 'node:events'
-import type { Readable as ReadableStream } from 'node:stream'
-
-import type { CopyDestinationOptions, CopySourceOptions } from './helpers.ts'
-import type { ClientOptions } from './internal/client.ts'
-import { TypedClient } from './internal/client.ts'
-import { CopyConditions } from './internal/copy-conditions.ts'
-import { PostPolicy } from './internal/post-policy.ts'
-import type { Region } from './internal/s3-endpoints.ts'
+import {EventEmitter} from 'node:events'
+import type {Readable as ReadableStream} from 'node:stream'
+
+import type {CopyDestinationOptions, CopySourceOptions} from './helpers.ts'
+import type {ClientOptions} from './internal/client.ts'
+import {TypedClient} from './internal/client.ts'
+import {CopyConditions} from './internal/copy-conditions.ts'
+import {PostPolicy} from './internal/post-policy.ts'
+import type {Region} from './internal/s3-endpoints.ts'
 import type {
   BucketItem,
   BucketItemCopy,
@@ -28,7 +28,6 @@
   IsoDate,
   ItemBucketMetadata,
   ItemBucketMetadataList,
-<<<<<<< HEAD
   LEGAL_HOLD_STATUS,
   LegalHoldOptions,
   LegalHoldStatus,
@@ -60,14 +59,11 @@
   UploadedObjectInfo,
   VersionIdentification,
   VersioningConfig,
-=======
-  MetadataItem,
->>>>>>> 3140ab7f
 } from './internal/type.ts'
 
 export * from './helpers.ts'
-export type { Region } from './internal/s3-endpoints.ts'
-export { CopyConditions, PostPolicy }
+export type {Region} from './internal/s3-endpoints.ts'
+export {CopyConditions, PostPolicy}
 export type {
   BucketItem,
   BucketItemCopy,
@@ -87,7 +83,6 @@
   IsoDate,
   ItemBucketMetadata,
   ItemBucketMetadataList,
-<<<<<<< HEAD
   LEGAL_HOLD_STATUS,
   LegalHoldOptions,
   LegalHoldStatus,
@@ -98,8 +93,6 @@
   Lock,
   LockConfig,
   MakeBucketOpt,
-=======
->>>>>>> 3140ab7f
   MetadataItem,
   NoResultCallback,
   OutputSerialization,
@@ -153,8 +146,6 @@
  */
 export type LockUnit = RETENTION_VALIDITY_UNITS
 
-<<<<<<< HEAD
-=======
 /**
  * @deprecated keep for backward compatible
  */
@@ -265,8 +256,8 @@
   expressionType?: string
   inputSerialization: InputSerialization
   outputSerialization: OutputSerialization
-  requestProgress?: { Enabled: boolean }
-  scanRange?: { Start: number; End: number }
+  requestProgress?: {Enabled: boolean}
+  scanRange?: {Start: number; End: number}
 }
 
 export interface SourceObjectStats {
@@ -277,7 +268,6 @@
   etag: string
 }
 
->>>>>>> 3140ab7f
 // No need to export this. But without it - linter error.
 export class TargetConfig {
   setId(id: unknown): void
@@ -485,22 +475,8 @@
     conditions: CopyConditions,
   ): Promise<BucketItemCopy>
 
-<<<<<<< HEAD
-  statObject(bucketName: string, objectName: string, callback: ResultCallback<BucketItemStat>): void
-  statObject(
-    bucketName: string,
-    objectName: string,
-    statOpts: StatObjectOpts,
-    callback: ResultCallback<BucketItemStat>,
-  ): void
-  statObject(bucketName: string, objectName: string, statOpts?: StatObjectOpts): Promise<BucketItemStat>
-
   removeObjects(bucketName: string, objectsList: RemoveObjectList, callback: NoResultCallback): void
   removeObjects(bucketName: string, objectsList: RemoveObjectList): Promise<void>
-=======
-  removeObjects(bucketName: string, objectsList: string[], callback: NoResultCallback): void
-  removeObjects(bucketName: string, objectsList: string[]): Promise<void>
->>>>>>> 3140ab7f
 
   removeIncompleteUpload(bucketName: string, objectName: string, callback: NoResultCallback): void
   removeIncompleteUpload(bucketName: string, objectName: string): Promise<void>
@@ -606,7 +582,7 @@
     bucketName: string,
     objectName: string,
     expiry: number,
-    reqParams: { [key: string]: any },
+    reqParams: {[key: string]: any},
     callback: ResultCallback<string>,
   ): void
   presignedUrl(
@@ -614,7 +590,7 @@
     bucketName: string,
     objectName: string,
     expiry: number,
-    reqParams: { [key: string]: any },
+    reqParams: {[key: string]: any},
     requestDate: Date,
     callback: ResultCallback<string>,
   ): void
@@ -623,7 +599,7 @@
     bucketName: string,
     objectName: string,
     expiry?: number,
-    reqParams?: { [key: string]: any },
+    reqParams?: {[key: string]: any},
     requestDate?: Date,
   ): Promise<string>
 
@@ -633,14 +609,14 @@
     bucketName: string,
     objectName: string,
     expiry: number,
-    respHeaders: { [key: string]: any },
+    respHeaders: {[key: string]: any},
     callback: ResultCallback<string>,
   ): void
   presignedGetObject(
     bucketName: string,
     objectName: string,
     expiry: number,
-    respHeaders: { [key: string]: any },
+    respHeaders: {[key: string]: any},
     requestDate: Date,
     callback: ResultCallback<string>,
   ): void
@@ -648,7 +624,7 @@
     bucketName: string,
     objectName: string,
     expiry?: number,
-    respHeaders?: { [key: string]: any },
+    respHeaders?: {[key: string]: any},
     requestDate?: Date,
   ): Promise<string>
 
