--- conflicted
+++ resolved
@@ -4,12 +4,6 @@
 import type { RequestOptions } from 'node:https'
 import type { Readable as ReadableStream } from 'node:stream'
 
-<<<<<<< HEAD
-import type { CopyDestinationOptions, CopySourceOptions } from './helpers.ts'
-import { TypedClient } from './internal/typed-client.ts'
-import type { Region } from './s3-endpoints.ts'
-import { UploadedObjectInfo } from './type.ts'
-=======
 import type {
   CopyDestinationOptions,
   CopySourceOptions,
@@ -18,8 +12,8 @@
   RETENTION_VALIDITY_UNITS,
 } from './helpers.ts'
 import type { Region } from './internal/s3-endpoints.ts'
-import type { Transport } from './internal/type.ts'
->>>>>>> b798feff
+import type { UploadedObjectInfo } from './internal/type.ts'
+import { TypedClient } from './internal/typed-client.ts'
 
 export { UploadedObjectInfo }
 export * from './helpers.ts'
@@ -72,22 +66,6 @@
 export type Retention = RetentionOptions | EmptyObject
 export type IsoDate = string
 
-<<<<<<< HEAD
-=======
-export interface ClientOptions {
-  endPoint: string
-  accessKey: string
-  secretKey: string
-  useSSL?: boolean | undefined
-  port?: number | undefined
-  region?: Region | undefined
-  transport?: Transport
-  sessionToken?: string | undefined
-  partSize?: number | undefined
-  pathStyle?: boolean | undefined
-}
-
->>>>>>> b798feff
 export interface BucketItemFromList {
   name: string
   creationDate: Date
