--- conflicted
+++ resolved
@@ -11,22 +11,16 @@
   RETENTION_MODES,
   RETENTION_VALIDITY_UNITS,
 } from './helpers.ts'
-<<<<<<< HEAD
 import type { ClientOptions } from './internal/client.ts'
 import { TypedClient } from './internal/client.ts'
-=======
 import { CopyConditions } from './internal/copy-conditions.ts'
 import { PostPolicy } from './internal/post-policy.ts'
->>>>>>> 613932c4
 import type { Region } from './internal/s3-endpoints.ts'
 
 export * from './helpers.ts'
 export type { Region } from './internal/s3-endpoints.ts'
-<<<<<<< HEAD
 export type { ClientOptions }
-=======
 export { CopyConditions, PostPolicy }
->>>>>>> 613932c4
 
 // Exports only from typings
 export type NotificationEvent =
