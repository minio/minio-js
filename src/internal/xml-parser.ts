import type * as http from 'node:http'

import { XMLParser } from 'fast-xml-parser'

import * as errors from '../errors.ts'
import { isObject, parseXml, sanitizeETag, sanitizeObjectKey, toArray } from './helper.ts'
import { readAsString } from './response.ts'
import type { BucketItemFromList, BucketItemWithMetadata, ObjectLockInfo, ReplicationConfig } from './type.ts'
import { RETENTION_VALIDITY_UNITS } from './type.ts'

// parse XML response for bucket region
export function parseBucketRegion(xml: string): string {
  // return region information
  return parseXml(xml).LocationConstraint
}

const fxp = new XMLParser()

// Parse XML and return information as Javascript types
// parse error XML response
export function parseError(xml: string, headerInfo: Record<string, unknown>) {
  let xmlErr = {}
  const xmlObj = fxp.parse(xml)
  if (xmlObj.Error) {
    xmlErr = xmlObj.Error
  }
  const e = new errors.S3Error() as unknown as Record<string, unknown>
  Object.entries(xmlErr).forEach(([key, value]) => {
    e[key.toLowerCase()] = value
  })
  Object.entries(headerInfo).forEach(([key, value]) => {
    e[key] = value
  })
  return e
}

// Generates an Error object depending on http statusCode and XML body
export async function parseResponseError(response: http.IncomingMessage) {
  const statusCode = response.statusCode
  let code: string, message: string
  if (statusCode === 301) {
    code = 'MovedPermanently'
    message = 'Moved Permanently'
  } else if (statusCode === 307) {
    code = 'TemporaryRedirect'
    message = 'Are you using the correct endpoint URL?'
  } else if (statusCode === 403) {
    code = 'AccessDenied'
    message = 'Valid and authorized credentials required'
  } else if (statusCode === 404) {
    code = 'NotFound'
    message = 'Not Found'
  } else if (statusCode === 405) {
    code = 'MethodNotAllowed'
    message = 'Method Not Allowed'
  } else if (statusCode === 501) {
    code = 'MethodNotAllowed'
    message = 'Method Not Allowed'
  } else {
    code = 'UnknownError'
    message = `${statusCode}`
  }
  const headerInfo: Record<string, string | undefined | null> = {}
  // A value created by S3 compatible server that uniquely identifies the request.
  headerInfo.amzRequestid = response.headers['x-amz-request-id'] as string | undefined
  // A special token that helps troubleshoot API replies and issues.
  headerInfo.amzId2 = response.headers['x-amz-id-2'] as string | undefined

  // Region where the bucket is located. This header is returned only
  // in HEAD bucket and ListObjects response.
  headerInfo.amzBucketRegion = response.headers['x-amz-bucket-region'] as string | undefined

  const xmlString = await readAsString(response)

  if (xmlString) {
    throw parseError(xmlString, headerInfo)
  }

  // Message should be instantiated for each S3Errors.
  const e = new errors.S3Error(message, { cause: headerInfo })
  // S3 Error code.
  e.code = code
  Object.entries(headerInfo).forEach(([key, value]) => {
    // @ts-expect-error force set error properties
    e[key] = value
  })

  throw e
}

/**
 * parse XML response for list objects v2 with metadata in a bucket
 */
export function parseListObjectsV2WithMetadata(xml: string) {
  const result: {
    objects: Array<BucketItemWithMetadata>
    isTruncated: boolean
    nextContinuationToken: string
  } = {
    objects: [],
    isTruncated: false,
    nextContinuationToken: '',
  }

  let xmlobj = parseXml(xml)
  if (!xmlobj.ListBucketResult) {
    throw new errors.InvalidXMLError('Missing tag: "ListBucketResult"')
  }
  xmlobj = xmlobj.ListBucketResult
  if (xmlobj.IsTruncated) {
    result.isTruncated = xmlobj.IsTruncated
  }
  if (xmlobj.NextContinuationToken) {
    result.nextContinuationToken = xmlobj.NextContinuationToken
  }

  if (xmlobj.Contents) {
    toArray(xmlobj.Contents).forEach((content) => {
      const name = sanitizeObjectKey(content.Key)
      const lastModified = new Date(content.LastModified)
      const etag = sanitizeETag(content.ETag)
      const size = content.Size
      let metadata
      if (content.UserMetadata != null) {
        metadata = toArray(content.UserMetadata)[0]
      } else {
        metadata = null
      }
      result.objects.push({ name, lastModified, etag, size, metadata })
    })
  }

  if (xmlobj.CommonPrefixes) {
    toArray(xmlobj.CommonPrefixes).forEach((commonPrefix) => {
      result.objects.push({ prefix: sanitizeObjectKey(toArray(commonPrefix.Prefix)[0]), size: 0 })
    })
  }
  return result
}

export type Multipart = {
  uploads: Array<{
    key: string
    uploadId: string
    initiator: unknown
    owner: unknown
    storageClass: unknown
    initiated: unknown
  }>
  prefixes: { prefix: string }[]
  isTruncated: boolean
  nextKeyMarker: undefined
  nextUploadIdMarker: undefined
}

export type UploadedPart = {
  part: number
  lastModified?: Date
  etag: string
  size: number
}

// parse XML response for list parts of an in progress multipart upload
export function parseListParts(xml: string): {
  isTruncated: boolean
  marker: number
  parts: UploadedPart[]
} {
  let xmlobj = parseXml(xml)
  const result: { isTruncated: boolean; marker: number; parts: UploadedPart[] } = {
    isTruncated: false,
    parts: [],
    marker: 0,
  }
  if (!xmlobj.ListPartsResult) {
    throw new errors.InvalidXMLError('Missing tag: "ListPartsResult"')
  }
  xmlobj = xmlobj.ListPartsResult
  if (xmlobj.IsTruncated) {
    result.isTruncated = xmlobj.IsTruncated
  }
  if (xmlobj.NextPartNumberMarker) {
    result.marker = toArray(xmlobj.NextPartNumberMarker)[0] || ''
  }
  if (xmlobj.Part) {
    toArray(xmlobj.Part).forEach((p) => {
      const part = parseInt(toArray(p.PartNumber)[0], 10)
      const lastModified = new Date(p.LastModified)
      const etag = p.ETag.replace(/^"/g, '')
        .replace(/"$/g, '')
        .replace(/^&quot;/g, '')
        .replace(/&quot;$/g, '')
        .replace(/^&#34;/g, '')
        .replace(/&#34;$/g, '')
      result.parts.push({ part, lastModified, etag, size: parseInt(p.Size, 10) })
    })
  }
  return result
}

export function parseListBucket(xml: string) {
  let result: BucketItemFromList[] = []
  const parsedXmlRes = parseXml(xml)

  if (!parsedXmlRes.ListAllMyBucketsResult) {
    throw new errors.InvalidXMLError('Missing tag: "ListAllMyBucketsResult"')
  }
  const { ListAllMyBucketsResult: { Buckets = {} } = {} } = parsedXmlRes

  if (Buckets.Bucket) {
    result = toArray(Buckets.Bucket).map((bucket = {}) => {
      const { Name: bucketName, CreationDate } = bucket
      const creationDate = new Date(CreationDate)

      return { name: bucketName, creationDate: creationDate }
    })
  }
  return result
}

export function parseInitiateMultipart(xml: string): string {
  let xmlobj = parseXml(xml)

  if (!xmlobj.InitiateMultipartUploadResult) {
    throw new errors.InvalidXMLError('Missing tag: "InitiateMultipartUploadResult"')
  }
  xmlobj = xmlobj.InitiateMultipartUploadResult

  if (xmlobj.UploadId) {
    return xmlobj.UploadId
  }
  throw new errors.InvalidXMLError('Missing tag: "UploadId"')
}

export function parseReplicationConfig(xml: string): ReplicationConfig {
  const xmlObj = parseXml(xml)
  const { Role, Rule } = xmlObj.ReplicationConfiguration
  return {
    ReplicationConfiguration: {
      role: Role,
      rules: toArray(Rule),
    },
  }
}

export function parseObjectLegalHoldConfig(xml: string) {
  const xmlObj = parseXml(xml)
  return xmlObj.LegalHold
}

export function parseTagging(xml: string) {
  const xmlObj = parseXml(xml)
  let result = []
  if (xmlObj.Tagging && xmlObj.Tagging.TagSet && xmlObj.Tagging.TagSet.Tag) {
    const tagResult = xmlObj.Tagging.TagSet.Tag
    // if it is a single tag convert into an array so that the return value is always an array.
    if (isObject(tagResult)) {
      result.push(tagResult)
    } else {
      result = tagResult
    }
  }
  return result
}

<<<<<<< HEAD
// parse XML response when a multipart upload is completed
export function parseCompleteMultipart(xml: string) {
  const xmlobj = parseXml(xml).CompleteMultipartUploadResult
  if (xmlobj.Location) {
    const location = toArray(xmlobj.Location)[0]
    const bucket = toArray(xmlobj.Bucket)[0]
    const key = xmlobj.Key
    const etag = xmlobj.ETag.replace(/^"/g, '')
      .replace(/"$/g, '')
      .replace(/^&quot;/g, '')
      .replace(/&quot;$/g, '')
      .replace(/^&#34;/g, '')
      .replace(/&#34;$/g, '')

    return { location, bucket, key, etag }
  }
  // Complete Multipart can return XML Error after a 200 OK response
  if (xmlobj.Code && xmlobj.Message) {
    const errCode = toArray(xmlobj.Code)[0]
    const errMessage = toArray(xmlobj.Message)[0]
    return { errCode, errMessage }
  }
=======
export function parseObjectLockConfig(xml: string): ObjectLockInfo {
  const xmlObj = parseXml(xml)
  let lockConfigResult = {} as ObjectLockInfo
  if (xmlObj.ObjectLockConfiguration) {
    lockConfigResult = {
      objectLockEnabled: xmlObj.ObjectLockConfiguration.ObjectLockEnabled,
    } as ObjectLockInfo
    let retentionResp
    if (
      xmlObj.ObjectLockConfiguration &&
      xmlObj.ObjectLockConfiguration.Rule &&
      xmlObj.ObjectLockConfiguration.Rule.DefaultRetention
    ) {
      retentionResp = xmlObj.ObjectLockConfiguration.Rule.DefaultRetention || {}
      lockConfigResult.mode = retentionResp.Mode
    }
    if (retentionResp) {
      const isUnitYears = retentionResp.Years
      if (isUnitYears) {
        lockConfigResult.validity = isUnitYears
        lockConfigResult.unit = RETENTION_VALIDITY_UNITS.YEARS
      } else {
        lockConfigResult.validity = retentionResp.Days
        lockConfigResult.unit = RETENTION_VALIDITY_UNITS.DAYS
      }
    }
  }

  return lockConfigResult
>>>>>>> 79425dd6
}<|MERGE_RESOLUTION|>--- conflicted
+++ resolved
@@ -263,7 +263,6 @@
   return result
 }
 
-<<<<<<< HEAD
 // parse XML response when a multipart upload is completed
 export function parseCompleteMultipart(xml: string) {
   const xmlobj = parseXml(xml).CompleteMultipartUploadResult
@@ -286,7 +285,8 @@
     const errMessage = toArray(xmlobj.Message)[0]
     return { errCode, errMessage }
   }
-=======
+}  
+
 export function parseObjectLockConfig(xml: string): ObjectLockInfo {
   const xmlObj = parseXml(xml)
   let lockConfigResult = {} as ObjectLockInfo
@@ -316,5 +316,4 @@
   }
 
   return lockConfigResult
->>>>>>> 79425dd6
 }