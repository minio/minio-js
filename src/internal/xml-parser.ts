--- conflicted
+++ resolved
@@ -263,7 +263,6 @@
   return result
 }
 
-<<<<<<< HEAD
 type UploadID = unknown
 
 // parse XML response for listing in-progress multipart uploads
@@ -342,7 +341,7 @@
     const errMessage = toArray(xmlobj.Message)[0]
     return { errCode, errMessage }
   }
-=======
+}
 export function parseObjectLockConfig(xml: string): ObjectLockInfo {
   const xmlObj = parseXml(xml)
   let lockConfigResult = {} as ObjectLockInfo
@@ -372,5 +371,4 @@
   }
 
   return lockConfigResult
->>>>>>> d8473f97
 }