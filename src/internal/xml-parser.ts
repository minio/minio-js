--- conflicted
+++ resolved
@@ -271,23 +271,6 @@
 
 type UploadID = unknown
 
-<<<<<<< HEAD
-// parse XML response for listing in-progress multipart uploads
-export function parseListMultipart(xml: string) {
-  const result = {
-    uploads: [] as {
-      key: string
-      uploadId: UploadID
-      initiator: unknown
-      owner: unknown
-      storageClass: unknown
-      initiated: unknown
-    }[],
-    prefixes: [] as { prefix: string }[],
-    isTruncated: false,
-    nextKeyMarker: undefined,
-    nextUploadIdMarker: undefined,
-=======
 export type ListMultipartResult = {
   uploads: {
     key: string
@@ -313,7 +296,6 @@
     isTruncated: false,
     nextKeyMarker: '',
     nextUploadIdMarker: '',
->>>>>>> 796d0d6e
   }
 
   let xmlobj = parseXml(xml)
@@ -329,11 +311,7 @@
     result.nextKeyMarker = xmlobj.NextKeyMarker
   }
   if (xmlobj.NextUploadIdMarker) {
-<<<<<<< HEAD
-    result.nextUploadIdMarker = xmlobj.nextUploadIdMarker
-=======
     result.nextUploadIdMarker = xmlobj.nextUploadIdMarker || ''
->>>>>>> 796d0d6e
   }
 
   if (xmlobj.CommonPrefixes) {
@@ -357,7 +335,6 @@
   return result
 }
 
-<<<<<<< HEAD
 // parse XML response when a multipart upload is completed
 export function parseCompleteMultipart(xml: string) {
   const xmlobj = parseXml(xml).CompleteMultipartUploadResult
@@ -381,8 +358,7 @@
     return { errCode, errMessage }
   }
 }
-=======
->>>>>>> 796d0d6e
+
 export function parseObjectLockConfig(xml: string): ObjectLockInfo {
   const xmlObj = parseXml(xml)
   let lockConfigResult = {} as ObjectLockInfo
