import type * as http from 'node:http'

import { XMLParser } from 'fast-xml-parser'

import * as errors from '../errors.ts'
<<<<<<< HEAD
import type { BucketItemWithMetadata } from '../minio'
import { parseXml, sanitizeETag, sanitizeObjectKey, toArray } from './helper.ts'
=======
import { parseXml, toArray } from './helper.ts'
>>>>>>> 582fb42b
import { readAsString } from './response.ts'

// parse XML response for bucket region
export function parseBucketRegion(xml: string): string {
  // return region information
  return parseXml(xml).LocationConstraint
}

const fxp = new XMLParser()

// Parse XML and return information as Javascript types
// parse error XML response
export function parseError(xml: string, headerInfo: Record<string, unknown>) {
  let xmlErr = {}
  const xmlObj = fxp.parse(xml)
  if (xmlObj.Error) {
    xmlErr = xmlObj.Error
  }
  const e = new errors.S3Error() as unknown as Record<string, unknown>
  Object.entries(xmlErr).forEach(([key, value]) => {
    e[key.toLowerCase()] = value
  })
  Object.entries(headerInfo).forEach(([key, value]) => {
    e[key] = value
  })
  return e
}

// Generates an Error object depending on http statusCode and XML body
export async function parseResponseError(response: http.IncomingMessage) {
  const statusCode = response.statusCode
  let code: string, message: string
  if (statusCode === 301) {
    code = 'MovedPermanently'
    message = 'Moved Permanently'
  } else if (statusCode === 307) {
    code = 'TemporaryRedirect'
    message = 'Are you using the correct endpoint URL?'
  } else if (statusCode === 403) {
    code = 'AccessDenied'
    message = 'Valid and authorized credentials required'
  } else if (statusCode === 404) {
    code = 'NotFound'
    message = 'Not Found'
  } else if (statusCode === 405) {
    code = 'MethodNotAllowed'
    message = 'Method Not Allowed'
  } else if (statusCode === 501) {
    code = 'MethodNotAllowed'
    message = 'Method Not Allowed'
  } else {
    code = 'UnknownError'
    message = `${statusCode}`
  }
  const headerInfo: Record<string, string | undefined | null> = {}
  // A value created by S3 compatible server that uniquely identifies the request.
  headerInfo.amzRequestid = response.headers['x-amz-request-id'] as string | undefined
  // A special token that helps troubleshoot API replies and issues.
  headerInfo.amzId2 = response.headers['x-amz-id-2'] as string | undefined

  // Region where the bucket is located. This header is returned only
  // in HEAD bucket and ListObjects response.
  headerInfo.amzBucketRegion = response.headers['x-amz-bucket-region'] as string | undefined

  const xmlString = await readAsString(response)

  if (xmlString) {
    throw parseError(xmlString, headerInfo)
  }

  // Message should be instantiated for each S3Errors.
  const e = new errors.S3Error(message, { cause: headerInfo })
  // S3 Error code.
  e.code = code
  Object.entries(headerInfo).forEach(([key, value]) => {
    // @ts-expect-error force set error properties
    e[key] = value
  })

  throw e
}

<<<<<<< HEAD
/**
 * parse XML response for list objects v2 with metadata in a bucket
 */
export function parseListObjectsV2WithMetadata(xml: string) {
  const result: {
    objects: Array<BucketItemWithMetadata>
    isTruncated: boolean
    nextContinuationToken: string
  } = {
    objects: [],
    isTruncated: false,
    nextContinuationToken: '',
  }

  let xmlobj = parseXml(xml)
  if (!xmlobj.ListBucketResult) {
    throw new errors.InvalidXMLError('Missing tag: "ListBucketResult"')
  }
  xmlobj = xmlobj.ListBucketResult
  if (xmlobj.IsTruncated) {
    result.isTruncated = xmlobj.IsTruncated
  }
  if (xmlobj.NextContinuationToken) {
    result.nextContinuationToken = xmlobj.NextContinuationToken
  }

  if (xmlobj.Contents) {
    toArray(xmlobj.Contents).forEach((content) => {
      const name = sanitizeObjectKey(content.Key)
      const lastModified = new Date(content.LastModified)
      const etag = sanitizeETag(content.ETag)
      const size = content.Size
      let metadata
      if (content.UserMetadata != null) {
        metadata = toArray(content.UserMetadata)[0]
      } else {
        metadata = null
      }
      result.objects.push({ name, lastModified, etag, size, metadata })
    })
  }

  if (xmlobj.CommonPrefixes) {
    toArray(xmlobj.CommonPrefixes).forEach((commonPrefix) => {
      result.objects.push({ prefix: sanitizeObjectKey(toArray(commonPrefix.Prefix)[0]), size: 0 })
    })
  }

=======
export type Multipart = {
  uploads: Array<{
    key: string
    uploadId: string
    initiator: unknown
    owner: unknown
    storageClass: unknown
    initiated: unknown
  }>
  prefixes: { prefix: string }[]
  isTruncated: boolean
  nextKeyMarker: undefined
  nextUploadIdMarker: undefined
}

export type UploadedPart = {
  part: number
  lastModified?: Date
  etag: string
  size: number
}

// parse XML response for list parts of an in progress multipart upload
export function parseListParts(xml: string): {
  isTruncated: boolean
  marker: number
  parts: UploadedPart[]
} {
  let xmlobj = parseXml(xml)
  const result: { isTruncated: boolean; marker: number; parts: UploadedPart[] } = {
    isTruncated: false,
    parts: [],
    marker: 0,
  }
  if (!xmlobj.ListPartsResult) {
    throw new errors.InvalidXMLError('Missing tag: "ListPartsResult"')
  }
  xmlobj = xmlobj.ListPartsResult
  if (xmlobj.IsTruncated) {
    result.isTruncated = xmlobj.IsTruncated
  }
  if (xmlobj.NextPartNumberMarker) {
    result.marker = toArray(xmlobj.NextPartNumberMarker)[0] || ''
  }
  if (xmlobj.Part) {
    toArray(xmlobj.Part).forEach((p) => {
      const part = parseInt(toArray(p.PartNumber)[0], 10)
      const lastModified = new Date(p.LastModified)
      const etag = p.ETag.replace(/^"/g, '')
        .replace(/"$/g, '')
        .replace(/^&quot;/g, '')
        .replace(/&quot;$/g, '')
        .replace(/^&#34;/g, '')
        .replace(/&#34;$/g, '')
      result.parts.push({ part, lastModified, etag, size: parseInt(p.Size, 10) })
    })
  }
>>>>>>> 582fb42b
  return result
}<|MERGE_RESOLUTION|>--- conflicted
+++ resolved
@@ -3,12 +3,8 @@
 import { XMLParser } from 'fast-xml-parser'
 
 import * as errors from '../errors.ts'
-<<<<<<< HEAD
 import type { BucketItemWithMetadata } from '../minio'
 import { parseXml, sanitizeETag, sanitizeObjectKey, toArray } from './helper.ts'
-=======
-import { parseXml, toArray } from './helper.ts'
->>>>>>> 582fb42b
 import { readAsString } from './response.ts'
 
 // parse XML response for bucket region
@@ -91,7 +87,6 @@
   throw e
 }
 
-<<<<<<< HEAD
 /**
  * parse XML response for list objects v2 with metadata in a bucket
  */
@@ -139,8 +134,9 @@
       result.objects.push({ prefix: sanitizeObjectKey(toArray(commonPrefix.Prefix)[0]), size: 0 })
     })
   }
+  return result
+}
 
-=======
 export type Multipart = {
   uploads: Array<{
     key: string
@@ -198,6 +194,5 @@
       result.parts.push({ part, lastModified, etag, size: parseInt(p.Size, 10) })
     })
   }
->>>>>>> 582fb42b
   return result
 }