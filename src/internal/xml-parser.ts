--- conflicted
+++ resolved
@@ -269,7 +269,6 @@
   return result
 }
 
-<<<<<<< HEAD
 // parse XML response when a multipart upload is completed
 export function parseCompleteMultipart(xml: string) {
   const xmlobj = parseXml(xml).CompleteMultipartUploadResult
@@ -292,7 +291,8 @@
     const errMessage = toArray(xmlobj.Message)[0]
     return { errCode, errMessage }
   }
-=======
+}
+
 type UploadID = unknown
 
 export type ListMultipartResult = {
@@ -357,7 +357,6 @@
     })
   }
   return result
->>>>>>> 796d0d6e
 }
 
 export function parseObjectLockConfig(xml: string): ObjectLockInfo {
