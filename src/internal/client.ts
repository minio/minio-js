--- conflicted
+++ resolved
@@ -33,12 +33,8 @@
 import { drainResponse, readAsString } from './response.ts'
 import type { Region } from './s3-endpoints.ts'
 import { getS3Endpoint } from './s3-endpoints.ts'
-<<<<<<< HEAD
 import type { Binary, IRequest, NoResultCallback, RemoveOptions, RequestHeaders, Transport } from './type.ts'
-=======
-import type { Binary, IRequest, RequestHeaders, Transport } from './type.ts'
 import type { UploadedPart } from './xml-parser.ts'
->>>>>>> 582fb42b
 import * as xmlParsers from './xml-parser.ts'
 
 // will be replaced by bundler.
@@ -750,11 +746,9 @@
   }
 
   /**
-<<<<<<< HEAD
    * Remove the specified object.
    */
   removeObject(bucketName: string, objectName: string, removeOpts: RemoveOptions, callback: NoResultCallback): void
-  // eslint-disable-next-line @typescript-eslint/ban-ts-comment
   // @ts-ignore
   removeObject(bucketName: string, objectName: string, callback: NoResultCallback): void
   removeObject(bucketName: string, objectName: string, removeOpts?: RemoveOptions): Promise<void>
@@ -762,41 +756,44 @@
   async removeObject(bucketName: string, objectName: string, removeOpts: RemoveOptions = {}): Promise<void> {
     if (!isValidBucketName(bucketName)) {
       throw new errors.InvalidBucketNameError(`Invalid bucket name: ${bucketName}`)
-=======
+    }
+    if (!isValidObjectName(objectName)) {
+      throw new errors.InvalidObjectNameError(`Invalid object name: ${objectName}`)
+    }
+
+    if (!isObject(removeOpts)) {
+      throw new errors.InvalidArgumentError('removeOpts should be of type "object"')
+    }
+
+    const method = 'DELETE'
+
+    const headers: RequestHeaders = {}
+    if (removeOpts.governanceBypass) {
+      headers['X-Amz-Bypass-Governance-Retention'] = true
+    }
+    if (removeOpts.forceDelete) {
+      headers['x-minio-force-delete'] = true
+    }
+
+    const queryParams: Record<string, string> = {}
+    if (removeOpts.versionId) {
+      queryParams.versionId = `${removeOpts.versionId}`
+    }
+    const query = qs.stringify(queryParams)
+
+    await this.makeRequestAsyncOmit({ method, bucketName, objectName, headers, query }, '', [200, 204])
+  }
+
+  /**
    * Get part-info of all parts of an incomplete upload specified by uploadId.
    */
   protected async listParts(bucketName: string, objectName: string, uploadId: string): Promise<UploadedPart[]> {
     if (!isValidBucketName(bucketName)) {
       throw new errors.InvalidBucketNameError('Invalid bucket name: ' + bucketName)
->>>>>>> 582fb42b
     }
     if (!isValidObjectName(objectName)) {
       throw new errors.InvalidObjectNameError(`Invalid object name: ${objectName}`)
     }
-<<<<<<< HEAD
-
-    if (!isObject(removeOpts)) {
-      throw new errors.InvalidArgumentError('removeOpts should be of type "object"')
-    }
-
-    const method = 'DELETE'
-
-    const headers: RequestHeaders = {}
-    if (removeOpts.governanceBypass) {
-      headers['X-Amz-Bypass-Governance-Retention'] = true
-    }
-    if (removeOpts.forceDelete) {
-      headers['x-minio-force-delete'] = true
-    }
-
-    const queryParams: Record<string, string> = {}
-    if (removeOpts.versionId) {
-      queryParams.versionId = `${removeOpts.versionId}`
-    }
-    const query = qs.stringify(queryParams)
-
-    await this.makeRequestAsyncOmit({ method, bucketName, objectName, headers, query }, '', [200, 204])
-=======
     if (!isString(uploadId)) {
       throw new TypeError('uploadId should be of type "string"')
     }
@@ -844,6 +841,5 @@
     const method = 'GET'
     const res = await this.makeRequestAsync({ method, bucketName, objectName, query })
     return xmlParsers.parseListParts(await readAsString(res))
->>>>>>> 582fb42b
   }
 }