import * as crypto from 'node:crypto'
import * as fs from 'node:fs'
import * as http from 'node:http'
import * as https from 'node:https'
import * as stream from 'node:stream'

import async from 'async'
import BlockStream2 from 'block-stream2'
import { isBrowser } from 'browser-or-node'
import _ from 'lodash'
import * as qs from 'query-string'
import xml2js from 'xml2js'

import { CredentialProvider } from '../CredentialProvider.ts'
import * as errors from '../errors.ts'
import { DEFAULT_REGION, LEGAL_HOLD_STATUS, RETENTION_MODES, RETENTION_VALIDITY_UNITS } from '../helpers.ts'
import { signV4 } from '../signing.ts'
import { fsp } from './async.ts'
import { Extensions } from './extensions.ts'
import {
  extractMetadata,
  getContentLength,
  getVersionId,
  hashBinary,
  insertContentType,
  isAmazonEndpoint,
  isBoolean,
  isDefined,
  isEmpty,
  isNumber,
  isObject,
  isReadableStream,
  isString,
  isValidBucketName,
  isValidEndpoint,
  isValidObjectName,
  isValidPort,
  isValidPrefix,
  isVirtualHostStyle,
  makeDateLong,
  pipesetup,
  prependXAMZMeta,
  readableStream,
  sanitizeETag,
  toMd5,
  toSha256,
  uriEscape,
  uriResourceEscape,
} from './helper.ts'
import { request } from './request.ts'
import { drainResponse, readAsBuffer, readAsString } from './response.ts'
import type { Region } from './s3-endpoints.ts'
import { getS3Endpoint } from './s3-endpoints.ts'
import * as transformers from './transformers.ts'
import type {
  Binary,
  BucketItemFromList,
  BucketItemStat,
  GetObjectLegalHoldOptions,
  IRequest,
<<<<<<< HEAD
  ItemBucketMetadata,
  LegalHoldStatus,
  ObjectMetaData,
=======
  ObjectLockConfigParam,
  ObjectLockInfo,
>>>>>>> d8473f97
  PutObjectLegalHoldOptions,
  ReplicationConfig,
  ReplicationConfigOpts,
  RequestHeaders,
  ResponseHeader,
  ResultCallback,
  Retention,
  StatObjectOpts,
  Tag,
  Transport,
  UploadedObjectInfo,
  VersionIdentificator,
} from './type.ts'
import type { UploadedPart } from './xml-parser.ts'
import * as xmlParsers from './xml-parser.ts'
import { parseCompleteMultipart, parseInitiateMultipart, parseObjectLegalHoldConfig } from './xml-parser.ts'

const xml = new xml2js.Builder({ renderOpts: { pretty: false }, headless: true })

// will be replaced by bundler.
const Package = { version: process.env.MINIO_JS_PACKAGE_VERSION || 'development' }

const requestOptionProperties = [
  'agent',
  'ca',
  'cert',
  'ciphers',
  'clientCertEngine',
  'crl',
  'dhparam',
  'ecdhCurve',
  'family',
  'honorCipherOrder',
  'key',
  'passphrase',
  'pfx',
  'rejectUnauthorized',
  'secureOptions',
  'secureProtocol',
  'servername',
  'sessionIdContext',
] as const

export interface ClientOptions {
  endPoint: string
  accessKey: string
  secretKey: string
  useSSL?: boolean
  port?: number
  region?: Region
  transport?: Transport
  sessionToken?: string
  partSize?: number
  pathStyle?: boolean
  credentialsProvider?: CredentialProvider
  s3AccelerateEndpoint?: string
  transportAgent?: http.Agent
}

export type RequestOption = Partial<IRequest> & {
  method: string
  bucketName?: string
  objectName?: string
  query?: string
  pathStyle?: boolean
}

export type NoResultCallback = (error: unknown) => void

export interface MakeBucketOpt {
  ObjectLocking?: boolean
}

export interface RemoveOptions {
  versionId?: string
  governanceBypass?: boolean
  forceDelete?: boolean
}

type Part = {
  part: number
  etag: string
}

export class TypedClient {
  protected transport: Transport
  protected host: string
  protected port: number
  protected protocol: string
  protected accessKey: string
  protected secretKey: string
  protected sessionToken?: string
  protected userAgent: string
  protected anonymous: boolean
  protected pathStyle: boolean
  protected regionMap: Record<string, string>
  public region?: string
  protected credentialsProvider?: CredentialProvider
  partSize: number = 64 * 1024 * 1024
  protected overRidePartSize?: boolean

  protected maximumPartSize = 5 * 1024 * 1024 * 1024
  protected maxObjectSize = 5 * 1024 * 1024 * 1024 * 1024
  public enableSHA256: boolean
  protected s3AccelerateEndpoint?: string
  protected reqOptions: Record<string, unknown>

  protected transportAgent: http.Agent
  private readonly clientExtensions: Extensions

  constructor(params: ClientOptions) {
    // @ts-expect-error deprecated property
    if (params.secure !== undefined) {
      throw new Error('"secure" option deprecated, "useSSL" should be used instead')
    }
    // Default values if not specified.
    if (params.useSSL === undefined) {
      params.useSSL = true
    }
    if (!params.port) {
      params.port = 0
    }
    // Validate input params.
    if (!isValidEndpoint(params.endPoint)) {
      throw new errors.InvalidEndpointError(`Invalid endPoint : ${params.endPoint}`)
    }
    if (!isValidPort(params.port)) {
      throw new errors.InvalidArgumentError(`Invalid port : ${params.port}`)
    }
    if (!isBoolean(params.useSSL)) {
      throw new errors.InvalidArgumentError(
        `Invalid useSSL flag type : ${params.useSSL}, expected to be of type "boolean"`,
      )
    }

    // Validate region only if its set.
    if (params.region) {
      if (!isString(params.region)) {
        throw new errors.InvalidArgumentError(`Invalid region : ${params.region}`)
      }
    }

    const host = params.endPoint.toLowerCase()
    let port = params.port
    let protocol: string
    let transport
    let transportAgent: http.Agent
    // Validate if configuration is not using SSL
    // for constructing relevant endpoints.
    if (params.useSSL) {
      // Defaults to secure.
      transport = https
      protocol = 'https:'
      port = port || 443
      transportAgent = https.globalAgent
    } else {
      transport = http
      protocol = 'http:'
      port = port || 80
      transportAgent = http.globalAgent
    }

    // if custom transport is set, use it.
    if (params.transport) {
      if (!isObject(params.transport)) {
        throw new errors.InvalidArgumentError(
          `Invalid transport type : ${params.transport}, expected to be type "object"`,
        )
      }
      transport = params.transport
    }

    // if custom transport agent is set, use it.
    if (params.transportAgent) {
      if (!isObject(params.transportAgent)) {
        throw new errors.InvalidArgumentError(
          `Invalid transportAgent type: ${params.transportAgent}, expected to be type "object"`,
        )
      }

      transportAgent = params.transportAgent
    }

    // User Agent should always following the below style.
    // Please open an issue to discuss any new changes here.
    //
    //       MinIO (OS; ARCH) LIB/VER APP/VER
    //
    const libraryComments = `(${process.platform}; ${process.arch})`
    const libraryAgent = `MinIO ${libraryComments} minio-js/${Package.version}`
    // User agent block ends.

    this.transport = transport
    this.transportAgent = transportAgent
    this.host = host
    this.port = port
    this.protocol = protocol
    this.userAgent = `${libraryAgent}`

    // Default path style is true
    if (params.pathStyle === undefined) {
      this.pathStyle = true
    } else {
      this.pathStyle = params.pathStyle
    }

    this.accessKey = params.accessKey ?? ''
    this.secretKey = params.secretKey ?? ''
    this.sessionToken = params.sessionToken
    this.anonymous = !this.accessKey || !this.secretKey

    if (params.credentialsProvider) {
      this.credentialsProvider = params.credentialsProvider
    }

    this.regionMap = {}
    if (params.region) {
      this.region = params.region
    }

    if (params.partSize) {
      this.partSize = params.partSize
      this.overRidePartSize = true
    }
    if (this.partSize < 5 * 1024 * 1024) {
      throw new errors.InvalidArgumentError(`Part size should be greater than 5MB`)
    }
    if (this.partSize > 5 * 1024 * 1024 * 1024) {
      throw new errors.InvalidArgumentError(`Part size should be less than 5GB`)
    }

    // SHA256 is enabled only for authenticated http requests. If the request is authenticated
    // and the connection is https we use x-amz-content-sha256=UNSIGNED-PAYLOAD
    // header for signature calculation.
    this.enableSHA256 = !this.anonymous && !params.useSSL

    this.s3AccelerateEndpoint = params.s3AccelerateEndpoint || undefined
    this.reqOptions = {}
    this.clientExtensions = new Extensions(this)
  }

  /**
   * Minio extensions that aren't necessary present for Amazon S3 compatible storage servers
   */
  get extensions() {
    return this.clientExtensions
  }

  /**
   * @param endPoint - valid S3 acceleration end point
   */
  setS3TransferAccelerate(endPoint: string) {
    this.s3AccelerateEndpoint = endPoint
  }

  /**
   * Sets the supported request options.
   */
  public setRequestOptions(options: Pick<https.RequestOptions, (typeof requestOptionProperties)[number]>) {
    if (!isObject(options)) {
      throw new TypeError('request options should be of type "object"')
    }
    this.reqOptions = _.pick(options, requestOptionProperties)
  }

  /**
   *  This is s3 Specific and does not hold validity in any other Object storage.
   */
  private getAccelerateEndPointIfSet(bucketName?: string, objectName?: string) {
    if (!isEmpty(this.s3AccelerateEndpoint) && !isEmpty(bucketName) && !isEmpty(objectName)) {
      // http://docs.aws.amazon.com/AmazonS3/latest/dev/transfer-acceleration.html
      // Disable transfer acceleration for non-compliant bucket names.
      if (bucketName.includes('.')) {
        throw new Error(`Transfer Acceleration is not supported for non compliant bucket:${bucketName}`)
      }
      // If transfer acceleration is requested set new host.
      // For more details about enabling transfer acceleration read here.
      // http://docs.aws.amazon.com/AmazonS3/latest/dev/transfer-acceleration.html
      return this.s3AccelerateEndpoint
    }
    return false
  }

  /**
   * returns options object that can be used with http.request()
   * Takes care of constructing virtual-host-style or path-style hostname
   */
  protected getRequestOptions(
    opts: RequestOption & { region: string },
  ): IRequest & { host: string; headers: Record<string, string> } {
    const method = opts.method
    const region = opts.region
    const bucketName = opts.bucketName
    let objectName = opts.objectName
    const headers = opts.headers
    const query = opts.query

    let reqOptions = {
      method,
      headers: {} as RequestHeaders,
      protocol: this.protocol,
      // If custom transportAgent was supplied earlier, we'll inject it here
      agent: this.transportAgent,
    }

    // Verify if virtual host supported.
    let virtualHostStyle
    if (bucketName) {
      virtualHostStyle = isVirtualHostStyle(this.host, this.protocol, bucketName, this.pathStyle)
    }

    let path = '/'
    let host = this.host

    let port: undefined | number
    if (this.port) {
      port = this.port
    }

    if (objectName) {
      objectName = uriResourceEscape(objectName)
    }

    // For Amazon S3 endpoint, get endpoint based on region.
    if (isAmazonEndpoint(host)) {
      const accelerateEndPoint = this.getAccelerateEndPointIfSet(bucketName, objectName)
      if (accelerateEndPoint) {
        host = `${accelerateEndPoint}`
      } else {
        host = getS3Endpoint(region)
      }
    }

    if (virtualHostStyle && !opts.pathStyle) {
      // For all hosts which support virtual host style, `bucketName`
      // is part of the hostname in the following format:
      //
      //  var host = 'bucketName.example.com'
      //
      if (bucketName) {
        host = `${bucketName}.${host}`
      }
      if (objectName) {
        path = `/${objectName}`
      }
    } else {
      // For all S3 compatible storage services we will fallback to
      // path style requests, where `bucketName` is part of the URI
      // path.
      if (bucketName) {
        path = `/${bucketName}`
      }
      if (objectName) {
        path = `/${bucketName}/${objectName}`
      }
    }

    if (query) {
      path += `?${query}`
    }
    reqOptions.headers.host = host
    if ((reqOptions.protocol === 'http:' && port !== 80) || (reqOptions.protocol === 'https:' && port !== 443)) {
      reqOptions.headers.host = `${host}:${port}`
    }
    reqOptions.headers['user-agent'] = this.userAgent
    if (headers) {
      // have all header keys in lower case - to make signing easy
      for (const [k, v] of Object.entries(headers)) {
        reqOptions.headers[k.toLowerCase()] = v
      }
    }

    // Use any request option specified in minioClient.setRequestOptions()
    reqOptions = Object.assign({}, this.reqOptions, reqOptions)

    return {
      ...reqOptions,
      headers: _.mapValues(_.pickBy(reqOptions.headers, isDefined), (v) => v.toString()),
      host,
      port,
      path,
    } satisfies https.RequestOptions
  }

  public async setCredentialsProvider(credentialsProvider: CredentialProvider) {
    if (!(credentialsProvider instanceof CredentialProvider)) {
      throw new Error('Unable to get credentials. Expected instance of CredentialProvider')
    }
    this.credentialsProvider = credentialsProvider
    await this.checkAndRefreshCreds()
  }

  private async checkAndRefreshCreds() {
    if (this.credentialsProvider) {
      try {
        const credentialsConf = await this.credentialsProvider.getCredentials()
        this.accessKey = credentialsConf.getAccessKey()
        this.secretKey = credentialsConf.getSecretKey()
        this.sessionToken = credentialsConf.getSessionToken()
      } catch (e) {
        throw new Error(`Unable to get credentials: ${e}`, { cause: e })
      }
    }
  }

  private logStream?: stream.Writable

  /**
   * log the request, response, error
   */
  private logHTTP(reqOptions: IRequest, response: http.IncomingMessage | null, err?: unknown) {
    // if no logStream available return.
    if (!this.logStream) {
      return
    }
    if (!isObject(reqOptions)) {
      throw new TypeError('reqOptions should be of type "object"')
    }
    if (response && !isReadableStream(response)) {
      throw new TypeError('response should be of type "Stream"')
    }
    if (err && !(err instanceof Error)) {
      throw new TypeError('err should be of type "Error"')
    }
    const logStream = this.logStream
    const logHeaders = (headers: RequestHeaders) => {
      Object.entries(headers).forEach(([k, v]) => {
        if (k == 'authorization') {
          if (isString(v)) {
            const redactor = new RegExp('Signature=([0-9a-f]+)')
            v = v.replace(redactor, 'Signature=**REDACTED**')
          }
        }
        logStream.write(`${k}: ${v}\n`)
      })
      logStream.write('\n')
    }
    logStream.write(`REQUEST: ${reqOptions.method} ${reqOptions.path}\n`)
    logHeaders(reqOptions.headers)
    if (response) {
      this.logStream.write(`RESPONSE: ${response.statusCode}\n`)
      logHeaders(response.headers as RequestHeaders)
    }
    if (err) {
      logStream.write('ERROR BODY:\n')
      const errJSON = JSON.stringify(err, null, '\t')
      logStream.write(`${errJSON}\n`)
    }
  }

  /**
   * Enable tracing
   */
  public traceOn(stream?: stream.Writable) {
    if (!stream) {
      stream = process.stdout
    }
    this.logStream = stream
  }

  /**
   * Disable tracing
   */
  public traceOff() {
    this.logStream = undefined
  }

  /**
   * makeRequest is the primitive used by the apis for making S3 requests.
   * payload can be empty string in case of no payload.
   * statusCode is the expected statusCode. If response.statusCode does not match
   * we parse the XML error and call the callback with the error message.
   *
   * A valid region is passed by the calls - listBuckets, makeBucket and getBucketRegion.
   *
   * @internal
   */
  async makeRequestAsync(
    options: RequestOption,
    payload: Binary = '',
    expectedCodes: number[] = [200],
    region = '',
  ): Promise<http.IncomingMessage> {
    if (!isObject(options)) {
      throw new TypeError('options should be of type "object"')
    }
    if (!isString(payload) && !isObject(payload)) {
      // Buffer is of type 'object'
      throw new TypeError('payload should be of type "string" or "Buffer"')
    }
    expectedCodes.forEach((statusCode) => {
      if (!isNumber(statusCode)) {
        throw new TypeError('statusCode should be of type "number"')
      }
    })
    if (!isString(region)) {
      throw new TypeError('region should be of type "string"')
    }
    if (!options.headers) {
      options.headers = {}
    }
    if (options.method === 'POST' || options.method === 'PUT' || options.method === 'DELETE') {
      options.headers['content-length'] = payload.length.toString()
    }
    const sha256sum = this.enableSHA256 ? toSha256(payload) : ''
    return this.makeRequestStreamAsync(options, payload, sha256sum, expectedCodes, region)
  }

  /**
   * new request with promise
   *
   * No need to drain response, response body is not valid
   */
  async makeRequestAsyncOmit(
    options: RequestOption,
    payload: Binary = '',
    statusCodes: number[] = [200],
    region = '',
  ): Promise<Omit<http.IncomingMessage, 'on'>> {
    const res = await this.makeRequestAsync(options, payload, statusCodes, region)
    await drainResponse(res)
    return res
  }

  /**
   * makeRequestStream will be used directly instead of makeRequest in case the payload
   * is available as a stream. for ex. putObject
   *
   * @internal
   */
  async makeRequestStreamAsync(
    options: RequestOption,
    body: stream.Readable | Binary,
    sha256sum: string,
    statusCodes: number[],
    region: string,
  ): Promise<http.IncomingMessage> {
    if (!isObject(options)) {
      throw new TypeError('options should be of type "object"')
    }
    if (!(Buffer.isBuffer(body) || typeof body === 'string' || isReadableStream(body))) {
      throw new errors.InvalidArgumentError(
        `stream should be a Buffer, string or readable Stream, got ${typeof body} instead`,
      )
    }
    if (!isString(sha256sum)) {
      throw new TypeError('sha256sum should be of type "string"')
    }
    statusCodes.forEach((statusCode) => {
      if (!isNumber(statusCode)) {
        throw new TypeError('statusCode should be of type "number"')
      }
    })
    if (!isString(region)) {
      throw new TypeError('region should be of type "string"')
    }
    // sha256sum will be empty for anonymous or https requests
    if (!this.enableSHA256 && sha256sum.length !== 0) {
      throw new errors.InvalidArgumentError(`sha256sum expected to be empty for anonymous or https requests`)
    }
    // sha256sum should be valid for non-anonymous http requests.
    if (this.enableSHA256 && sha256sum.length !== 64) {
      throw new errors.InvalidArgumentError(`Invalid sha256sum : ${sha256sum}`)
    }

    await this.checkAndRefreshCreds()

    // eslint-disable-next-line @typescript-eslint/no-non-null-assertion
    region = region || (await this.getBucketRegionAsync(options.bucketName!))

    const reqOptions = this.getRequestOptions({ ...options, region })
    if (!this.anonymous) {
      // For non-anonymous https requests sha256sum is 'UNSIGNED-PAYLOAD' for signature calculation.
      if (!this.enableSHA256) {
        sha256sum = 'UNSIGNED-PAYLOAD'
      }
      const date = new Date()
      reqOptions.headers['x-amz-date'] = makeDateLong(date)
      reqOptions.headers['x-amz-content-sha256'] = sha256sum
      if (this.sessionToken) {
        reqOptions.headers['x-amz-security-token'] = this.sessionToken
      }
      reqOptions.headers.authorization = signV4(reqOptions, this.accessKey, this.secretKey, region, date, sha256sum)
    }

    const response = await request(this.transport, reqOptions, body)
    if (!response.statusCode) {
      throw new Error("BUG: response doesn't have a statusCode")
    }

    if (!statusCodes.includes(response.statusCode)) {
      // For an incorrect region, S3 server always sends back 400.
      // But we will do cache invalidation for all errors so that,
      // in future, if AWS S3 decides to send a different status code or
      // XML error code we will still work fine.
      // eslint-disable-next-line @typescript-eslint/no-non-null-assertion
      delete this.regionMap[options.bucketName!]

      const err = await xmlParsers.parseResponseError(response)
      this.logHTTP(reqOptions, response, err)
      throw err
    }

    this.logHTTP(reqOptions, response)

    return response
  }

  /**
   * gets the region of the bucket
   *
   * @param bucketName
   *
   * @internal
   */
  protected async getBucketRegionAsync(bucketName: string): Promise<string> {
    if (!isValidBucketName(bucketName)) {
      throw new errors.InvalidBucketNameError(`Invalid bucket name : ${bucketName}`)
    }

    // Region is set with constructor, return the region right here.
    if (this.region) {
      return this.region
    }

    const cached = this.regionMap[bucketName]
    if (cached) {
      return cached
    }

    const extractRegionAsync = async (response: http.IncomingMessage) => {
      const body = await readAsString(response)
      const region = xmlParsers.parseBucketRegion(body) || DEFAULT_REGION
      this.regionMap[bucketName] = region
      return region
    }

    const method = 'GET'
    const query = 'location'
    // `getBucketLocation` behaves differently in following ways for
    // different environments.
    //
    // - For nodejs env we default to path style requests.
    // - For browser env path style requests on buckets yields CORS
    //   error. To circumvent this problem we make a virtual host
    //   style request signed with 'us-east-1'. This request fails
    //   with an error 'AuthorizationHeaderMalformed', additionally
    //   the error XML also provides Region of the bucket. To validate
    //   this region is proper we retry the same request with the newly
    //   obtained region.
    const pathStyle = this.pathStyle && !isBrowser
    let region: string
    try {
      const res = await this.makeRequestAsync({ method, bucketName, query, pathStyle }, '', [200], DEFAULT_REGION)
      return extractRegionAsync(res)
    } catch (e) {
      // eslint-disable-next-line @typescript-eslint/ban-ts-comment
      // @ts-ignore
      if (!(e.name === 'AuthorizationHeaderMalformed')) {
        throw e
      }
      // @ts-expect-error we set extra properties on error object
      region = e.Region as string
      if (!region) {
        throw e
      }
    }

    const res = await this.makeRequestAsync({ method, bucketName, query, pathStyle }, '', [200], region)
    return await extractRegionAsync(res)
  }

  /**
   * makeRequest is the primitive used by the apis for making S3 requests.
   * payload can be empty string in case of no payload.
   * statusCode is the expected statusCode. If response.statusCode does not match
   * we parse the XML error and call the callback with the error message.
   * A valid region is passed by the calls - listBuckets, makeBucket and
   * getBucketRegion.
   *
   * @deprecated use `makeRequestAsync` instead
   */
  makeRequest(
    options: RequestOption,
    payload: Binary = '',
    expectedCodes: number[] = [200],
    region = '',
    returnResponse: boolean,
    cb: (cb: unknown, result: http.IncomingMessage) => void,
  ) {
    let prom: Promise<http.IncomingMessage>
    if (returnResponse) {
      prom = this.makeRequestAsync(options, payload, expectedCodes, region)
    } else {
      // eslint-disable-next-line @typescript-eslint/ban-ts-comment
      // @ts-expect-error compatible for old behaviour
      prom = this.makeRequestAsyncOmit(options, payload, expectedCodes, region)
    }

    prom.then(
      (result) => cb(null, result),
      (err) => {
        // eslint-disable-next-line @typescript-eslint/ban-ts-comment
        // @ts-ignore
        cb(err)
      },
    )
  }

  /**
   * makeRequestStream will be used directly instead of makeRequest in case the payload
   * is available as a stream. for ex. putObject
   *
   * @deprecated use `makeRequestStreamAsync` instead
   */
  makeRequestStream(
    options: RequestOption,
    stream: stream.Readable | Buffer,
    sha256sum: string,
    statusCodes: number[],
    region: string,
    returnResponse: boolean,
    cb: (cb: unknown, result: http.IncomingMessage) => void,
  ) {
    const executor = async () => {
      const res = await this.makeRequestStreamAsync(options, stream, sha256sum, statusCodes, region)
      if (!returnResponse) {
        await drainResponse(res)
      }

      return res
    }

    executor().then(
      (result) => cb(null, result),
      // eslint-disable-next-line @typescript-eslint/ban-ts-comment
      // @ts-ignore
      (err) => cb(err),
    )
  }

  /**
   * @deprecated use `getBucketRegionAsync` instead
   */
  getBucketRegion(bucketName: string, cb: (err: unknown, region: string) => void) {
    return this.getBucketRegionAsync(bucketName).then(
      (result) => cb(null, result),
      // eslint-disable-next-line @typescript-eslint/ban-ts-comment
      // @ts-ignore
      (err) => cb(err),
    )
  }

  // Bucket operations

  /**
   * Creates the bucket `bucketName`.
   *
   */
  async makeBucket(bucketName: string, region: Region = '', makeOpts: MakeBucketOpt = {}): Promise<void> {
    if (!isValidBucketName(bucketName)) {
      throw new errors.InvalidBucketNameError('Invalid bucket name: ' + bucketName)
    }
    // Backward Compatibility
    if (isObject(region)) {
      makeOpts = region
      region = ''
    }

    if (!isString(region)) {
      throw new TypeError('region should be of type "string"')
    }
    if (!isObject(makeOpts)) {
      throw new TypeError('makeOpts should be of type "object"')
    }

    let payload = ''

    // Region already set in constructor, validate if
    // caller requested bucket location is same.
    if (region && this.region) {
      if (region !== this.region) {
        throw new errors.InvalidArgumentError(`Configured region ${this.region}, requested ${region}`)
      }
    }
    // sending makeBucket request with XML containing 'us-east-1' fails. For
    // default region server expects the request without body
    if (region && region !== DEFAULT_REGION) {
      payload = xml.buildObject({
        CreateBucketConfiguration: {
          $: { xmlns: 'http://s3.amazonaws.com/doc/2006-03-01/' },
          LocationConstraint: region,
        },
      })
    }
    const method = 'PUT'
    const headers: RequestHeaders = {}

    if (makeOpts.ObjectLocking) {
      headers['x-amz-bucket-object-lock-enabled'] = true
    }

    if (!region) {
      region = DEFAULT_REGION
    }
    const finalRegion = region // type narrow
    const requestOpt: RequestOption = { method, bucketName, headers }

    try {
      await this.makeRequestAsyncOmit(requestOpt, payload, [200], finalRegion)
    } catch (err: unknown) {
      if (region === '' || region === DEFAULT_REGION) {
        if (err instanceof errors.S3Error) {
          const errCode = err.code
          const errRegion = err.region
          if (errCode === 'AuthorizationHeaderMalformed' && errRegion !== '') {
            // Retry with region returned as part of error
            await this.makeRequestAsyncOmit(requestOpt, payload, [200], errCode)
          }
        }
      }
      throw err
    }
  }

  async removeBucket(bucketName: string): Promise<void>

  /**
   * @deprecated use promise style API
   */
  removeBucket(bucketName: string, callback: NoResultCallback): void

  async removeBucket(bucketName: string): Promise<void> {
    if (!isValidBucketName(bucketName)) {
      throw new errors.InvalidBucketNameError('Invalid bucket name: ' + bucketName)
    }
    const method = 'DELETE'
    await this.makeRequestAsyncOmit({ method, bucketName }, '', [204])
    delete this.regionMap[bucketName]
  }

  /**
   * Stat information of the object.
   */
  async statObject(bucketName: string, objectName: string, statOpts: StatObjectOpts = {}): Promise<BucketItemStat> {
    if (!isValidBucketName(bucketName)) {
      throw new errors.InvalidBucketNameError('Invalid bucket name: ' + bucketName)
    }
    if (!isValidObjectName(objectName)) {
      throw new errors.InvalidObjectNameError(`Invalid object name: ${objectName}`)
    }

    if (!isObject(statOpts)) {
      throw new errors.InvalidArgumentError('statOpts should be of type "object"')
    }

    const query = qs.stringify(statOpts)
    const method = 'HEAD'
    const res = await this.makeRequestAsyncOmit({ method, bucketName, objectName, query })

    return {
      size: parseInt(res.headers['content-length'] as string),
      metaData: extractMetadata(res.headers as ResponseHeader),
      lastModified: new Date(res.headers['last-modified'] as string),
      versionId: getVersionId(res.headers as ResponseHeader),
      etag: sanitizeETag(res.headers.etag),
    }
  }

  /**
   * Remove the specified object.
   * @deprecated use new promise style API
   */
  removeObject(bucketName: string, objectName: string, removeOpts: RemoveOptions, callback: NoResultCallback): void
  /**
   * @deprecated use new promise style API
   */
  // @ts-ignore
  removeObject(bucketName: string, objectName: string, callback: NoResultCallback): void
  async removeObject(bucketName: string, objectName: string, removeOpts?: RemoveOptions): Promise<void>

  async removeObject(bucketName: string, objectName: string, removeOpts: RemoveOptions = {}): Promise<void> {
    if (!isValidBucketName(bucketName)) {
      throw new errors.InvalidBucketNameError(`Invalid bucket name: ${bucketName}`)
    }
    if (!isValidObjectName(objectName)) {
      throw new errors.InvalidObjectNameError(`Invalid object name: ${objectName}`)
    }

    if (!isObject(removeOpts)) {
      throw new errors.InvalidArgumentError('removeOpts should be of type "object"')
    }

    const method = 'DELETE'

    const headers: RequestHeaders = {}
    if (removeOpts.governanceBypass) {
      headers['X-Amz-Bypass-Governance-Retention'] = true
    }
    if (removeOpts.forceDelete) {
      headers['x-minio-force-delete'] = true
    }

    const queryParams: Record<string, string> = {}
    if (removeOpts.versionId) {
      queryParams.versionId = `${removeOpts.versionId}`
    }
    const query = qs.stringify(queryParams)

    await this.makeRequestAsyncOmit({ method, bucketName, objectName, headers, query }, '', [200, 204])
  }

  // Calls implemented below are related to multipart.

  /**
   * Initiate a new multipart upload.
   * @internal
   */
  async initiateNewMultipartUpload(bucketName: string, objectName: string, headers: RequestHeaders): Promise<string> {
    if (!isValidBucketName(bucketName)) {
      throw new errors.InvalidBucketNameError('Invalid bucket name: ' + bucketName)
    }
    if (!isValidObjectName(objectName)) {
      throw new errors.InvalidObjectNameError(`Invalid object name: ${objectName}`)
    }
    if (!isObject(headers)) {
      throw new errors.InvalidObjectNameError('contentType should be of type "object"')
    }
    const method = 'POST'
    const query = 'uploads'
    const res = await this.makeRequestAsync({ method, bucketName, objectName, query, headers })
    const body = await readAsBuffer(res)
    return parseInitiateMultipart(body.toString())
  }

  /**
   * Internal Method to abort a multipart upload request in case of any errors.
   *
   * @param bucketName - Bucket Name
   * @param objectName - Object Name
   * @param uploadId - id of a multipart upload to cancel during compose object sequence.
   */
  async abortMultipartUpload(bucketName: string, objectName: string, uploadId: string): Promise<void> {
    const method = 'DELETE'
    const query = `uploadId=${uploadId}`

    const requestOptions = { method, bucketName, objectName: objectName, query }
    await this.makeRequestAsyncOmit(requestOptions, '', [204])
  }

  /**
   * Get part-info of all parts of an incomplete upload specified by uploadId.
   */
  protected async listParts(bucketName: string, objectName: string, uploadId: string): Promise<UploadedPart[]> {
    if (!isValidBucketName(bucketName)) {
      throw new errors.InvalidBucketNameError('Invalid bucket name: ' + bucketName)
    }
    if (!isValidObjectName(objectName)) {
      throw new errors.InvalidObjectNameError(`Invalid object name: ${objectName}`)
    }
    if (!isString(uploadId)) {
      throw new TypeError('uploadId should be of type "string"')
    }
    if (!uploadId) {
      throw new errors.InvalidArgumentError('uploadId cannot be empty')
    }

    const parts: UploadedPart[] = []
    let marker = 0
    let result
    do {
      result = await this.listPartsQuery(bucketName, objectName, uploadId, marker)
      marker = result.marker
      parts.push(...result.parts)
    } while (result.isTruncated)

    return parts
  }

  /**
   * Called by listParts to fetch a batch of part-info
   */
  private async listPartsQuery(bucketName: string, objectName: string, uploadId: string, marker: number) {
    if (!isValidBucketName(bucketName)) {
      throw new errors.InvalidBucketNameError('Invalid bucket name: ' + bucketName)
    }
    if (!isValidObjectName(objectName)) {
      throw new errors.InvalidObjectNameError(`Invalid object name: ${objectName}`)
    }
    if (!isString(uploadId)) {
      throw new TypeError('uploadId should be of type "string"')
    }
    if (!isNumber(marker)) {
      throw new TypeError('marker should be of type "number"')
    }
    if (!uploadId) {
      throw new errors.InvalidArgumentError('uploadId cannot be empty')
    }

    let query = `uploadId=${uriEscape(uploadId)}`
    if (marker) {
      query += `&part-number-marker=${marker}`
    }

    const method = 'GET'
    const res = await this.makeRequestAsync({ method, bucketName, objectName, query })
    return xmlParsers.parseListParts(await readAsString(res))
  }

  async listBuckets(): Promise<BucketItemFromList[]> {
    const method = 'GET'
    const httpRes = await this.makeRequestAsync({ method }, '', [200], DEFAULT_REGION)
    const xmlResult = await readAsString(httpRes)
    return xmlParsers.parseListBucket(xmlResult)
  }

  /**
   * Calculate part size given the object size. Part size will be atleast this.partSize
   */
  calculatePartSize(size: number) {
    if (!isNumber(size)) {
      throw new TypeError('size should be of type "number"')
    }
    if (size > this.maxObjectSize) {
      throw new TypeError(`size should not be more than ${this.maxObjectSize}`)
    }
    if (this.overRidePartSize) {
      return this.partSize
    }
    let partSize = this.partSize
    for (;;) {
      // while(true) {...} throws linting error.
      // If partSize is big enough to accomodate the object size, then use it.
      if (partSize * 10000 > size) {
        return partSize
      }
      // Try part sizes as 64MB, 80MB, 96MB etc.
      partSize += 16 * 1024 * 1024
    }
  }

  /**
   * Uploads the object using contents from a file
   */
  async fPutObject(bucketName: string, objectName: string, filePath: string, metaData: ObjectMetaData = {}) {
    if (!isValidBucketName(bucketName)) {
      throw new errors.InvalidBucketNameError('Invalid bucket name: ' + bucketName)
    }
    if (!isValidObjectName(objectName)) {
      throw new errors.InvalidObjectNameError(`Invalid object name: ${objectName}`)
    }

    if (!isString(filePath)) {
      throw new TypeError('filePath should be of type "string"')
    }
    if (!isObject(metaData)) {
      throw new TypeError('metaData should be of type "object"')
    }

    // Inserts correct `content-type` attribute based on metaData and filePath
    metaData = insertContentType(metaData, filePath)
    const stat = await fsp.lstat(filePath)
    await this.putObject(bucketName, objectName, fs.createReadStream(filePath), stat.size, metaData)
  }

  /**
   *  Uploading a stream, "Buffer" or "string".
   *  It's recommended to pass `size` argument with stream.
   */
  async putObject(
    bucketName: string,
    objectName: string,
    stream: stream.Readable | Buffer | string,
    size?: number,
    metaData?: ItemBucketMetadata,
  ): Promise<UploadedObjectInfo> {
    if (!isValidBucketName(bucketName)) {
      throw new errors.InvalidBucketNameError(`Invalid bucket name: ${bucketName}`)
    }
    if (!isValidObjectName(objectName)) {
      throw new errors.InvalidObjectNameError(`Invalid object name: ${objectName}`)
    }

    // We'll need to shift arguments to the left because of metaData
    // and size being optional.
    if (isObject(size)) {
      metaData = size
    }
    // Ensures Metadata has appropriate prefix for A3 API
    const headers = prependXAMZMeta(metaData)
    if (typeof stream === 'string' || stream instanceof Buffer) {
      // Adapts the non-stream interface into a stream.
      size = stream.length
      stream = readableStream(stream)
    } else if (!isReadableStream(stream)) {
      throw new TypeError('third argument should be of type "stream.Readable" or "Buffer" or "string"')
    }

    if (isNumber(size) && size < 0) {
      throw new errors.InvalidArgumentError(`size cannot be negative, given size: ${size}`)
    }

    // Get the part size and forward that to the BlockStream. Default to the
    // largest block size possible if necessary.
    if (!isNumber(size)) {
      size = this.maxObjectSize
    }

    // Get the part size and forward that to the BlockStream. Default to the
    // largest block size possible if necessary.
    if (size === undefined) {
      const statSize = await getContentLength(stream)
      if (statSize !== null) {
        size = statSize
      }
    }

    if (!isNumber(size)) {
      // Backward compatibility
      size = this.maxObjectSize
    }

    const partSize = this.calculatePartSize(size)
    if (typeof stream === 'string' || Buffer.isBuffer(stream) || size <= partSize) {
      const uploader = this.getUploader(bucketName, objectName, headers, false)
      const buf = isReadableStream(stream) ? await readAsBuffer(stream) : Buffer.from(stream)
      const { md5sum, sha256sum } = hashBinary(buf, this.enableSHA256)
      return uploader(buf, buf.length, sha256sum, md5sum)
    }

    return this.uploadStream(bucketName, objectName, headers, stream, partSize)
  }

  async uploadStream(
    bucketName: string,
    objectName: string,
    headers: RequestHeaders,
    body: stream.Readable,
    partSize: number,
  ): Promise<UploadedObjectInfo> {
    // A map of the previously uploaded chunks, for resuming a file upload. This
    // will be null if we aren't resuming an upload.
    const oldParts: Record<number, Part> = {}

    // Keep track of the etags for aggregating the chunks together later. Each
    // etag represents a single chunk of the file.
    const eTags: Part[] = []

    const previousUploadId = await this.findUploadId(bucketName, objectName)
    let uploadId: string
    if (!previousUploadId) {
      uploadId = await this.initiateNewMultipartUpload(bucketName, objectName, headers)
    } else {
      uploadId = previousUploadId
      const oldTags = await this.listParts(bucketName, objectName, previousUploadId)
      oldTags.forEach((e) => {
        oldTags[e.part] = e
      })
    }

    const chunkier = new BlockStream2({ size: partSize, zeroPadding: false })

    const [_, o] = await Promise.all([
      new Promise((resolve, reject) => {
        body.pipe(chunkier).on('error', reject)
        chunkier.on('end', resolve).on('error', reject)
      }),
      (async () => {
        let partNumber = 1

        for await (const chunk of chunkier) {
          const md5 = crypto.createHash('md5').update(chunk).digest()

          const oldPart = oldParts[partNumber]
          if (oldPart) {
            if (oldPart.etag === md5.toString('hex')) {
              eTags.push({ part: partNumber, etag: oldPart.etag })
              partNumber++
              continue
            }
          }

          partNumber++

          // now start to upload missing part
          const options: RequestOption = {
            method: 'PUT',
            query: qs.stringify({ partNumber, uploadId }),
            headers: {
              'Content-Length': chunk.length,
              'Content-MD5': md5.toString('base64'),
            },
            bucketName,
            objectName,
          }

          const response = await this.makeRequestAsyncOmit(options, chunk)

          let etag = response.headers.etag
          if (etag) {
            etag = etag.replace(/^"/, '').replace(/"$/, '')
          } else {
            etag = ''
          }

          eTags.push({ part: partNumber, etag })
        }

        return await this.completeMultipartUpload(bucketName, objectName, uploadId, eTags)
      })(),
    ])

    return o
  }

  getUploader(
    bucketName: string,
    objectName: string,
    extraHeaders: RequestHeaders,
    multipart: false,
  ): (buf: Buffer, length: number, sha256sum: string, md5sum: string) => Promise<UploadedObjectInfo>
  getUploader(
    bucketName: string,
    objectName: string,
    extraHeaders: RequestHeaders,
    multipart: true,
  ): (
    uploadId: string,
    partNumber: number,
    buf: Buffer,
    length: number,
    sha256sum: string,
    md5sum: string,
  ) => Promise<UploadedObjectInfo>

  // a part of the multipart.
  getUploader(bucketName: string, objectName: string, extraHeaders: RequestHeaders, multipart: boolean) {
    if (!isValidBucketName(bucketName)) {
      throw new errors.InvalidBucketNameError('Invalid bucket name: ' + bucketName)
    }
    if (!isValidObjectName(objectName)) {
      throw new errors.InvalidObjectNameError(`Invalid object name: ${objectName}`)
    }
    if (!isBoolean(multipart)) {
      throw new TypeError('multipart should be of type "boolean"')
    }
    if (!isObject(extraHeaders)) {
      throw new TypeError('metadata should be of type "object"')
    }

    const validate = (stream: stream.Readable | Buffer, length: number, sha256sum: string, md5sum: string) => {
      if (!(Buffer.isBuffer(stream) || isReadableStream(stream))) {
        throw new TypeError('stream should be of type "Stream" or Buffer')
      }
      if (!isNumber(length)) {
        throw new TypeError('length should be of type "number"')
      }
      if (!isString(sha256sum)) {
        throw new TypeError('sha256sum should be of type "string"')
      }
      if (!isString(md5sum)) {
        throw new TypeError('md5sum should be of type "string"')
      }
    }

    const simpleUploader = (buf: Buffer, length: number, sha256sum: string, md5sum: string) => {
      validate(buf, length, sha256sum, md5sum)
      return upload('', buf, length, sha256sum, md5sum)
    }

    const multipartUploader = (
      uploadId: string,
      partNumber: number,
      buf: Buffer,
      length: number,
      sha256sum: string,
      md5sum: string,
    ) => {
      if (!isString(uploadId)) {
        throw new TypeError('uploadId should be of type "string"')
      }
      if (!isNumber(partNumber)) {
        throw new TypeError('partNumber should be of type "number"')
      }
      if (!uploadId) {
        throw new errors.InvalidArgumentError('Empty uploadId')
      }
      if (!partNumber) {
        throw new errors.InvalidArgumentError('partNumber cannot be 0')
      }
      validate(buf, length, sha256sum, md5sum)
      const query = `partNumber=${partNumber}&uploadId=${uriEscape(uploadId)}`
      return upload(query, buf, length, sha256sum, md5sum)
    }

    const upload = async (query: string, stream: Buffer, length: number, sha256sum: string, md5sum: string) => {
      const method = 'PUT'
      let headers: RequestHeaders = { 'Content-Length': length }

      if (!multipart) {
        headers = Object.assign({}, extraHeaders, headers)
      }

      if (!this.enableSHA256) {
        headers['Content-MD5'] = md5sum
      }

      const response = await this.makeRequestStreamAsync(
        {
          method,
          bucketName,
          objectName,
          query,
          headers,
        },
        stream,
        sha256sum,
        [200],
        '',
      )
      return {
        etag: sanitizeETag(response.headers.etag),
        versionId: getVersionId(response.headers as ResponseHeader),
      }
    }
    if (multipart) {
      return multipartUploader
    }
    return simpleUploader
  }

  findUploadId(
    bucketName: string,
    objectName: string,
    cb?: ResultCallback<string | undefined>,
  ): void | Promise<string | undefined> {
    if (!isValidBucketName(bucketName)) {
      throw new errors.InvalidBucketNameError('Invalid bucket name: ' + bucketName)
    }
    if (!isValidObjectName(objectName)) {
      throw new errors.InvalidObjectNameError(`Invalid object name: ${objectName}`)
    }
    return new Promise((resolve, reject) => {
      let latestUpload: string | undefined
      const listNext = (keyMarker: string, uploadIdMarker: string) => {
        this.listIncompleteUploadsQuery(bucketName, objectName, keyMarker, uploadIdMarker, '')
          // eslint-disable-next-line @typescript-eslint/ban-ts-comment
          // @ts-ignore
          .on('error', (e) => reject(e))
          .on('data', (result) => {
            // eslint-disable-next-line @typescript-eslint/ban-ts-comment
            // @ts-ignore
            result.uploads.forEach((upload) => {
              if (upload.key === objectName) {
                // eslint-disable-next-line @typescript-eslint/ban-ts-comment
                // @ts-ignore
                if (!latestUpload || upload.initiated.getTime() > latestUpload.initiated.getTime()) {
                  latestUpload = upload
                  return
                }
              }
            })
            if (result.isTruncated) {
              listNext(result.nextKeyMarker as string, result.nextUploadIdMarker as string)
              return
            }
            if (latestUpload) {
              // eslint-disable-next-line @typescript-eslint/ban-ts-comment
              // @ts-ignore
              return resolve(latestUpload.uploadId as string)
            }
            resolve(undefined)
          })
      }
      listNext('', '')
    })
  }

  listIncompleteUploads(bucket: string, prefix: string, recursive: boolean): stream.Readable {
    if (prefix === undefined) {
      prefix = ''
    }
    if (recursive === undefined) {
      recursive = false
    }
    if (!isValidBucketName(bucket)) {
      throw new errors.InvalidBucketNameError('Invalid bucket name: ' + bucket)
    }
    if (!isValidPrefix(prefix)) {
      throw new errors.InvalidPrefixError(`Invalid prefix : ${prefix}`)
    }
    if (!isBoolean(recursive)) {
      throw new TypeError('recursive should be of type "boolean"')
    }
    const delimiter = recursive ? '' : '/'
    let keyMarker = ''
    let uploadIdMarker = ''
    const uploads: unknown[] = []
    let ended = false
    const readStream = new stream.Readable({ objectMode: true })
    readStream._read = () => {
      // push one upload info per _read()
      if (uploads.length) {
        return readStream.push(uploads.shift())
      }
      if (ended) {
        return readStream.push(null)
      }
      this.listIncompleteUploadsQuery(bucket, prefix, keyMarker, uploadIdMarker, delimiter)
        .on('error', (e) => readStream.emit('error', e))
        .on('data', (result) => {
          // eslint-disable-next-line @typescript-eslint/ban-ts-comment
          // @ts-ignore
          result.prefixes.forEach((prefix) => uploads.push(prefix))
          async.eachSeries(
            result.uploads,
            (upload, cb) => {
              // for each incomplete upload add the sizes of its uploaded parts
              // eslint-disable-next-line @typescript-eslint/ban-ts-comment
              // @ts-ignore
              this.listParts(bucket, upload.key, upload.uploadId).then(
                (parts: any) => {
                  // eslint-disable-next-line @typescript-eslint/ban-ts-comment
                  // @ts-ignore
                  upload.size = parts.reduce((acc, item) => acc + item.size, 0)
                  uploads.push(upload)
                  cb()
                },
                (err: any) => cb(err),
              )
            },
            (err) => {
              if (err) {
                readStream.emit('error', err)
                return
              }
              if (result.isTruncated) {
                keyMarker = result.nextKeyMarker
                uploadIdMarker = result.nextUploadIdMarker
              } else {
                ended = true
              }

              // eslint-disable-next-line @typescript-eslint/ban-ts-comment
              // @ts-ignore
              readStream._read()
            },
          )
        })
    }
    return readStream
  }

  /**
   * Called by listIncompleteUploads to fetch a batch of incomplete uploads.
   */
  listIncompleteUploadsQuery(
    bucketName: string,
    prefix: string,
    keyMarker: string,
    uploadIdMarker: string,
    delimiter: string,
  ): stream.Transform {
    if (!isValidBucketName(bucketName)) {
      throw new errors.InvalidBucketNameError('Invalid bucket name: ' + bucketName)
    }
    if (!isString(prefix)) {
      throw new TypeError('prefix should be of type "string"')
    }
    if (!isString(keyMarker)) {
      throw new TypeError('keyMarker should be of type "string"')
    }
    if (!isString(uploadIdMarker)) {
      throw new TypeError('uploadIdMarker should be of type "string"')
    }
    if (!isString(delimiter)) {
      throw new TypeError('delimiter should be of type "string"')
    }
    const queries = []
    queries.push(`prefix=${uriEscape(prefix)}`)
    queries.push(`delimiter=${uriEscape(delimiter)}`)

    if (keyMarker) {
      keyMarker = uriEscape(keyMarker)
      queries.push(`key-marker=${keyMarker}`)
    }
    if (uploadIdMarker) {
      queries.push(`upload-id-marker=${uploadIdMarker}`)
    }

    const maxUploads = 1000
    queries.push(`max-uploads=${maxUploads}`)
    queries.sort()
    queries.unshift('uploads')
    let query = ''
    if (queries.length > 0) {
      query = `${queries.join('&')}`
    }
    const method = 'GET'
    const transformer = transformers.getListMultipartTransformer()
    this.makeRequestAsync({ method, bucketName, query }).then(
      (response) => {
        if (!response) {
          throw new Error('BUG: no response')
        }

        pipesetup(response, transformer)
      },
      (e) => {
        return transformer.emit('error', e)
      },
    )
    return transformer
  }

  /**
   * this call will aggregate the parts on the server into a single object.
   */
  async completeMultipartUpload(
    bucketName: string,
    objectName: string,
    uploadId: string,
    etags: {
      part: number
      etag?: string
    }[],
  ): Promise<{ etag: string; versionId: string | null }> {
    if (!isValidBucketName(bucketName)) {
      throw new errors.InvalidBucketNameError('Invalid bucket name: ' + bucketName)
    }
    if (!isValidObjectName(objectName)) {
      throw new errors.InvalidObjectNameError(`Invalid object name: ${objectName}`)
    }
    if (!isString(uploadId)) {
      throw new TypeError('uploadId should be of type "string"')
    }
    if (!isObject(etags)) {
      throw new TypeError('etags should be of type "Array"')
    }

    if (!uploadId) {
      throw new errors.InvalidArgumentError('uploadId cannot be empty')
    }

    const method = 'POST'
    const query = `uploadId=${uriEscape(uploadId)}`

    const builder = new xml2js.Builder()
    const payload = builder.buildObject({
      CompleteMultipartUpload: {
        $: {
          xmlns: 'http://s3.amazonaws.com/doc/2006-03-01/',
        },
        Part: etags.map((etag) => {
          return {
            PartNumber: etag.part,
            ETag: etag.etag,
          }
        }),
      },
    })

    const res = await this.makeRequestAsync({ method, bucketName, objectName, query }, payload)
    const body = await readAsBuffer(res)
    const result = parseCompleteMultipart(body.toString())
    if (!result) {
      throw new Error('BUG: failed to parse server response')
    }

    if (result.errCode) {
      // Multipart Complete API returns an error XML after a 200 http status
      throw new errors.S3Error(result.errMessage)
    }

    return {
      // eslint-disable-next-line @typescript-eslint/ban-ts-comment
      // @ts-ignore
      etag: result.etag as string,
      versionId: getVersionId(res.headers as ResponseHeader),
    }
  }

  async removeBucketReplication(bucketName: string): Promise<void>
  removeBucketReplication(bucketName: string, callback: NoResultCallback): void
  async removeBucketReplication(bucketName: string): Promise<void> {
    if (!isValidBucketName(bucketName)) {
      throw new errors.InvalidBucketNameError('Invalid bucket name: ' + bucketName)
    }
    const method = 'DELETE'
    const query = 'replication'
    await this.makeRequestAsyncOmit({ method, bucketName, query }, '', [200, 204], '')
  }

  setBucketReplication(bucketName: string, replicationConfig: ReplicationConfigOpts): void
  async setBucketReplication(bucketName: string, replicationConfig: ReplicationConfigOpts): Promise<void>
  async setBucketReplication(bucketName: string, replicationConfig: ReplicationConfigOpts) {
    if (!isValidBucketName(bucketName)) {
      throw new errors.InvalidBucketNameError('Invalid bucket name: ' + bucketName)
    }
    if (!isObject(replicationConfig)) {
      throw new errors.InvalidArgumentError('replicationConfig should be of type "object"')
    } else {
      if (_.isEmpty(replicationConfig.role)) {
        throw new errors.InvalidArgumentError('Role cannot be empty')
      } else if (replicationConfig.role && !isString(replicationConfig.role)) {
        throw new errors.InvalidArgumentError('Invalid value for role', replicationConfig.role)
      }
      if (_.isEmpty(replicationConfig.rules)) {
        throw new errors.InvalidArgumentError('Minimum one replication rule must be specified')
      }
    }
    const method = 'PUT'
    const query = 'replication'
    const headers: Record<string, string> = {}

    const replicationParamsConfig = {
      ReplicationConfiguration: {
        Role: replicationConfig.role,
        Rule: replicationConfig.rules,
      },
    }

    const builder = new xml2js.Builder({ renderOpts: { pretty: false }, headless: true })
    const payload = builder.buildObject(replicationParamsConfig)
    headers['Content-MD5'] = toMd5(payload)
    await this.makeRequestAsyncOmit({ method, bucketName, query, headers }, payload)
  }

  getBucketReplication(bucketName: string): void
  async getBucketReplication(bucketName: string): Promise<ReplicationConfig>
  async getBucketReplication(bucketName: string) {
    if (!isValidBucketName(bucketName)) {
      throw new errors.InvalidBucketNameError('Invalid bucket name: ' + bucketName)
    }
    const method = 'GET'
    const query = 'replication'

    const httpRes = await this.makeRequestAsync({ method, bucketName, query }, '', [200, 204])
    const xmlResult = await readAsString(httpRes)
    return xmlParsers.parseReplicationConfig(xmlResult)
  }

  getObjectLegalHold(
    bucketName: string,
    objectName: string,
    getOpts?: GetObjectLegalHoldOptions,
    callback?: ResultCallback<LEGAL_HOLD_STATUS>,
  ): Promise<LEGAL_HOLD_STATUS>
  async getObjectLegalHold(
    bucketName: string,
    objectName: string,
    getOpts?: GetObjectLegalHoldOptions,
  ): Promise<LEGAL_HOLD_STATUS> {
    if (!isValidBucketName(bucketName)) {
      throw new errors.InvalidBucketNameError('Invalid bucket name: ' + bucketName)
    }
    if (!isValidObjectName(objectName)) {
      throw new errors.InvalidObjectNameError(`Invalid object name: ${objectName}`)
    }

    if (getOpts) {
      if (!isObject(getOpts)) {
        throw new TypeError('getOpts should be of type "Object"')
      } else if (Object.keys(getOpts).length > 0 && getOpts.versionId && !isString(getOpts.versionId)) {
        throw new TypeError('versionId should be of type string.:', getOpts.versionId)
      }
    }

    const method = 'GET'
    let query = 'legal-hold'

    if (getOpts?.versionId) {
      query += `&versionId=${getOpts.versionId}`
    }

    const httpRes = await this.makeRequestAsync({ method, bucketName, objectName, query }, '', [200])
    const strRes = await readAsString(httpRes)
    return parseObjectLegalHoldConfig(strRes)
  }

  setObjectLegalHold(bucketName: string, objectName: string, setOpts?: PutObjectLegalHoldOptions): void
  async setObjectLegalHold(
    bucketName: string,
    objectName: string,
    setOpts = {
      status: LEGAL_HOLD_STATUS.ENABLED,
    } as PutObjectLegalHoldOptions,
  ): Promise<void> {
    if (!isValidBucketName(bucketName)) {
      throw new errors.InvalidBucketNameError('Invalid bucket name: ' + bucketName)
    }
    if (!isValidObjectName(objectName)) {
      throw new errors.InvalidObjectNameError(`Invalid object name: ${objectName}`)
    }

    if (!isObject(setOpts)) {
      throw new TypeError('setOpts should be of type "Object"')
    } else {
      if (![LEGAL_HOLD_STATUS.ENABLED, LEGAL_HOLD_STATUS.DISABLED].includes(setOpts?.status)) {
        throw new TypeError('Invalid status: ' + setOpts.status)
      }
      if (setOpts.versionId && !setOpts.versionId.length) {
        throw new TypeError('versionId should be of type string.:' + setOpts.versionId)
      }
    }

    const method = 'PUT'
    let query = 'legal-hold'

    if (setOpts.versionId) {
      query += `&versionId=${setOpts.versionId}`
    }

    const config = {
      Status: setOpts.status,
    }

    const builder = new xml2js.Builder({ rootName: 'LegalHold', renderOpts: { pretty: false }, headless: true })
    const payload = builder.buildObject(config)
    const headers: Record<string, string> = {}
    headers['Content-MD5'] = toMd5(payload)

    await this.makeRequestAsyncOmit({ method, bucketName, objectName, query, headers }, payload)
  }

  /**
   * Get Tags associated with a Bucket
   */
  async getBucketTagging(bucketName: string): Promise<Tag[]> {
    if (!isValidBucketName(bucketName)) {
      throw new errors.InvalidBucketNameError(`Invalid bucket name: ${bucketName}`)
    }

    const method = 'GET'
    const query = 'tagging'
    const requestOptions = { method, bucketName, query }

    const response = await this.makeRequestAsync(requestOptions)
    const body = await readAsString(response)
    return xmlParsers.parseTagging(body)
  }

  /**
   *  Get the tags associated with a bucket OR an object
   */
  async getObjectTagging(bucketName: string, objectName: string, getOpts: VersionIdentificator = {}): Promise<Tag[]> {
    const method = 'GET'
    let query = 'tagging'

    if (!isValidBucketName(bucketName)) {
      throw new errors.InvalidBucketNameError('Invalid bucket name: ' + bucketName)
    }
    if (!isValidObjectName(objectName)) {
      throw new errors.InvalidBucketNameError('Invalid object name: ' + objectName)
    }
    if (!isObject(getOpts)) {
      throw new errors.InvalidArgumentError('getOpts should be of type "object"')
    }

    if (getOpts && getOpts.versionId) {
      query = `${query}&versionId=${getOpts.versionId}`
    }
    const requestOptions: RequestOption = { method, bucketName, query }
    if (objectName) {
      requestOptions['objectName'] = objectName
    }

    const response = await this.makeRequestAsync(requestOptions)
    const body = await readAsString(response)
    return xmlParsers.parseTagging(body)
  }

  async putObjectRetention(bucketName: string, objectName: string, retentionOpts: Retention = {}): Promise<void> {
    if (!isValidBucketName(bucketName)) {
      throw new errors.InvalidBucketNameError(`Invalid bucket name: ${bucketName}`)
    }
    if (!isValidObjectName(objectName)) {
      throw new errors.InvalidObjectNameError(`Invalid object name: ${objectName}`)
    }
    if (!isObject(retentionOpts)) {
      throw new errors.InvalidArgumentError('retentionOpts should be of type "object"')
    } else {
      if (retentionOpts.governanceBypass && !isBoolean(retentionOpts.governanceBypass)) {
        throw new errors.InvalidArgumentError(`Invalid value for governanceBypass: ${retentionOpts.governanceBypass}`)
      }
      if (
        retentionOpts.mode &&
        ![RETENTION_MODES.COMPLIANCE, RETENTION_MODES.GOVERNANCE].includes(retentionOpts.mode)
      ) {
        throw new errors.InvalidArgumentError(`Invalid object retention mode: ${retentionOpts.mode}`)
      }
      if (retentionOpts.retainUntilDate && !isString(retentionOpts.retainUntilDate)) {
        throw new errors.InvalidArgumentError(`Invalid value for retainUntilDate: ${retentionOpts.retainUntilDate}`)
      }
      if (retentionOpts.versionId && !isString(retentionOpts.versionId)) {
        throw new errors.InvalidArgumentError(`Invalid value for versionId: ${retentionOpts.versionId}`)
      }
    }

    const method = 'PUT'
    let query = 'retention'

    const headers: RequestHeaders = {}
    if (retentionOpts.governanceBypass) {
      headers['X-Amz-Bypass-Governance-Retention'] = true
    }

    const builder = new xml2js.Builder({ rootName: 'Retention', renderOpts: { pretty: false }, headless: true })
    const params: Record<string, string> = {}

    if (retentionOpts.mode) {
      params.Mode = retentionOpts.mode
    }
    if (retentionOpts.retainUntilDate) {
      params.RetainUntilDate = retentionOpts.retainUntilDate
    }
    if (retentionOpts.versionId) {
      query += `&versionId=${retentionOpts.versionId}`
    }

    const payload = builder.buildObject(params)

    headers['Content-MD5'] = toMd5(payload)
    await this.makeRequestAsyncOmit({ method, bucketName, objectName, query, headers }, payload, [200, 204])
  }
  getObjectLockConfig(bucketName: string, callback: ResultCallback<ObjectLockInfo>): void
  getObjectLockConfig(bucketName: string): void
  async getObjectLockConfig(bucketName: string): Promise<ObjectLockInfo>
  async getObjectLockConfig(bucketName: string) {
    if (!isValidBucketName(bucketName)) {
      throw new errors.InvalidBucketNameError('Invalid bucket name: ' + bucketName)
    }
    const method = 'GET'
    const query = 'object-lock'

    const httpRes = await this.makeRequestAsync({ method, bucketName, query })
    const xmlResult = await readAsString(httpRes)
    return xmlParsers.parseObjectLockConfig(xmlResult)
  }

  setObjectLockConfig(bucketName: string, lockConfigOpts: Omit<ObjectLockInfo, 'objectLockEnabled'>): void
  async setObjectLockConfig(
    bucketName: string,
    lockConfigOpts: Omit<ObjectLockInfo, 'objectLockEnabled'>,
  ): Promise<void>
  async setObjectLockConfig(bucketName: string, lockConfigOpts: Omit<ObjectLockInfo, 'objectLockEnabled'>) {
    const retentionModes = [RETENTION_MODES.COMPLIANCE, RETENTION_MODES.GOVERNANCE]
    const validUnits = [RETENTION_VALIDITY_UNITS.DAYS, RETENTION_VALIDITY_UNITS.YEARS]

    if (!isValidBucketName(bucketName)) {
      throw new errors.InvalidBucketNameError('Invalid bucket name: ' + bucketName)
    }

    if (lockConfigOpts.mode && !retentionModes.includes(lockConfigOpts.mode)) {
      throw new TypeError(`lockConfigOpts.mode should be one of ${retentionModes}`)
    }
    if (lockConfigOpts.unit && !validUnits.includes(lockConfigOpts.unit)) {
      throw new TypeError(`lockConfigOpts.unit should be one of ${validUnits}`)
    }
    if (lockConfigOpts.validity && !isNumber(lockConfigOpts.validity)) {
      throw new TypeError(`lockConfigOpts.validity should be a number`)
    }

    const method = 'PUT'
    const query = 'object-lock'

    const config: ObjectLockConfigParam = {
      ObjectLockEnabled: 'Enabled',
    }
    const configKeys = Object.keys(lockConfigOpts)

    const isAllKeysSet = ['unit', 'mode', 'validity'].every((lck) => configKeys.includes(lck))
    // Check if keys are present and all keys are present.
    if (configKeys.length > 0) {
      if (!isAllKeysSet) {
        throw new TypeError(
          `lockConfigOpts.mode,lockConfigOpts.unit,lockConfigOpts.validity all the properties should be specified.`,
        )
      } else {
        config.Rule = {
          DefaultRetention: {},
        }
        if (lockConfigOpts.mode) {
          config.Rule.DefaultRetention.Mode = lockConfigOpts.mode
        }
        if (lockConfigOpts.unit === RETENTION_VALIDITY_UNITS.DAYS) {
          config.Rule.DefaultRetention.Days = lockConfigOpts.validity
        } else if (lockConfigOpts.unit === RETENTION_VALIDITY_UNITS.YEARS) {
          config.Rule.DefaultRetention.Years = lockConfigOpts.validity
        }
      }
    }

    const builder = new xml2js.Builder({
      rootName: 'ObjectLockConfiguration',
      renderOpts: { pretty: false },
      headless: true,
    })
    const payload = builder.buildObject(config)

    const headers: RequestHeaders = {}
    headers['Content-MD5'] = toMd5(payload)

    await this.makeRequestAsyncOmit({ method, bucketName, query, headers }, payload)
  }
}<|MERGE_RESOLUTION|>--- conflicted
+++ resolved
@@ -58,14 +58,10 @@
   BucketItemStat,
   GetObjectLegalHoldOptions,
   IRequest,
-<<<<<<< HEAD
   ItemBucketMetadata,
-  LegalHoldStatus,
-  ObjectMetaData,
-=======
   ObjectLockConfigParam,
   ObjectLockInfo,
->>>>>>> d8473f97
+  ObjectMetaData,
   PutObjectLegalHoldOptions,
   ReplicationConfig,
   ReplicationConfigOpts,
