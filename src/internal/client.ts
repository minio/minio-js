import * as http from 'node:http'
import * as https from 'node:https'
import type * as stream from 'node:stream'

import { isBrowser } from 'browser-or-node'
import _ from 'lodash'
import * as qs from 'query-string'
import xml2js from 'xml2js'

import { CredentialProvider } from '../CredentialProvider.ts'
import * as errors from '../errors.ts'
import { DEFAULT_REGION, LEGAL_HOLD_STATUS, RETENTION_MODES, RETENTION_VALIDITY_UNITS } from '../helpers.ts'
import { signV4 } from '../signing.ts'
import { Extensions } from './extensions.ts'
import {
  extractMetadata,
  getVersionId,
  isAmazonEndpoint,
  isBoolean,
  isDefined,
  isEmpty,
  isNumber,
  isObject,
  isReadableStream,
  isString,
  isValidBucketName,
  isValidEndpoint,
  isValidObjectName,
  isValidPort,
  isVirtualHostStyle,
  makeDateLong,
  sanitizeETag,
  toMd5,
  toSha256,
  uriEscape,
  uriResourceEscape,
} from './helper.ts'
import { request } from './request.ts'
import { drainResponse, readAsBuffer, readAsString } from './response.ts'
import type { Region } from './s3-endpoints.ts'
import { getS3Endpoint } from './s3-endpoints.ts'
import type {
  Binary,
  BucketItemFromList,
  BucketItemStat,
  GetObjectLegalHoldOptions,
  IRequest,
  ObjectLockConfigParam,
  ObjectLockInfo,
  PutObjectLegalHoldOptions,
  ReplicationConfig,
  ReplicationConfigOpts,
  RequestHeaders,
  ResponseHeader,
  ResultCallback,
  Retention,
  StatObjectOpts,
  Tag,
  Transport,
  VersionIdentificator,
} from './type.ts'
import type { UploadedPart } from './xml-parser.ts'
import * as xmlParsers from './xml-parser.ts'
import { parseInitiateMultipart, parseObjectLegalHoldConfig } from './xml-parser.ts'

const xml = new xml2js.Builder({ renderOpts: { pretty: false }, headless: true })

// will be replaced by bundler.
const Package = { version: process.env.MINIO_JS_PACKAGE_VERSION || 'development' }

const requestOptionProperties = [
  'agent',
  'ca',
  'cert',
  'ciphers',
  'clientCertEngine',
  'crl',
  'dhparam',
  'ecdhCurve',
  'family',
  'honorCipherOrder',
  'key',
  'passphrase',
  'pfx',
  'rejectUnauthorized',
  'secureOptions',
  'secureProtocol',
  'servername',
  'sessionIdContext',
] as const

export interface ClientOptions {
  endPoint: string
  accessKey: string
  secretKey: string
  useSSL?: boolean
  port?: number
  region?: Region
  transport?: Transport
  sessionToken?: string
  partSize?: number
  pathStyle?: boolean
  credentialsProvider?: CredentialProvider
  s3AccelerateEndpoint?: string
  transportAgent?: http.Agent
}

export type RequestOption = Partial<IRequest> & {
  method: string
  bucketName?: string
  objectName?: string
  query?: string
  pathStyle?: boolean
}

export type NoResultCallback = (error: unknown) => void

export interface MakeBucketOpt {
  ObjectLocking?: boolean
}

export interface RemoveOptions {
  versionId?: string
  governanceBypass?: boolean
  forceDelete?: boolean
}

export class TypedClient {
  protected transport: Transport
  protected host: string
  protected port: number
  protected protocol: string
  protected accessKey: string
  protected secretKey: string
  protected sessionToken?: string
  protected userAgent: string
  protected anonymous: boolean
  protected pathStyle: boolean
  protected regionMap: Record<string, string>
  public region?: string
  protected credentialsProvider?: CredentialProvider
  partSize: number = 64 * 1024 * 1024
  protected overRidePartSize?: boolean

  protected maximumPartSize = 5 * 1024 * 1024 * 1024
  protected maxObjectSize = 5 * 1024 * 1024 * 1024 * 1024
  public enableSHA256: boolean
  protected s3AccelerateEndpoint?: string
  protected reqOptions: Record<string, unknown>

  protected transportAgent: http.Agent
  private readonly clientExtensions: Extensions

  constructor(params: ClientOptions) {
    // @ts-expect-error deprecated property
    if (params.secure !== undefined) {
      throw new Error('"secure" option deprecated, "useSSL" should be used instead')
    }
    // Default values if not specified.
    if (params.useSSL === undefined) {
      params.useSSL = true
    }
    if (!params.port) {
      params.port = 0
    }
    // Validate input params.
    if (!isValidEndpoint(params.endPoint)) {
      throw new errors.InvalidEndpointError(`Invalid endPoint : ${params.endPoint}`)
    }
    if (!isValidPort(params.port)) {
      throw new errors.InvalidArgumentError(`Invalid port : ${params.port}`)
    }
    if (!isBoolean(params.useSSL)) {
      throw new errors.InvalidArgumentError(
        `Invalid useSSL flag type : ${params.useSSL}, expected to be of type "boolean"`,
      )
    }

    // Validate region only if its set.
    if (params.region) {
      if (!isString(params.region)) {
        throw new errors.InvalidArgumentError(`Invalid region : ${params.region}`)
      }
    }

    const host = params.endPoint.toLowerCase()
    let port = params.port
    let protocol: string
    let transport
    let transportAgent: http.Agent
    // Validate if configuration is not using SSL
    // for constructing relevant endpoints.
    if (params.useSSL) {
      // Defaults to secure.
      transport = https
      protocol = 'https:'
      port = port || 443
      transportAgent = https.globalAgent
    } else {
      transport = http
      protocol = 'http:'
      port = port || 80
      transportAgent = http.globalAgent
    }

    // if custom transport is set, use it.
    if (params.transport) {
      if (!isObject(params.transport)) {
        throw new errors.InvalidArgumentError(
          `Invalid transport type : ${params.transport}, expected to be type "object"`,
        )
      }
      transport = params.transport
    }

    // if custom transport agent is set, use it.
    if (params.transportAgent) {
      if (!isObject(params.transportAgent)) {
        throw new errors.InvalidArgumentError(
          `Invalid transportAgent type: ${params.transportAgent}, expected to be type "object"`,
        )
      }

      transportAgent = params.transportAgent
    }

    // User Agent should always following the below style.
    // Please open an issue to discuss any new changes here.
    //
    //       MinIO (OS; ARCH) LIB/VER APP/VER
    //
    const libraryComments = `(${process.platform}; ${process.arch})`
    const libraryAgent = `MinIO ${libraryComments} minio-js/${Package.version}`
    // User agent block ends.

    this.transport = transport
    this.transportAgent = transportAgent
    this.host = host
    this.port = port
    this.protocol = protocol
    this.userAgent = `${libraryAgent}`

    // Default path style is true
    if (params.pathStyle === undefined) {
      this.pathStyle = true
    } else {
      this.pathStyle = params.pathStyle
    }

    this.accessKey = params.accessKey ?? ''
    this.secretKey = params.secretKey ?? ''
    this.sessionToken = params.sessionToken
    this.anonymous = !this.accessKey || !this.secretKey

    if (params.credentialsProvider) {
      this.credentialsProvider = params.credentialsProvider
    }

    this.regionMap = {}
    if (params.region) {
      this.region = params.region
    }

    if (params.partSize) {
      this.partSize = params.partSize
      this.overRidePartSize = true
    }
    if (this.partSize < 5 * 1024 * 1024) {
      throw new errors.InvalidArgumentError(`Part size should be greater than 5MB`)
    }
    if (this.partSize > 5 * 1024 * 1024 * 1024) {
      throw new errors.InvalidArgumentError(`Part size should be less than 5GB`)
    }

    // SHA256 is enabled only for authenticated http requests. If the request is authenticated
    // and the connection is https we use x-amz-content-sha256=UNSIGNED-PAYLOAD
    // header for signature calculation.
    this.enableSHA256 = !this.anonymous && !params.useSSL

    this.s3AccelerateEndpoint = params.s3AccelerateEndpoint || undefined
    this.reqOptions = {}
    this.clientExtensions = new Extensions(this)
  }

  /**
   * Minio extensions that aren't necessary present for Amazon S3 compatible storage servers
   */
  get extensions() {
    return this.clientExtensions
  }

  /**
   * @param endPoint - valid S3 acceleration end point
   */
  setS3TransferAccelerate(endPoint: string) {
    this.s3AccelerateEndpoint = endPoint
  }

  /**
   * Sets the supported request options.
   */
  public setRequestOptions(options: Pick<https.RequestOptions, (typeof requestOptionProperties)[number]>) {
    if (!isObject(options)) {
      throw new TypeError('request options should be of type "object"')
    }
    this.reqOptions = _.pick(options, requestOptionProperties)
  }

  /**
   *  This is s3 Specific and does not hold validity in any other Object storage.
   */
  private getAccelerateEndPointIfSet(bucketName?: string, objectName?: string) {
    if (!isEmpty(this.s3AccelerateEndpoint) && !isEmpty(bucketName) && !isEmpty(objectName)) {
      // http://docs.aws.amazon.com/AmazonS3/latest/dev/transfer-acceleration.html
      // Disable transfer acceleration for non-compliant bucket names.
      if (bucketName.includes('.')) {
        throw new Error(`Transfer Acceleration is not supported for non compliant bucket:${bucketName}`)
      }
      // If transfer acceleration is requested set new host.
      // For more details about enabling transfer acceleration read here.
      // http://docs.aws.amazon.com/AmazonS3/latest/dev/transfer-acceleration.html
      return this.s3AccelerateEndpoint
    }
    return false
  }

  /**
   * returns options object that can be used with http.request()
   * Takes care of constructing virtual-host-style or path-style hostname
   */
  protected getRequestOptions(
    opts: RequestOption & { region: string },
  ): IRequest & { host: string; headers: Record<string, string> } {
    const method = opts.method
    const region = opts.region
    const bucketName = opts.bucketName
    let objectName = opts.objectName
    const headers = opts.headers
    const query = opts.query

    let reqOptions = {
      method,
      headers: {} as RequestHeaders,
      protocol: this.protocol,
      // If custom transportAgent was supplied earlier, we'll inject it here
      agent: this.transportAgent,
    }

    // Verify if virtual host supported.
    let virtualHostStyle
    if (bucketName) {
      virtualHostStyle = isVirtualHostStyle(this.host, this.protocol, bucketName, this.pathStyle)
    }

    let path = '/'
    let host = this.host

    let port: undefined | number
    if (this.port) {
      port = this.port
    }

    if (objectName) {
      objectName = uriResourceEscape(objectName)
    }

    // For Amazon S3 endpoint, get endpoint based on region.
    if (isAmazonEndpoint(host)) {
      const accelerateEndPoint = this.getAccelerateEndPointIfSet(bucketName, objectName)
      if (accelerateEndPoint) {
        host = `${accelerateEndPoint}`
      } else {
        host = getS3Endpoint(region)
      }
    }

    if (virtualHostStyle && !opts.pathStyle) {
      // For all hosts which support virtual host style, `bucketName`
      // is part of the hostname in the following format:
      //
      //  var host = 'bucketName.example.com'
      //
      if (bucketName) {
        host = `${bucketName}.${host}`
      }
      if (objectName) {
        path = `/${objectName}`
      }
    } else {
      // For all S3 compatible storage services we will fallback to
      // path style requests, where `bucketName` is part of the URI
      // path.
      if (bucketName) {
        path = `/${bucketName}`
      }
      if (objectName) {
        path = `/${bucketName}/${objectName}`
      }
    }

    if (query) {
      path += `?${query}`
    }
    reqOptions.headers.host = host
    if ((reqOptions.protocol === 'http:' && port !== 80) || (reqOptions.protocol === 'https:' && port !== 443)) {
      reqOptions.headers.host = `${host}:${port}`
    }
    reqOptions.headers['user-agent'] = this.userAgent
    if (headers) {
      // have all header keys in lower case - to make signing easy
      for (const [k, v] of Object.entries(headers)) {
        reqOptions.headers[k.toLowerCase()] = v
      }
    }

    // Use any request option specified in minioClient.setRequestOptions()
    reqOptions = Object.assign({}, this.reqOptions, reqOptions)

    return {
      ...reqOptions,
      headers: _.mapValues(_.pickBy(reqOptions.headers, isDefined), (v) => v.toString()),
      host,
      port,
      path,
    } satisfies https.RequestOptions
  }

  public async setCredentialsProvider(credentialsProvider: CredentialProvider) {
    if (!(credentialsProvider instanceof CredentialProvider)) {
      throw new Error('Unable to get credentials. Expected instance of CredentialProvider')
    }
    this.credentialsProvider = credentialsProvider
    await this.checkAndRefreshCreds()
  }

  private async checkAndRefreshCreds() {
    if (this.credentialsProvider) {
      try {
        const credentialsConf = await this.credentialsProvider.getCredentials()
        this.accessKey = credentialsConf.getAccessKey()
        this.secretKey = credentialsConf.getSecretKey()
        this.sessionToken = credentialsConf.getSessionToken()
      } catch (e) {
        throw new Error(`Unable to get credentials: ${e}`, { cause: e })
      }
    }
  }

  private logStream?: stream.Writable

  /**
   * log the request, response, error
   */
  private logHTTP(reqOptions: IRequest, response: http.IncomingMessage | null, err?: unknown) {
    // if no logStream available return.
    if (!this.logStream) {
      return
    }
    if (!isObject(reqOptions)) {
      throw new TypeError('reqOptions should be of type "object"')
    }
    if (response && !isReadableStream(response)) {
      throw new TypeError('response should be of type "Stream"')
    }
    if (err && !(err instanceof Error)) {
      throw new TypeError('err should be of type "Error"')
    }
    const logStream = this.logStream
    const logHeaders = (headers: RequestHeaders) => {
      Object.entries(headers).forEach(([k, v]) => {
        if (k == 'authorization') {
          if (isString(v)) {
            const redactor = new RegExp('Signature=([0-9a-f]+)')
            v = v.replace(redactor, 'Signature=**REDACTED**')
          }
        }
        logStream.write(`${k}: ${v}\n`)
      })
      logStream.write('\n')
    }
    logStream.write(`REQUEST: ${reqOptions.method} ${reqOptions.path}\n`)
    logHeaders(reqOptions.headers)
    if (response) {
      this.logStream.write(`RESPONSE: ${response.statusCode}\n`)
      logHeaders(response.headers as RequestHeaders)
    }
    if (err) {
      logStream.write('ERROR BODY:\n')
      const errJSON = JSON.stringify(err, null, '\t')
      logStream.write(`${errJSON}\n`)
    }
  }

  /**
   * Enable tracing
   */
  public traceOn(stream?: stream.Writable) {
    if (!stream) {
      stream = process.stdout
    }
    this.logStream = stream
  }

  /**
   * Disable tracing
   */
  public traceOff() {
    this.logStream = undefined
  }

  /**
   * makeRequest is the primitive used by the apis for making S3 requests.
   * payload can be empty string in case of no payload.
   * statusCode is the expected statusCode. If response.statusCode does not match
   * we parse the XML error and call the callback with the error message.
   *
   * A valid region is passed by the calls - listBuckets, makeBucket and getBucketRegion.
   *
   * @internal
   */
  async makeRequestAsync(
    options: RequestOption,
    payload: Binary = '',
    expectedCodes: number[] = [200],
    region = '',
  ): Promise<http.IncomingMessage> {
    if (!isObject(options)) {
      throw new TypeError('options should be of type "object"')
    }
    if (!isString(payload) && !isObject(payload)) {
      // Buffer is of type 'object'
      throw new TypeError('payload should be of type "string" or "Buffer"')
    }
    expectedCodes.forEach((statusCode) => {
      if (!isNumber(statusCode)) {
        throw new TypeError('statusCode should be of type "number"')
      }
    })
    if (!isString(region)) {
      throw new TypeError('region should be of type "string"')
    }
    if (!options.headers) {
      options.headers = {}
    }
    if (options.method === 'POST' || options.method === 'PUT' || options.method === 'DELETE') {
      options.headers['content-length'] = payload.length.toString()
    }
    const sha256sum = this.enableSHA256 ? toSha256(payload) : ''
    return this.makeRequestStreamAsync(options, payload, sha256sum, expectedCodes, region)
  }

  /**
   * new request with promise
   *
   * No need to drain response, response body is not valid
   */
  async makeRequestAsyncOmit(
    options: RequestOption,
    payload: Binary = '',
    statusCodes: number[] = [200],
    region = '',
  ): Promise<Omit<http.IncomingMessage, 'on'>> {
    const res = await this.makeRequestAsync(options, payload, statusCodes, region)
    await drainResponse(res)
    return res
  }

  /**
   * makeRequestStream will be used directly instead of makeRequest in case the payload
   * is available as a stream. for ex. putObject
   *
   * @internal
   */
  async makeRequestStreamAsync(
    options: RequestOption,
    body: stream.Readable | Binary,
    sha256sum: string,
    statusCodes: number[],
    region: string,
  ): Promise<http.IncomingMessage> {
    if (!isObject(options)) {
      throw new TypeError('options should be of type "object"')
    }
    if (!(Buffer.isBuffer(body) || typeof body === 'string' || isReadableStream(body))) {
      throw new errors.InvalidArgumentError(
        `stream should be a Buffer, string or readable Stream, got ${typeof body} instead`,
      )
    }
    if (!isString(sha256sum)) {
      throw new TypeError('sha256sum should be of type "string"')
    }
    statusCodes.forEach((statusCode) => {
      if (!isNumber(statusCode)) {
        throw new TypeError('statusCode should be of type "number"')
      }
    })
    if (!isString(region)) {
      throw new TypeError('region should be of type "string"')
    }
    // sha256sum will be empty for anonymous or https requests
    if (!this.enableSHA256 && sha256sum.length !== 0) {
      throw new errors.InvalidArgumentError(`sha256sum expected to be empty for anonymous or https requests`)
    }
    // sha256sum should be valid for non-anonymous http requests.
    if (this.enableSHA256 && sha256sum.length !== 64) {
      throw new errors.InvalidArgumentError(`Invalid sha256sum : ${sha256sum}`)
    }

    await this.checkAndRefreshCreds()

    // eslint-disable-next-line @typescript-eslint/no-non-null-assertion
    region = region || (await this.getBucketRegionAsync(options.bucketName!))

    const reqOptions = this.getRequestOptions({ ...options, region })
    if (!this.anonymous) {
      // For non-anonymous https requests sha256sum is 'UNSIGNED-PAYLOAD' for signature calculation.
      if (!this.enableSHA256) {
        sha256sum = 'UNSIGNED-PAYLOAD'
      }
      const date = new Date()
      reqOptions.headers['x-amz-date'] = makeDateLong(date)
      reqOptions.headers['x-amz-content-sha256'] = sha256sum
      if (this.sessionToken) {
        reqOptions.headers['x-amz-security-token'] = this.sessionToken
      }
      reqOptions.headers.authorization = signV4(reqOptions, this.accessKey, this.secretKey, region, date, sha256sum)
    }

    const response = await request(this.transport, reqOptions, body)
    if (!response.statusCode) {
      throw new Error("BUG: response doesn't have a statusCode")
    }

    if (!statusCodes.includes(response.statusCode)) {
      // For an incorrect region, S3 server always sends back 400.
      // But we will do cache invalidation for all errors so that,
      // in future, if AWS S3 decides to send a different status code or
      // XML error code we will still work fine.
      // eslint-disable-next-line @typescript-eslint/no-non-null-assertion
      delete this.regionMap[options.bucketName!]

      const err = await xmlParsers.parseResponseError(response)
      this.logHTTP(reqOptions, response, err)
      throw err
    }

    this.logHTTP(reqOptions, response)

    return response
  }

  /**
   * gets the region of the bucket
   *
   * @param bucketName
   *
   * @internal
   */
  protected async getBucketRegionAsync(bucketName: string): Promise<string> {
    if (!isValidBucketName(bucketName)) {
      throw new errors.InvalidBucketNameError(`Invalid bucket name : ${bucketName}`)
    }

    // Region is set with constructor, return the region right here.
    if (this.region) {
      return this.region
    }

    const cached = this.regionMap[bucketName]
    if (cached) {
      return cached
    }

    const extractRegionAsync = async (response: http.IncomingMessage) => {
      const body = await readAsString(response)
      const region = xmlParsers.parseBucketRegion(body) || DEFAULT_REGION
      this.regionMap[bucketName] = region
      return region
    }

    const method = 'GET'
    const query = 'location'
    // `getBucketLocation` behaves differently in following ways for
    // different environments.
    //
    // - For nodejs env we default to path style requests.
    // - For browser env path style requests on buckets yields CORS
    //   error. To circumvent this problem we make a virtual host
    //   style request signed with 'us-east-1'. This request fails
    //   with an error 'AuthorizationHeaderMalformed', additionally
    //   the error XML also provides Region of the bucket. To validate
    //   this region is proper we retry the same request with the newly
    //   obtained region.
    const pathStyle = this.pathStyle && !isBrowser
    let region: string
    try {
      const res = await this.makeRequestAsync({ method, bucketName, query, pathStyle }, '', [200], DEFAULT_REGION)
      return extractRegionAsync(res)
    } catch (e) {
      // eslint-disable-next-line @typescript-eslint/ban-ts-comment
      // @ts-ignore
      if (!(e.name === 'AuthorizationHeaderMalformed')) {
        throw e
      }
      // @ts-expect-error we set extra properties on error object
      region = e.Region as string
      if (!region) {
        throw e
      }
    }

    const res = await this.makeRequestAsync({ method, bucketName, query, pathStyle }, '', [200], region)
    return await extractRegionAsync(res)
  }

  /**
   * makeRequest is the primitive used by the apis for making S3 requests.
   * payload can be empty string in case of no payload.
   * statusCode is the expected statusCode. If response.statusCode does not match
   * we parse the XML error and call the callback with the error message.
   * A valid region is passed by the calls - listBuckets, makeBucket and
   * getBucketRegion.
   *
   * @deprecated use `makeRequestAsync` instead
   */
  makeRequest(
    options: RequestOption,
    payload: Binary = '',
    expectedCodes: number[] = [200],
    region = '',
    returnResponse: boolean,
    cb: (cb: unknown, result: http.IncomingMessage) => void,
  ) {
    let prom: Promise<http.IncomingMessage>
    if (returnResponse) {
      prom = this.makeRequestAsync(options, payload, expectedCodes, region)
    } else {
      // eslint-disable-next-line @typescript-eslint/ban-ts-comment
      // @ts-expect-error compatible for old behaviour
      prom = this.makeRequestAsyncOmit(options, payload, expectedCodes, region)
    }

    prom.then(
      (result) => cb(null, result),
      (err) => {
        // eslint-disable-next-line @typescript-eslint/ban-ts-comment
        // @ts-ignore
        cb(err)
      },
    )
  }

  /**
   * makeRequestStream will be used directly instead of makeRequest in case the payload
   * is available as a stream. for ex. putObject
   *
   * @deprecated use `makeRequestStreamAsync` instead
   */
  makeRequestStream(
    options: RequestOption,
    stream: stream.Readable | Buffer,
    sha256sum: string,
    statusCodes: number[],
    region: string,
    returnResponse: boolean,
    cb: (cb: unknown, result: http.IncomingMessage) => void,
  ) {
    const executor = async () => {
      const res = await this.makeRequestStreamAsync(options, stream, sha256sum, statusCodes, region)
      if (!returnResponse) {
        await drainResponse(res)
      }

      return res
    }

    executor().then(
      (result) => cb(null, result),
      // eslint-disable-next-line @typescript-eslint/ban-ts-comment
      // @ts-ignore
      (err) => cb(err),
    )
  }

  /**
   * @deprecated use `getBucketRegionAsync` instead
   */
  getBucketRegion(bucketName: string, cb: (err: unknown, region: string) => void) {
    return this.getBucketRegionAsync(bucketName).then(
      (result) => cb(null, result),
      // eslint-disable-next-line @typescript-eslint/ban-ts-comment
      // @ts-ignore
      (err) => cb(err),
    )
  }

<<<<<<< HEAD
  /**
   * To check if a bucket already exists.
   */
  async bucketExists(bucketName: string): Promise<boolean> {
    if (!isValidBucketName(bucketName)) {
      throw new errors.InvalidBucketNameError('Invalid bucket name: ' + bucketName)
    }
    const method = 'HEAD'
    try {
      await this.makeRequestAsyncOmit({ method, bucketName })
    } catch (err) {
      // @ts-ignore
      if (err.code == 'NoSuchBucket' || err.code == 'NotFound') {
        return false
      }
      throw err
    }

    return true
=======
  // Bucket operations

  /**
   * Creates the bucket `bucketName`.
   *
   */
  async makeBucket(bucketName: string, region: Region = '', makeOpts: MakeBucketOpt = {}): Promise<void> {
    if (!isValidBucketName(bucketName)) {
      throw new errors.InvalidBucketNameError('Invalid bucket name: ' + bucketName)
    }
    // Backward Compatibility
    if (isObject(region)) {
      makeOpts = region
      region = ''
    }

    if (!isString(region)) {
      throw new TypeError('region should be of type "string"')
    }
    if (!isObject(makeOpts)) {
      throw new TypeError('makeOpts should be of type "object"')
    }

    let payload = ''

    // Region already set in constructor, validate if
    // caller requested bucket location is same.
    if (region && this.region) {
      if (region !== this.region) {
        throw new errors.InvalidArgumentError(`Configured region ${this.region}, requested ${region}`)
      }
    }
    // sending makeBucket request with XML containing 'us-east-1' fails. For
    // default region server expects the request without body
    if (region && region !== DEFAULT_REGION) {
      payload = xml.buildObject({
        CreateBucketConfiguration: {
          $: { xmlns: 'http://s3.amazonaws.com/doc/2006-03-01/' },
          LocationConstraint: region,
        },
      })
    }
    const method = 'PUT'
    const headers: RequestHeaders = {}

    if (makeOpts.ObjectLocking) {
      headers['x-amz-bucket-object-lock-enabled'] = true
    }

    if (!region) {
      region = DEFAULT_REGION
    }
    const finalRegion = region // type narrow
    const requestOpt: RequestOption = { method, bucketName, headers }

    try {
      await this.makeRequestAsyncOmit(requestOpt, payload, [200], finalRegion)
    } catch (err: unknown) {
      if (region === '' || region === DEFAULT_REGION) {
        if (err instanceof errors.S3Error) {
          const errCode = err.code
          const errRegion = err.region
          if (errCode === 'AuthorizationHeaderMalformed' && errRegion !== '') {
            // Retry with region returned as part of error
            await this.makeRequestAsyncOmit(requestOpt, payload, [200], errCode)
          }
        }
      }
      throw err
    }
>>>>>>> db5189fd
  }

  async removeBucket(bucketName: string): Promise<void>

  /**
   * @deprecated use promise style API
   */
  removeBucket(bucketName: string, callback: NoResultCallback): void

  async removeBucket(bucketName: string): Promise<void> {
    if (!isValidBucketName(bucketName)) {
      throw new errors.InvalidBucketNameError('Invalid bucket name: ' + bucketName)
    }
    const method = 'DELETE'
    await this.makeRequestAsyncOmit({ method, bucketName }, '', [204])
    delete this.regionMap[bucketName]
  }

  /**
   * Stat information of the object.
   */
  async statObject(bucketName: string, objectName: string, statOpts: StatObjectOpts = {}): Promise<BucketItemStat> {
    if (!isValidBucketName(bucketName)) {
      throw new errors.InvalidBucketNameError('Invalid bucket name: ' + bucketName)
    }
    if (!isValidObjectName(objectName)) {
      throw new errors.InvalidObjectNameError(`Invalid object name: ${objectName}`)
    }

    if (!isObject(statOpts)) {
      throw new errors.InvalidArgumentError('statOpts should be of type "object"')
    }

    const query = qs.stringify(statOpts)
    const method = 'HEAD'
    const res = await this.makeRequestAsyncOmit({ method, bucketName, objectName, query })

    return {
      size: parseInt(res.headers['content-length'] as string),
      metaData: extractMetadata(res.headers as ResponseHeader),
      lastModified: new Date(res.headers['last-modified'] as string),
      versionId: getVersionId(res.headers as ResponseHeader),
      etag: sanitizeETag(res.headers.etag),
    }
  }

  /**
   * Remove the specified object.
   * @deprecated use new promise style API
   */
  removeObject(bucketName: string, objectName: string, removeOpts: RemoveOptions, callback: NoResultCallback): void
  /**
   * @deprecated use new promise style API
   */
  // @ts-ignore
  removeObject(bucketName: string, objectName: string, callback: NoResultCallback): void
  async removeObject(bucketName: string, objectName: string, removeOpts?: RemoveOptions): Promise<void>

  async removeObject(bucketName: string, objectName: string, removeOpts: RemoveOptions = {}): Promise<void> {
    if (!isValidBucketName(bucketName)) {
      throw new errors.InvalidBucketNameError(`Invalid bucket name: ${bucketName}`)
    }
    if (!isValidObjectName(objectName)) {
      throw new errors.InvalidObjectNameError(`Invalid object name: ${objectName}`)
    }

    if (!isObject(removeOpts)) {
      throw new errors.InvalidArgumentError('removeOpts should be of type "object"')
    }

    const method = 'DELETE'

    const headers: RequestHeaders = {}
    if (removeOpts.governanceBypass) {
      headers['X-Amz-Bypass-Governance-Retention'] = true
    }
    if (removeOpts.forceDelete) {
      headers['x-minio-force-delete'] = true
    }

    const queryParams: Record<string, string> = {}
    if (removeOpts.versionId) {
      queryParams.versionId = `${removeOpts.versionId}`
    }
    const query = qs.stringify(queryParams)

    await this.makeRequestAsyncOmit({ method, bucketName, objectName, headers, query }, '', [200, 204])
  }

  // Calls implemented below are related to multipart.

  /**
   * Initiate a new multipart upload.
   * @internal
   */
  async initiateNewMultipartUpload(bucketName: string, objectName: string, headers: RequestHeaders): Promise<string> {
    if (!isValidBucketName(bucketName)) {
      throw new errors.InvalidBucketNameError('Invalid bucket name: ' + bucketName)
    }
    if (!isValidObjectName(objectName)) {
      throw new errors.InvalidObjectNameError(`Invalid object name: ${objectName}`)
    }
    if (!isObject(headers)) {
      throw new errors.InvalidObjectNameError('contentType should be of type "object"')
    }
    const method = 'POST'
    const query = 'uploads'
    const res = await this.makeRequestAsync({ method, bucketName, objectName, query, headers })
    const body = await readAsBuffer(res)
    return parseInitiateMultipart(body.toString())
  }

  /**
   * Internal Method to abort a multipart upload request in case of any errors.
   *
   * @param bucketName - Bucket Name
   * @param objectName - Object Name
   * @param uploadId - id of a multipart upload to cancel during compose object sequence.
   */
  async abortMultipartUpload(bucketName: string, objectName: string, uploadId: string): Promise<void> {
    const method = 'DELETE'
    const query = `uploadId=${uploadId}`

    const requestOptions = { method, bucketName, objectName: objectName, query }
    await this.makeRequestAsyncOmit(requestOptions, '', [204])
  }

  /**
   * Get part-info of all parts of an incomplete upload specified by uploadId.
   */
  protected async listParts(bucketName: string, objectName: string, uploadId: string): Promise<UploadedPart[]> {
    if (!isValidBucketName(bucketName)) {
      throw new errors.InvalidBucketNameError('Invalid bucket name: ' + bucketName)
    }
    if (!isValidObjectName(objectName)) {
      throw new errors.InvalidObjectNameError(`Invalid object name: ${objectName}`)
    }
    if (!isString(uploadId)) {
      throw new TypeError('uploadId should be of type "string"')
    }
    if (!uploadId) {
      throw new errors.InvalidArgumentError('uploadId cannot be empty')
    }

    const parts: UploadedPart[] = []
    let marker = 0
    let result
    do {
      result = await this.listPartsQuery(bucketName, objectName, uploadId, marker)
      marker = result.marker
      parts.push(...result.parts)
    } while (result.isTruncated)

    return parts
  }

  /**
   * Called by listParts to fetch a batch of part-info
   */
  private async listPartsQuery(bucketName: string, objectName: string, uploadId: string, marker: number) {
    if (!isValidBucketName(bucketName)) {
      throw new errors.InvalidBucketNameError('Invalid bucket name: ' + bucketName)
    }
    if (!isValidObjectName(objectName)) {
      throw new errors.InvalidObjectNameError(`Invalid object name: ${objectName}`)
    }
    if (!isString(uploadId)) {
      throw new TypeError('uploadId should be of type "string"')
    }
    if (!isNumber(marker)) {
      throw new TypeError('marker should be of type "number"')
    }
    if (!uploadId) {
      throw new errors.InvalidArgumentError('uploadId cannot be empty')
    }

    let query = `uploadId=${uriEscape(uploadId)}`
    if (marker) {
      query += `&part-number-marker=${marker}`
    }

    const method = 'GET'
    const res = await this.makeRequestAsync({ method, bucketName, objectName, query })
    return xmlParsers.parseListParts(await readAsString(res))
  }

  async listBuckets(): Promise<BucketItemFromList[]> {
    const method = 'GET'
    const httpRes = await this.makeRequestAsync({ method }, '', [200], DEFAULT_REGION)
    const xmlResult = await readAsString(httpRes)
    return xmlParsers.parseListBucket(xmlResult)
  }

  async removeBucketReplication(bucketName: string): Promise<void>
  removeBucketReplication(bucketName: string, callback: NoResultCallback): void
  async removeBucketReplication(bucketName: string): Promise<void> {
    if (!isValidBucketName(bucketName)) {
      throw new errors.InvalidBucketNameError('Invalid bucket name: ' + bucketName)
    }
    const method = 'DELETE'
    const query = 'replication'
    await this.makeRequestAsyncOmit({ method, bucketName, query }, '', [200, 204], '')
  }

  setBucketReplication(bucketName: string, replicationConfig: ReplicationConfigOpts): void
  async setBucketReplication(bucketName: string, replicationConfig: ReplicationConfigOpts): Promise<void>
  async setBucketReplication(bucketName: string, replicationConfig: ReplicationConfigOpts) {
    if (!isValidBucketName(bucketName)) {
      throw new errors.InvalidBucketNameError('Invalid bucket name: ' + bucketName)
    }
    if (!isObject(replicationConfig)) {
      throw new errors.InvalidArgumentError('replicationConfig should be of type "object"')
    } else {
      if (_.isEmpty(replicationConfig.role)) {
        throw new errors.InvalidArgumentError('Role cannot be empty')
      } else if (replicationConfig.role && !isString(replicationConfig.role)) {
        throw new errors.InvalidArgumentError('Invalid value for role', replicationConfig.role)
      }
      if (_.isEmpty(replicationConfig.rules)) {
        throw new errors.InvalidArgumentError('Minimum one replication rule must be specified')
      }
    }
    const method = 'PUT'
    const query = 'replication'
    const headers: Record<string, string> = {}

    const replicationParamsConfig = {
      ReplicationConfiguration: {
        Role: replicationConfig.role,
        Rule: replicationConfig.rules,
      },
    }

    const builder = new xml2js.Builder({ renderOpts: { pretty: false }, headless: true })
    const payload = builder.buildObject(replicationParamsConfig)
    headers['Content-MD5'] = toMd5(payload)
    await this.makeRequestAsyncOmit({ method, bucketName, query, headers }, payload)
  }

  getBucketReplication(bucketName: string): void
  async getBucketReplication(bucketName: string): Promise<ReplicationConfig>
  async getBucketReplication(bucketName: string) {
    if (!isValidBucketName(bucketName)) {
      throw new errors.InvalidBucketNameError('Invalid bucket name: ' + bucketName)
    }
    const method = 'GET'
    const query = 'replication'

    const httpRes = await this.makeRequestAsync({ method, bucketName, query }, '', [200, 204])
    const xmlResult = await readAsString(httpRes)
    return xmlParsers.parseReplicationConfig(xmlResult)
  }

  getObjectLegalHold(
    bucketName: string,
    objectName: string,
    getOpts?: GetObjectLegalHoldOptions,
    callback?: ResultCallback<LEGAL_HOLD_STATUS>,
  ): Promise<LEGAL_HOLD_STATUS>
  async getObjectLegalHold(
    bucketName: string,
    objectName: string,
    getOpts?: GetObjectLegalHoldOptions,
  ): Promise<LEGAL_HOLD_STATUS> {
    if (!isValidBucketName(bucketName)) {
      throw new errors.InvalidBucketNameError('Invalid bucket name: ' + bucketName)
    }
    if (!isValidObjectName(objectName)) {
      throw new errors.InvalidObjectNameError(`Invalid object name: ${objectName}`)
    }

    if (getOpts) {
      if (!isObject(getOpts)) {
        throw new TypeError('getOpts should be of type "Object"')
      } else if (Object.keys(getOpts).length > 0 && getOpts.versionId && !isString(getOpts.versionId)) {
        throw new TypeError('versionId should be of type string.:', getOpts.versionId)
      }
    }

    const method = 'GET'
    let query = 'legal-hold'

    if (getOpts?.versionId) {
      query += `&versionId=${getOpts.versionId}`
    }

    const httpRes = await this.makeRequestAsync({ method, bucketName, objectName, query }, '', [200])
    const strRes = await readAsString(httpRes)
    return parseObjectLegalHoldConfig(strRes)
  }

  setObjectLegalHold(bucketName: string, objectName: string, setOpts?: PutObjectLegalHoldOptions): void
  async setObjectLegalHold(
    bucketName: string,
    objectName: string,
    setOpts = {
      status: LEGAL_HOLD_STATUS.ENABLED,
    } as PutObjectLegalHoldOptions,
  ): Promise<void> {
    if (!isValidBucketName(bucketName)) {
      throw new errors.InvalidBucketNameError('Invalid bucket name: ' + bucketName)
    }
    if (!isValidObjectName(objectName)) {
      throw new errors.InvalidObjectNameError(`Invalid object name: ${objectName}`)
    }

    if (!isObject(setOpts)) {
      throw new TypeError('setOpts should be of type "Object"')
    } else {
      if (![LEGAL_HOLD_STATUS.ENABLED, LEGAL_HOLD_STATUS.DISABLED].includes(setOpts?.status)) {
        throw new TypeError('Invalid status: ' + setOpts.status)
      }
      if (setOpts.versionId && !setOpts.versionId.length) {
        throw new TypeError('versionId should be of type string.:' + setOpts.versionId)
      }
    }

    const method = 'PUT'
    let query = 'legal-hold'

    if (setOpts.versionId) {
      query += `&versionId=${setOpts.versionId}`
    }

    const config = {
      Status: setOpts.status,
    }

    const builder = new xml2js.Builder({ rootName: 'LegalHold', renderOpts: { pretty: false }, headless: true })
    const payload = builder.buildObject(config)
    const headers: Record<string, string> = {}
    headers['Content-MD5'] = toMd5(payload)

    await this.makeRequestAsyncOmit({ method, bucketName, objectName, query, headers }, payload)
  }

  /**
   * Get Tags associated with a Bucket
   */
  async getBucketTagging(bucketName: string): Promise<Tag[]> {
    if (!isValidBucketName(bucketName)) {
      throw new errors.InvalidBucketNameError(`Invalid bucket name: ${bucketName}`)
    }

    const method = 'GET'
    const query = 'tagging'
    const requestOptions = { method, bucketName, query }

    const response = await this.makeRequestAsync(requestOptions)
    const body = await readAsString(response)
    return xmlParsers.parseTagging(body)
  }

  /**
   *  Get the tags associated with a bucket OR an object
   */
  async getObjectTagging(bucketName: string, objectName: string, getOpts: VersionIdentificator = {}): Promise<Tag[]> {
    const method = 'GET'
    let query = 'tagging'

    if (!isValidBucketName(bucketName)) {
      throw new errors.InvalidBucketNameError('Invalid bucket name: ' + bucketName)
    }
    if (!isValidObjectName(objectName)) {
      throw new errors.InvalidBucketNameError('Invalid object name: ' + objectName)
    }
    if (!isObject(getOpts)) {
      throw new errors.InvalidArgumentError('getOpts should be of type "object"')
    }

    if (getOpts && getOpts.versionId) {
      query = `${query}&versionId=${getOpts.versionId}`
    }
    const requestOptions: RequestOption = { method, bucketName, query }
    if (objectName) {
      requestOptions['objectName'] = objectName
    }

    const response = await this.makeRequestAsync(requestOptions)
    const body = await readAsString(response)
    return xmlParsers.parseTagging(body)
  }

  async putObjectRetention(bucketName: string, objectName: string, retentionOpts: Retention = {}): Promise<void> {
    if (!isValidBucketName(bucketName)) {
      throw new errors.InvalidBucketNameError(`Invalid bucket name: ${bucketName}`)
    }
    if (!isValidObjectName(objectName)) {
      throw new errors.InvalidObjectNameError(`Invalid object name: ${objectName}`)
    }
    if (!isObject(retentionOpts)) {
      throw new errors.InvalidArgumentError('retentionOpts should be of type "object"')
    } else {
      if (retentionOpts.governanceBypass && !isBoolean(retentionOpts.governanceBypass)) {
        throw new errors.InvalidArgumentError(`Invalid value for governanceBypass: ${retentionOpts.governanceBypass}`)
      }
      if (
        retentionOpts.mode &&
        ![RETENTION_MODES.COMPLIANCE, RETENTION_MODES.GOVERNANCE].includes(retentionOpts.mode)
      ) {
        throw new errors.InvalidArgumentError(`Invalid object retention mode: ${retentionOpts.mode}`)
      }
      if (retentionOpts.retainUntilDate && !isString(retentionOpts.retainUntilDate)) {
        throw new errors.InvalidArgumentError(`Invalid value for retainUntilDate: ${retentionOpts.retainUntilDate}`)
      }
      if (retentionOpts.versionId && !isString(retentionOpts.versionId)) {
        throw new errors.InvalidArgumentError(`Invalid value for versionId: ${retentionOpts.versionId}`)
      }
    }

    const method = 'PUT'
    let query = 'retention'

    const headers: RequestHeaders = {}
    if (retentionOpts.governanceBypass) {
      headers['X-Amz-Bypass-Governance-Retention'] = true
    }

    const builder = new xml2js.Builder({ rootName: 'Retention', renderOpts: { pretty: false }, headless: true })
    const params: Record<string, string> = {}

    if (retentionOpts.mode) {
      params.Mode = retentionOpts.mode
    }
    if (retentionOpts.retainUntilDate) {
      params.RetainUntilDate = retentionOpts.retainUntilDate
    }
    if (retentionOpts.versionId) {
      query += `&versionId=${retentionOpts.versionId}`
    }

    const payload = builder.buildObject(params)

    headers['Content-MD5'] = toMd5(payload)
    await this.makeRequestAsyncOmit({ method, bucketName, objectName, query, headers }, payload, [200, 204])
  }
  getObjectLockConfig(bucketName: string, callback: ResultCallback<ObjectLockInfo>): void
  getObjectLockConfig(bucketName: string): void
  async getObjectLockConfig(bucketName: string): Promise<ObjectLockInfo>
  async getObjectLockConfig(bucketName: string) {
    if (!isValidBucketName(bucketName)) {
      throw new errors.InvalidBucketNameError('Invalid bucket name: ' + bucketName)
    }
    const method = 'GET'
    const query = 'object-lock'

    const httpRes = await this.makeRequestAsync({ method, bucketName, query })
    const xmlResult = await readAsString(httpRes)
    return xmlParsers.parseObjectLockConfig(xmlResult)
  }

  setObjectLockConfig(bucketName: string, lockConfigOpts: Omit<ObjectLockInfo, 'objectLockEnabled'>): void
  async setObjectLockConfig(
    bucketName: string,
    lockConfigOpts: Omit<ObjectLockInfo, 'objectLockEnabled'>,
  ): Promise<void>
  async setObjectLockConfig(bucketName: string, lockConfigOpts: Omit<ObjectLockInfo, 'objectLockEnabled'>) {
    const retentionModes = [RETENTION_MODES.COMPLIANCE, RETENTION_MODES.GOVERNANCE]
    const validUnits = [RETENTION_VALIDITY_UNITS.DAYS, RETENTION_VALIDITY_UNITS.YEARS]

    if (!isValidBucketName(bucketName)) {
      throw new errors.InvalidBucketNameError('Invalid bucket name: ' + bucketName)
    }

    if (lockConfigOpts.mode && !retentionModes.includes(lockConfigOpts.mode)) {
      throw new TypeError(`lockConfigOpts.mode should be one of ${retentionModes}`)
    }
    if (lockConfigOpts.unit && !validUnits.includes(lockConfigOpts.unit)) {
      throw new TypeError(`lockConfigOpts.unit should be one of ${validUnits}`)
    }
    if (lockConfigOpts.validity && !isNumber(lockConfigOpts.validity)) {
      throw new TypeError(`lockConfigOpts.validity should be a number`)
    }

    const method = 'PUT'
    const query = 'object-lock'

    const config: ObjectLockConfigParam = {
      ObjectLockEnabled: 'Enabled',
    }
    const configKeys = Object.keys(lockConfigOpts)

    const isAllKeysSet = ['unit', 'mode', 'validity'].every((lck) => configKeys.includes(lck))
    // Check if keys are present and all keys are present.
    if (configKeys.length > 0) {
      if (!isAllKeysSet) {
        throw new TypeError(
          `lockConfigOpts.mode,lockConfigOpts.unit,lockConfigOpts.validity all the properties should be specified.`,
        )
      } else {
        config.Rule = {
          DefaultRetention: {},
        }
        if (lockConfigOpts.mode) {
          config.Rule.DefaultRetention.Mode = lockConfigOpts.mode
        }
        if (lockConfigOpts.unit === RETENTION_VALIDITY_UNITS.DAYS) {
          config.Rule.DefaultRetention.Days = lockConfigOpts.validity
        } else if (lockConfigOpts.unit === RETENTION_VALIDITY_UNITS.YEARS) {
          config.Rule.DefaultRetention.Years = lockConfigOpts.validity
        }
      }
    }

    const builder = new xml2js.Builder({
      rootName: 'ObjectLockConfiguration',
      renderOpts: { pretty: false },
      headless: true,
    })
    const payload = builder.buildObject(config)

    const headers: RequestHeaders = {}
    headers['Content-MD5'] = toMd5(payload)

    await this.makeRequestAsyncOmit({ method, bucketName, query, headers }, payload)
  }
}<|MERGE_RESOLUTION|>--- conflicted
+++ resolved
@@ -794,100 +794,6 @@
     )
   }
 
-<<<<<<< HEAD
-  /**
-   * To check if a bucket already exists.
-   */
-  async bucketExists(bucketName: string): Promise<boolean> {
-    if (!isValidBucketName(bucketName)) {
-      throw new errors.InvalidBucketNameError('Invalid bucket name: ' + bucketName)
-    }
-    const method = 'HEAD'
-    try {
-      await this.makeRequestAsyncOmit({ method, bucketName })
-    } catch (err) {
-      // @ts-ignore
-      if (err.code == 'NoSuchBucket' || err.code == 'NotFound') {
-        return false
-      }
-      throw err
-    }
-
-    return true
-=======
-  // Bucket operations
-
-  /**
-   * Creates the bucket `bucketName`.
-   *
-   */
-  async makeBucket(bucketName: string, region: Region = '', makeOpts: MakeBucketOpt = {}): Promise<void> {
-    if (!isValidBucketName(bucketName)) {
-      throw new errors.InvalidBucketNameError('Invalid bucket name: ' + bucketName)
-    }
-    // Backward Compatibility
-    if (isObject(region)) {
-      makeOpts = region
-      region = ''
-    }
-
-    if (!isString(region)) {
-      throw new TypeError('region should be of type "string"')
-    }
-    if (!isObject(makeOpts)) {
-      throw new TypeError('makeOpts should be of type "object"')
-    }
-
-    let payload = ''
-
-    // Region already set in constructor, validate if
-    // caller requested bucket location is same.
-    if (region && this.region) {
-      if (region !== this.region) {
-        throw new errors.InvalidArgumentError(`Configured region ${this.region}, requested ${region}`)
-      }
-    }
-    // sending makeBucket request with XML containing 'us-east-1' fails. For
-    // default region server expects the request without body
-    if (region && region !== DEFAULT_REGION) {
-      payload = xml.buildObject({
-        CreateBucketConfiguration: {
-          $: { xmlns: 'http://s3.amazonaws.com/doc/2006-03-01/' },
-          LocationConstraint: region,
-        },
-      })
-    }
-    const method = 'PUT'
-    const headers: RequestHeaders = {}
-
-    if (makeOpts.ObjectLocking) {
-      headers['x-amz-bucket-object-lock-enabled'] = true
-    }
-
-    if (!region) {
-      region = DEFAULT_REGION
-    }
-    const finalRegion = region // type narrow
-    const requestOpt: RequestOption = { method, bucketName, headers }
-
-    try {
-      await this.makeRequestAsyncOmit(requestOpt, payload, [200], finalRegion)
-    } catch (err: unknown) {
-      if (region === '' || region === DEFAULT_REGION) {
-        if (err instanceof errors.S3Error) {
-          const errCode = err.code
-          const errRegion = err.region
-          if (errCode === 'AuthorizationHeaderMalformed' && errRegion !== '') {
-            // Retry with region returned as part of error
-            await this.makeRequestAsyncOmit(requestOpt, payload, [200], errCode)
-          }
-        }
-      }
-      throw err
-    }
->>>>>>> db5189fd
-  }
-
   async removeBucket(bucketName: string): Promise<void>
 
   /**
