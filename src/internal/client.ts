--- conflicted
+++ resolved
@@ -9,11 +9,7 @@
 
 import { CredentialProvider } from '../CredentialProvider.ts'
 import * as errors from '../errors.ts'
-<<<<<<< HEAD
-import { DEFAULT_REGION, LEGAL_HOLD_STATUS, RETENTION_MODES } from '../helpers.ts'
-=======
 import { DEFAULT_REGION, LEGAL_HOLD_STATUS, RETENTION_MODES, RETENTION_VALIDITY_UNITS } from '../helpers.ts'
->>>>>>> 79425dd6
 import { signV4 } from '../signing.ts'
 import { Extensions } from './extensions.ts'
 import {
@@ -1174,7 +1170,6 @@
     return xmlParsers.parseTagging(body)
   }
 
-<<<<<<< HEAD
   async putObjectRetention(bucketName: string, objectName: string, retentionOpts: Retention = {}): Promise<void> {
     if (!isValidBucketName(bucketName)) {
       throw new errors.InvalidBucketNameError(`Invalid bucket name: ${bucketName}`)
@@ -1227,7 +1222,7 @@
 
     headers['Content-MD5'] = toMd5(payload)
     await this.makeRequestAsyncOmit({ method, bucketName, objectName, query, headers }, payload, [200, 204])
-=======
+  }
   getObjectLockConfig(bucketName: string, callback: ResultCallback<ObjectLockInfo>): void
   getObjectLockConfig(bucketName: string): void
   async getObjectLockConfig(bucketName: string): Promise<ObjectLockInfo>
@@ -1307,6 +1302,5 @@
     headers['Content-MD5'] = toMd5(payload)
 
     await this.makeRequestAsyncOmit({ method, bucketName, query, headers }, payload)
->>>>>>> 79425dd6
   }
 }