--- conflicted
+++ resolved
@@ -77,11 +77,8 @@
   CopyObjectResultV2,
   EncryptionConfig,
   GetObjectLegalHoldOptions,
-<<<<<<< HEAD
   GetObjectOpts,
-=======
   GetObjectRetentionOpts,
->>>>>>> 49c2157c
   IncompleteUploadedBucketItem,
   IRequest,
   ItemBucketMetadata,
@@ -110,11 +107,7 @@
   Tags,
   Transport,
   UploadedObjectInfo,
-<<<<<<< HEAD
-=======
   UploadPartConfig,
-  VersionIdentificator,
->>>>>>> 49c2157c
 } from './type.ts'
 import type { ListMultipartResult, UploadedPart } from './xml-parser.ts'
 import {
