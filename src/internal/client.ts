--- conflicted
+++ resolved
@@ -1247,7 +1247,6 @@
     return xmlParsers.parseTagging(body)
   }
 
-<<<<<<< HEAD
   /**
    * Get the policy on a bucket or an object prefix.
    */
@@ -1261,7 +1260,7 @@
     const query = 'policy'
     const res = await this.makeRequestAsync({ method, bucketName, query })
     return await readAsString(res)
-=======
+  }
   async putObjectRetention(bucketName: string, objectName: string, retentionOpts: Retention = {}): Promise<void> {
     if (!isValidBucketName(bucketName)) {
       throw new errors.InvalidBucketNameError(`Invalid bucket name: ${bucketName}`)
@@ -1394,6 +1393,5 @@
     headers['Content-MD5'] = toMd5(payload)
 
     await this.makeRequestAsyncOmit({ method, bucketName, query, headers }, payload)
->>>>>>> db5189fd
   }
 }