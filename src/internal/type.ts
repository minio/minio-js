--- conflicted
+++ resolved
@@ -1,12 +1,9 @@
 import type * as http from 'node:http'
 import type { Readable as ReadableStream } from 'node:stream'
-<<<<<<< HEAD
-=======
 
 export type VersionIdentificator = {
   versionId?: string
 }
->>>>>>> 79425dd6
 
 export type Binary = string | Buffer
 
@@ -16,6 +13,41 @@
 export type ObjectMetaData = Record<string, string | number>
 
 export type RequestHeaders = Record<string, string | boolean | number | undefined>
+
+export interface LifecycleConfig {
+  Rule: LifecycleRule[]
+}
+
+export interface LifecycleRule {
+  [key: string]: any
+}
+
+export type UploadID = string
+export type NoResultCallback = (error: unknown | null) => void
+export type TagList = Record<string, string>
+export type VersionIdentification = { versionId?: string }
+export type Lifecycle = LifecycleConfig | null | ''
+export type Lock = LockConfig | EmptyObject
+export type Retention = RetentionOptions | EmptyObject
+export type IsoDate = string
+
+export type GetObjectOpt = {
+  versionId?: string
+}
+
+export interface RetentionOptions {
+  versionId: string
+  mode?: RETENTION_MODES
+  retainUntilDate?: IsoDate
+  governanceBypass?: boolean
+}
+
+export interface LockConfig {
+  objectLockEnabled?: 'Enabled'
+  mode: LEGAL_HOLD_STATUS
+  unit: RETENTION_VALIDITY_UNITS
+  validity: number
+}
 
 export type Encryption =
   | {
@@ -28,6 +60,7 @@
     }
 
 export type EnabledOrDisabledStatus = 'Enabled' | 'Disabled'
+
 export enum ENCRYPTION_TYPES {
   /**
    * SSEC represents server-side-encryption with customer provided keys
@@ -71,63 +104,6 @@
 
 export type ICanonicalRequest = string
 
-<<<<<<< HEAD
-export interface ICredentials {
-  accessKey: string
-  secretKey: string
-  sessionToken?: string
-}
-
-export type UploadID = string
-export type LegalHoldStatus = 'ON' | 'OFF'
-export type NoResultCallback = (error: unknown | null) => void
-export type ResultCallback<T> = (error: unknown | null, result: T) => void
-export type TagList = Record<string, string>
-export type EmptyObject = Record<string, never>
-export type VersionIdentification = { versionId?: string }
-export type Lifecycle = LifecycleConfig | null | ''
-export type Lock = LockConfig | EmptyObject
-export type Retention = RetentionOptions | EmptyObject
-export type IsoDate = string
-export type GetObjectOpt = {
-  versionId?: string
-}
-
-export interface BucketItemCopy {
-  etag: string
-  lastModified?: Date
-}
-
-export interface BucketItem {
-  name: string
-  prefix: string
-  size: number
-  etag: string
-  lastModified: Date
-}
-
-export interface BucketItemWithMetadata extends BucketItem {
-  metadata: ItemBucketMetadata | ItemBucketMetadataList
-}
-
-export type StatObjectOpts = {
-  versionId?: string
-}
-
-export interface BucketItemStat {
-  size: number
-  etag: string
-  lastModified: Date
-  metaData: ItemBucketMetadata
-  // version id of the object if available
-  versionId: string | null
-}
-
-export interface IncompleteUploadedBucketItem {
-  key: string
-  uploadId: string
-  size: number
-=======
 export interface IncompleteUploadedBucketItem {
   key: string
   uploadId: string
@@ -176,7 +152,6 @@
 
 export type BucketItemWithMetadata = BucketItem & {
   metadata?: ItemBucketMetadata | ItemBucketMetadataList
->>>>>>> 79425dd6
 }
 
 export interface BucketStream<T> extends ReadableStream {
@@ -186,7 +161,7 @@
 
   on(event: 'error', listener: (err: Error) => void): this
 
-<<<<<<< HEAD
+  // eslint-disable-next-line @typescript-eslint/no-explicit-any
   on(event: string | symbol, listener: (...args: any[]) => void): this
 }
 
@@ -195,25 +170,6 @@
   formData: {
     [key: string]: any
   }
-}
-
-export interface MetadataItem {
-  Key: string
-  Value: string
-}
-
-export interface ItemBucketMetadataList {
-  Items: MetadataItem[]
-}
-
-export interface ItemBucketMetadata {
-  [key: string]: any
-}
-
-export interface Tag {
-=======
-  // eslint-disable-next-line @typescript-eslint/no-explicit-any
-  on(event: string | symbol, listener: (...args: any[]) => void): this
 }
 
 export interface BucketItemStat {
@@ -234,27 +190,10 @@
 }
 
 export type Tag = {
->>>>>>> 79425dd6
   Key: string
   Value: string
 }
 
-<<<<<<< HEAD
-export interface LifecycleConfig {
-  Rule: LifecycleRule[]
-}
-
-export interface LifecycleRule {
-  [key: string]: any
-}
-
-export interface LockConfig {
-  objectLockEnabled?: 'Enabled'
-  mode: LEGAL_HOLD_STATUS
-  unit: RETENTION_VALIDITY_UNITS
-  validity: number
-}
-
 export interface EncryptionConfig {
   Rule?: EncryptionRule[]
 }
@@ -263,25 +202,36 @@
   [key: string]: any
 }
 
-export interface ReplicationConfig {
-  role: string
-  rules: []
-}
-
-export interface ReplicationConfig {
-  [key: string]: any
-}
-
-export interface RetentionOptions {
-  versionId: string
-  mode?: RETENTION_MODES
-  retainUntilDate?: IsoDate
-  governanceBypass?: boolean
-}
-
 export interface LegalHoldOptions {
   versionId?: string
   status: LEGAL_HOLD_STATUS
+}
+
+export type ReplicationRuleDestination = {
+  Bucket: string
+  StorageClass: string
+}
+export type ReplicationRuleAnd = {
+  Prefix: string
+  Tags: Tag[]
+}
+
+export type ReplicationRuleFilter = {
+  Prefix: string
+  And: ReplicationRuleAnd
+  Tag: Tag
+}
+
+export type ReplicaModifications = {
+  Status: ReplicationRuleStatus
+}
+
+export type SourceSelectionCriteria = {
+  ReplicaModifications: ReplicaModifications
+}
+
+export type ExistingObjectReplication = {
+  Status: ReplicationRuleStatus
 }
 
 export interface InputSerialization {
@@ -323,71 +273,6 @@
   scanRange?: { Start: number; End: number }
 }
 
-export interface SourceObjectStats {
-  size: number
-  metaData: string
-  lastModicied: Date
-  versionId: string
-  etag: string
-}
-
-export interface MakeBucketOpt {
-  ObjectLocking?: boolean
-}
-
-export interface RemoveOptions {
-  versionId?: string
-  forceDelete?: boolean
-  governanceBypass?: boolean
-}
-
-export interface BucketItemFromList {
-  name: string
-  // date when bucket was created
-  creationDate: Date
-}
-
-export type VersioningConfig = Record<string | number | symbol, unknown>
-
-export interface VersionConfigInput {
-  Status?: string
-  MfaDelete?: string
-
-  [key: string]: any
-}
-
-export type ListObjectV1Opt = {
-  Delimiter?: string
-  MaxKeys?: number
-  IncludeVersion?: boolean
-=======
-export type ReplicationRuleDestination = {
-  Bucket: string
-  StorageClass: string
-}
-export type ReplicationRuleAnd = {
-  Prefix: string
-  Tags: Tag[]
-}
-
-export type ReplicationRuleFilter = {
-  Prefix: string
-  And: ReplicationRuleAnd
-  Tag: Tag
-}
-
-export type ReplicaModifications = {
-  Status: ReplicationRuleStatus
-}
-
-export type SourceSelectionCriteria = {
-  ReplicaModifications: ReplicaModifications
-}
-
-export type ExistingObjectReplication = {
-  Status: ReplicationRuleStatus
-}
-
 export type ReplicationRule = {
   ID: string
   Status: ReplicationRuleStatus
@@ -410,7 +295,7 @@
 }
 /* Replication Config types */
 
-export type ResultCallback<T> = (error: Error | null, result: T) => void
+export type ResultCallback<T> = (error: unknown | null, result: T) => void
 
 export type GetObjectLegalHoldOptions = {
   versionId: string
@@ -449,5 +334,43 @@
           | EmptyObject
       }
     | EmptyObject
->>>>>>> 79425dd6
+}
+
+export interface SourceObjectStats {
+  size: number
+  metaData: string
+  lastModicied: Date
+  versionId: string
+  etag: string
+}
+
+export interface MakeBucketOpt {
+  ObjectLocking?: boolean
+}
+
+export interface RemoveOptions {
+  versionId?: string
+  forceDelete?: boolean
+  governanceBypass?: boolean
+}
+
+export interface BucketItemFromList {
+  name: string
+  // date when bucket was created
+  creationDate: Date
+}
+
+export type VersioningConfig = Record<string | number | symbol, unknown>
+
+export interface VersionConfigInput {
+  Status?: string
+  MfaDelete?: string
+
+  [key: string]: any
+}
+
+export type ListObjectV1Opt = {
+  Delimiter?: string
+  MaxKeys?: number
+  IncludeVersion?: boolean
 }