--- conflicted
+++ resolved
@@ -209,7 +209,6 @@
   versionId?: string
   status: LEGAL_HOLD_STATUS
 }
-<<<<<<< HEAD
 export interface RetentionOptions {
   versionId: string
   mode?: RETENTION_MODES
@@ -217,10 +216,7 @@
   governanceBypass?: boolean
 }
 export type Retention = RetentionOptions | EmptyObject
-export type EmptyObject = Record<string, never>
 export type IsoDate = string
-=======
-
 export type EmptyObject = Record<string, never>
 
 export type ObjectLockInfo =
@@ -245,5 +241,4 @@
           | EmptyObject
       }
     | EmptyObject
-}
->>>>>>> 79425dd6
+}