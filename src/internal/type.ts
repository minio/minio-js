import type * as http from 'node:http'
import type { Readable as ReadableStream } from 'node:stream'

export type VersionIdentificator = {
  versionId?: string
}

export type Binary = string | Buffer

// nodejs IncomingHttpHeaders is Record<string, string | string[]>, but it's actually this:
export type ResponseHeader = Record<string, string>

export type ObjectMetaData = Record<string, string | number>

export type RequestHeaders = Record<string, string | boolean | number | undefined>

export type Encryption =
  | {
      type: ENCRYPTION_TYPES.SSEC
    }
  | {
      type: ENCRYPTION_TYPES.KMS
      SSEAlgorithm?: string
      KMSMasterKeyID?: string
    }

export type EnabledOrDisabledStatus = 'Enabled' | 'Disabled'
export enum ENCRYPTION_TYPES {
  /**
   * SSEC represents server-side-encryption with customer provided keys
   */
  SSEC = 'SSE-C',
  /**
   * KMS represents server-side-encryption with managed keys
   */
  KMS = 'KMS',
}

export enum RETENTION_MODES {
  GOVERNANCE = 'GOVERNANCE',
  COMPLIANCE = 'COMPLIANCE',
}

export enum RETENTION_VALIDITY_UNITS {
  DAYS = 'Days',
  YEARS = 'Years',
}

export enum LEGAL_HOLD_STATUS {
  ENABLED = 'ON',
  DISABLED = 'OFF',
}

export type Transport = Pick<typeof http, 'request'>

export interface IRequest {
  protocol: string
  port?: number | string
  method: string
  path: string
  headers: RequestHeaders
}

export type ICanonicalRequest = string

export interface IncompleteUploadedBucketItem {
  key: string
  uploadId: string
  size: number
}

export interface MetadataItem {
  Key: string
  Value: string
}

export interface ItemBucketMetadataList {
  Items: MetadataItem[]
}

export interface ItemBucketMetadata {
  // eslint-disable-next-line @typescript-eslint/no-explicit-any
  [key: string]: any
}

export interface BucketItemFromList {
  name: string
  creationDate: Date
}

export interface BucketItemCopy {
  etag: string
  lastModified: Date
}

export type BucketItem =
  | {
      name: string
      size: number
      etag: string
      prefix?: never
      lastModified: Date
    }
  | {
      name?: never
      etag?: never
      lastModified?: never
      prefix: string
      size: 0
    }

export type BucketItemWithMetadata = BucketItem & {
  metadata?: ItemBucketMetadata | ItemBucketMetadataList
}

export interface BucketStream<T> extends ReadableStream {
  on(event: 'data', listener: (item: T) => void): this

  on(event: 'end' | 'pause' | 'readable' | 'resume' | 'close', listener: () => void): this

  on(event: 'error', listener: (err: Error) => void): this

  // eslint-disable-next-line @typescript-eslint/no-explicit-any
  on(event: string | symbol, listener: (...args: any[]) => void): this
}

export interface BucketItemStat {
  size: number
  etag: string
  lastModified: Date
  metaData: ItemBucketMetadata
  versionId?: string | null
}

export type StatObjectOpts = {
  versionId?: string
}

/* Replication Config types */
export type ReplicationRuleStatus = {
  Status: EnabledOrDisabledStatus
}

export type Tag = {
  Key: string
  Value: string
}

export type ReplicationRuleDestination = {
  Bucket: string
  StorageClass: string
}
export type ReplicationRuleAnd = {
  Prefix: string
  Tags: Tag[]
}

export type ReplicationRuleFilter = {
  Prefix: string
  And: ReplicationRuleAnd
  Tag: Tag
}

export type ReplicaModifications = {
  Status: ReplicationRuleStatus
}

export type SourceSelectionCriteria = {
  ReplicaModifications: ReplicaModifications
}

export type ExistingObjectReplication = {
  Status: ReplicationRuleStatus
}

export type ReplicationRule = {
  ID: string
  Status: ReplicationRuleStatus
  Priority: number
  DeleteMarkerReplication: ReplicationRuleStatus // should be set to "Disabled" by default
  DeleteReplication: ReplicationRuleStatus
  Destination: ReplicationRuleDestination
  Filter: ReplicationRuleFilter
  SourceSelectionCriteria: SourceSelectionCriteria
  ExistingObjectReplication: ExistingObjectReplication
}

export type ReplicationConfigOpts = {
  role: string
  rules: ReplicationRule[]
}

export type ReplicationConfig = {
  ReplicationConfiguration: ReplicationConfigOpts
}
/* Replication Config types */

export type ResultCallback<T> = (error: Error | null, result: T) => void

export type GetObjectLegalHoldOptions = {
  versionId: string
}
/**
 * @deprecated keep for backward compatible, use `LEGAL_HOLD_STATUS` instead
 */
export type LegalHoldStatus = LEGAL_HOLD_STATUS

export type PutObjectLegalHoldOptions = {
  versionId?: string
  status: LEGAL_HOLD_STATUS
}
<<<<<<< HEAD

export interface UploadedObjectInfo {
  etag: string
  versionId: string | null
=======
export interface RetentionOptions {
  versionId: string
  mode?: RETENTION_MODES
  retainUntilDate?: IsoDate
  governanceBypass?: boolean
}
export type Retention = RetentionOptions | EmptyObject
export type IsoDate = string
export type EmptyObject = Record<string, never>

export type ObjectLockInfo =
  | {
      objectLockEnabled: EnabledOrDisabledStatus
      mode: RETENTION_MODES
      unit: RETENTION_VALIDITY_UNITS
      validity: number
    }
  | EmptyObject

export type ObjectLockConfigParam = {
  ObjectLockEnabled?: 'Enabled' | undefined
  Rule?:
    | {
        DefaultRetention:
          | {
              Mode: RETENTION_MODES
              Days: number
              Years: number
            }
          | EmptyObject
      }
    | EmptyObject
>>>>>>> d8473f97
}<|MERGE_RESOLUTION|>--- conflicted
+++ resolved
@@ -209,12 +209,12 @@
   versionId?: string
   status: LEGAL_HOLD_STATUS
 }
-<<<<<<< HEAD
 
 export interface UploadedObjectInfo {
   etag: string
   versionId: string | null
-=======
+}
+
 export interface RetentionOptions {
   versionId: string
   mode?: RETENTION_MODES
@@ -247,5 +247,4 @@
           | EmptyObject
       }
     | EmptyObject
->>>>>>> d8473f97
 }