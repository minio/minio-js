/*
 * MinIO Javascript Library for Amazon S3 Compatible Cloud Storage, (C) 2015 MinIO, Inc.
 *
 * Licensed under the Apache License, Version 2.0 (the "License");
 * you may not use this file except in compliance with the License.
 * You may obtain a copy of the License at
 *
 *     http://www.apache.org/licenses/LICENSE-2.0
 *
 * Unless required by applicable law or agreed to in writing, software
 * distributed under the License is distributed on an "AS IS" BASIS,
 * WITHOUT WARRANTIES OR CONDITIONS OF ANY KIND, either express or implied.
 * See the License for the specific language governing permissions and
 * limitations under the License.
 */

import async from 'async'
import BlockStream2 from 'block-stream2'
import fs from 'fs'
import Http from 'http'
import Https from 'https'
import _ from 'lodash'
import mkdirp from 'mkdirp'
import path from 'path'
import querystring from 'query-string'
import Stream from 'stream'
import { TextEncoder } from 'web-encoding'
import Xml from 'xml'
import xml2js from 'xml2js'

import CredentialProvider from './CredentialProvider'
import * as errors from './errors.js'
import extensions from './extensions'
import {
  calculateEvenSplits,
  CopyDestinationOptions,
  CopySourceOptions,
  DEFAULT_REGION,
  extractMetadata,
  getScope,
  getSourceVersionId,
  getVersionId,
  insertContentType,
  isAmazonEndpoint,
  isArray,
  isBoolean,
  isFunction,
  isNumber,
  isObject,
  isReadableStream,
  isString,
  isValidBucketName,
  isValidDate,
  isValidEndpoint,
  isValidObjectName,
  isValidPort,
  isValidPrefix,
  isVirtualHostStyle,
  LEGAL_HOLD_STATUS,
  makeDateLong,
  PART_CONSTRAINTS,
  partsRequired,
  pipesetup,
  prependXAMZMeta,
  promisify,
  readableStream,
  RETENTION_MODES,
  RETENTION_VALIDITY_UNITS,
  sanitizeETag,
  toMd5,
  toSha256,
  uriEscape,
  uriResourceEscape,
} from './helpers.js'
import { NotificationConfig, NotificationPoller } from './notification'
import ObjectUploader from './object-uploader'
import { getS3Endpoint } from './s3-endpoints.js'
import { postPresignSignatureV4, presignSignatureV4, signV4 } from './signing.js'
import * as transformers from './transformers'
import { parseSelectObjectContentResponse } from './xml-parsers'

var Package = require('../../package.json')

export class Client {
  constructor(params) {
    if (typeof params.secure !== 'undefined') {
      throw new Error('"secure" option deprecated, "useSSL" should be used instead')
    }
    // Default values if not specified.
    if (typeof params.useSSL === 'undefined') {
      params.useSSL = true
    }
    if (!params.port) {
      params.port = 0
    }
    // Validate input params.
    if (!isValidEndpoint(params.endPoint)) {
      throw new errors.InvalidEndpointError(`Invalid endPoint : ${params.endPoint}`)
    }
    if (!isValidPort(params.port)) {
      throw new errors.InvalidArgumentError(`Invalid port : ${params.port}`)
    }
    if (!isBoolean(params.useSSL)) {
      throw new errors.InvalidArgumentError(
        `Invalid useSSL flag type : ${params.useSSL}, expected to be of type "boolean"`,
      )
    }

    // Validate region only if its set.
    if (params.region) {
      if (!isString(params.region)) {
        throw new errors.InvalidArgumentError(`Invalid region : ${params.region}`)
      }
    }

    var host = params.endPoint.toLowerCase()
    var port = params.port
    var protocol = ''
    var transport
    var transportAgent
    // Validate if configuration is not using SSL
    // for constructing relevant endpoints.
    if (params.useSSL === false) {
      transport = Http
      protocol = 'http:'
      if (port === 0) {
        port = 80
      }
      transportAgent = Http.globalAgent
    } else {
      // Defaults to secure.
      transport = Https
      protocol = 'https:'
      if (port === 0) {
        port = 443
      }
      transportAgent = Https.globalAgent
    }

    // if custom transport is set, use it.
    if (params.transport) {
      if (!isObject(params.transport)) {
<<<<<<< HEAD
        throw new errors.InvalidArgumentError(
          `Invalid transport type : ${params.transport}, expected to be type "object"`,
        )
=======
        throw new errors.InvalidArgumentError(`Invalid transport type : ${params.transport}, expected to be type "object"`)
>>>>>>> 75ed013e
      }
      transport = params.transport
    }

    // if custom transport agent is set, use it.
    if (params.transportAgent) {
      if (!isObject(params.transportAgent)) {
        throw new errors.InvalidArgumentError(`Invalid transportAgent type: ${params.transportAgent}, expected to be type "object"`)
      }

      transportAgent = params.transportAgent
    }

    // User Agent should always following the below style.
    // Please open an issue to discuss any new changes here.
    //
    //       MinIO (OS; ARCH) LIB/VER APP/VER
    //
    var libraryComments = `(${process.platform}; ${process.arch})`
    var libraryAgent = `MinIO ${libraryComments} minio-js/${Package.version}`
    // User agent block ends.

    this.transport = transport
    this.transportAgent = transportAgent
    this.host = host
    this.port = port
    this.protocol = protocol
    this.accessKey = params.accessKey
    this.secretKey = params.secretKey
    this.sessionToken = params.sessionToken
    this.userAgent = `${libraryAgent}`

    // Default path style is true
    if (params.pathStyle === undefined) {
      this.pathStyle = true
    } else {
      this.pathStyle = params.pathStyle
    }

    if (!this.accessKey) {
      this.accessKey = ''
    }
    if (!this.secretKey) {
      this.secretKey = ''
    }
    this.anonymous = !this.accessKey || !this.secretKey

    if (params.credentialsProvider) {
      this.credentialsProvider = params.credentialsProvider
      this.checkAndRefreshCreds()
    }

    this.regionMap = {}
    if (params.region) {
      this.region = params.region
    }

    this.partSize = 64 * 1024 * 1024
    if (params.partSize) {
      this.partSize = params.partSize
      this.overRidePartSize = true
    }
    if (this.partSize < 5 * 1024 * 1024) {
      throw new errors.InvalidArgumentError(`Part size should be greater than 5MB`)
    }
    if (this.partSize > 5 * 1024 * 1024 * 1024) {
      throw new errors.InvalidArgumentError(`Part size should be less than 5GB`)
    }

    this.maximumPartSize = 5 * 1024 * 1024 * 1024
    this.maxObjectSize = 5 * 1024 * 1024 * 1024 * 1024
    // SHA256 is enabled only for authenticated http requests. If the request is authenticated
    // and the connection is https we use x-amz-content-sha256=UNSIGNED-PAYLOAD
    // header for signature calculation.
    this.enableSHA256 = !this.anonymous && !params.useSSL

    this.s3AccelerateEndpoint = params.s3AccelerateEndpoint || null
    this.reqOptions = {}
  }

  // This is s3 Specific and does not hold validity in any other Object storage.
  getAccelerateEndPointIfSet(bucketName, objectName) {
    if (!_.isEmpty(this.s3AccelerateEndpoint) && !_.isEmpty(bucketName) && !_.isEmpty(objectName)) {
      // http://docs.aws.amazon.com/AmazonS3/latest/dev/transfer-acceleration.html
      // Disable transfer acceleration for non-compliant bucket names.
      if (bucketName.indexOf('.') !== -1) {
        throw new Error(`Transfer Acceleration is not supported for non compliant bucket:${bucketName}`)
      }
      // If transfer acceleration is requested set new host.
      // For more details about enabling transfer acceleration read here.
      // http://docs.aws.amazon.com/AmazonS3/latest/dev/transfer-acceleration.html
      return this.s3AccelerateEndpoint
    }
    return false
  }

  /**
   * @param endPoint _string_ valid S3 acceleration end point
   */
  setS3TransferAccelerate(endPoint) {
    this.s3AccelerateEndpoint = endPoint
  }

  // Sets the supported request options.
  setRequestOptions(options) {
    if (!isObject(options)) {
      throw new TypeError('request options should be of type "object"')
    }
    this.reqOptions = _.pick(options, [
      'agent',
      'ca',
      'cert',
      'ciphers',
      'clientCertEngine',
      'crl',
      'dhparam',
      'ecdhCurve',
      'family',
      'honorCipherOrder',
      'key',
      'passphrase',
      'pfx',
      'rejectUnauthorized',
      'secureOptions',
      'secureProtocol',
      'servername',
      'sessionIdContext',
    ])
  }

  // returns *options* object that can be used with http.request()
  // Takes care of constructing virtual-host-style or path-style hostname
  getRequestOptions(opts) {
    var method = opts.method
    var region = opts.region
    var bucketName = opts.bucketName
    var objectName = opts.objectName
    var headers = opts.headers
    var query = opts.query

    var reqOptions = { method }
    reqOptions.headers = {}

    // If custom transportAgent was supplied earlier, we'll inject it here
    reqOptions.agent = this.transportAgent

    // Verify if virtual host supported.
    var virtualHostStyle
    if (bucketName) {
      virtualHostStyle = isVirtualHostStyle(this.host, this.protocol, bucketName, this.pathStyle)
    }

    if (this.port) {
      reqOptions.port = this.port
    }
    reqOptions.protocol = this.protocol

    if (objectName) {
      objectName = `${uriResourceEscape(objectName)}`
    }

    reqOptions.path = '/'

    // Save host.
    reqOptions.host = this.host
    // For Amazon S3 endpoint, get endpoint based on region.
    if (isAmazonEndpoint(reqOptions.host)) {
      const accelerateEndPoint = this.getAccelerateEndPointIfSet(bucketName, objectName)
      if (accelerateEndPoint) {
        reqOptions.host = `${accelerateEndPoint}`
      } else {
        reqOptions.host = getS3Endpoint(region)
      }
    }

    if (virtualHostStyle && !opts.pathStyle) {
      // For all hosts which support virtual host style, `bucketName`
      // is part of the hostname in the following format:
      //
      //  var host = 'bucketName.example.com'
      //
      if (bucketName) {
        reqOptions.host = `${bucketName}.${reqOptions.host}`
      }
      if (objectName) {
        reqOptions.path = `/${objectName}`
      }
    } else {
      // For all S3 compatible storage services we will fallback to
      // path style requests, where `bucketName` is part of the URI
      // path.
      if (bucketName) {
        reqOptions.path = `/${bucketName}`
      }
      if (objectName) {
        reqOptions.path = `/${bucketName}/${objectName}`
      }
    }

    if (query) {
      reqOptions.path += `?${query}`
    }
    reqOptions.headers.host = reqOptions.host
    if (
      (reqOptions.protocol === 'http:' && reqOptions.port !== 80) ||
      (reqOptions.protocol === 'https:' && reqOptions.port !== 443)
    ) {
      reqOptions.headers.host = `${reqOptions.host}:${reqOptions.port}`
    }
    reqOptions.headers['user-agent'] = this.userAgent
    if (headers) {
      // have all header keys in lower case - to make signing easy
      _.map(headers, (v, k) => (reqOptions.headers[k.toLowerCase()] = v))
    }

    // Use any request option specified in minioClient.setRequestOptions()
    reqOptions = Object.assign({}, this.reqOptions, reqOptions)

    return reqOptions
  }

  // Set application specific information.
  //
  // Generates User-Agent in the following style.
  //
  //       MinIO (OS; ARCH) LIB/VER APP/VER
  //
  // __Arguments__
  // * `appName` _string_ - Application name.
  // * `appVersion` _string_ - Application version.
  setAppInfo(appName, appVersion) {
    if (!isString(appName)) {
      throw new TypeError(`Invalid appName: ${appName}`)
    }
    if (appName.trim() === '') {
      throw new errors.InvalidArgumentError('Input appName cannot be empty.')
    }
    if (!isString(appVersion)) {
      throw new TypeError(`Invalid appVersion: ${appVersion}`)
    }
    if (appVersion.trim() === '') {
      throw new errors.InvalidArgumentError('Input appVersion cannot be empty.')
    }
    this.userAgent = `${this.userAgent} ${appName}/${appVersion}`
  }

  // Calculate part size given the object size. Part size will be atleast this.partSize
  calculatePartSize(size) {
    if (!isNumber(size)) {
      throw new TypeError('size should be of type "number"')
    }
    if (size > this.maxObjectSize) {
      throw new TypeError(`size should not be more than ${this.maxObjectSize}`)
    }
    if (this.overRidePartSize) {
      return this.partSize
    }
    var partSize = this.partSize
    for (;;) {
      // while(true) {...} throws linting error.
      // If partSize is big enough to accomodate the object size, then use it.
      if (partSize * 10000 > size) {
        return partSize
      }
      // Try part sizes as 64MB, 80MB, 96MB etc.
      partSize += 16 * 1024 * 1024
    }
  }

  // log the request, response, error
  logHTTP(reqOptions, response, err) {
    // if no logstreamer available return.
    if (!this.logStream) {
      return
    }
    if (!isObject(reqOptions)) {
      throw new TypeError('reqOptions should be of type "object"')
    }
    if (response && !isReadableStream(response)) {
      throw new TypeError('response should be of type "Stream"')
    }
    if (err && !(err instanceof Error)) {
      throw new TypeError('err should be of type "Error"')
    }
    var logHeaders = (headers) => {
      _.forEach(headers, (v, k) => {
        if (k == 'authorization') {
          var redacter = new RegExp('Signature=([0-9a-f]+)')
          v = v.replace(redacter, 'Signature=**REDACTED**')
        }
        this.logStream.write(`${k}: ${v}\n`)
      })
      this.logStream.write('\n')
    }
    this.logStream.write(`REQUEST: ${reqOptions.method} ${reqOptions.path}\n`)
    logHeaders(reqOptions.headers)
    if (response) {
      this.logStream.write(`RESPONSE: ${response.statusCode}\n`)
      logHeaders(response.headers)
    }
    if (err) {
      this.logStream.write('ERROR BODY:\n')
      var errJSON = JSON.stringify(err, null, '\t')
      this.logStream.write(`${errJSON}\n`)
    }
  }

  // Enable tracing
  traceOn(stream) {
    if (!stream) {
      stream = process.stdout
    }
    this.logStream = stream
  }

  // Disable tracing
  traceOff() {
    this.logStream = null
  }

  // makeRequest is the primitive used by the apis for making S3 requests.
  // payload can be empty string in case of no payload.
  // statusCode is the expected statusCode. If response.statusCode does not match
  // we parse the XML error and call the callback with the error message.
  // A valid region is passed by the calls - listBuckets, makeBucket and
  // getBucketRegion.
  makeRequest(options, payload, statusCodes, region, returnResponse, cb) {
    if (!isObject(options)) {
      throw new TypeError('options should be of type "object"')
    }
    if (!isString(payload) && !isObject(payload)) {
      // Buffer is of type 'object'
      throw new TypeError('payload should be of type "string" or "Buffer"')
    }
    statusCodes.forEach((statusCode) => {
      if (!isNumber(statusCode)) {
        throw new TypeError('statusCode should be of type "number"')
      }
    })
    if (!isString(region)) {
      throw new TypeError('region should be of type "string"')
    }
    if (!isBoolean(returnResponse)) {
      throw new TypeError('returnResponse should be of type "boolean"')
    }
    if (!isFunction(cb)) {
      throw new TypeError('callback should be of type "function"')
    }
    if (!options.headers) {
      options.headers = {}
    }
    if (options.method === 'POST' || options.method === 'PUT' || options.method === 'DELETE') {
      options.headers['content-length'] = payload.length
    }
    var sha256sum = ''
    if (this.enableSHA256) {
      sha256sum = toSha256(payload)
    }
    var stream = readableStream(payload)
    this.makeRequestStream(options, stream, sha256sum, statusCodes, region, returnResponse, cb)
  }

  // makeRequestStream will be used directly instead of makeRequest in case the payload
  // is available as a stream. for ex. putObject
  makeRequestStream(options, stream, sha256sum, statusCodes, region, returnResponse, cb) {
    if (!isObject(options)) {
      throw new TypeError('options should be of type "object"')
    }
    if (!isReadableStream(stream)) {
      throw new errors.InvalidArgumentError('stream should be a readable Stream')
    }
    if (!isString(sha256sum)) {
      throw new TypeError('sha256sum should be of type "string"')
    }
    statusCodes.forEach((statusCode) => {
      if (!isNumber(statusCode)) {
        throw new TypeError('statusCode should be of type "number"')
      }
    })
    if (!isString(region)) {
      throw new TypeError('region should be of type "string"')
    }
    if (!isBoolean(returnResponse)) {
      throw new TypeError('returnResponse should be of type "boolean"')
    }
    if (!isFunction(cb)) {
      throw new TypeError('callback should be of type "function"')
    }

    // sha256sum will be empty for anonymous or https requests
    if (!this.enableSHA256 && sha256sum.length !== 0) {
      throw new errors.InvalidArgumentError(`sha256sum expected to be empty for anonymous or https requests`)
    }
    // sha256sum should be valid for non-anonymous http requests.
    if (this.enableSHA256 && sha256sum.length !== 64) {
      throw new errors.InvalidArgumentError(`Invalid sha256sum : ${sha256sum}`)
    }

    var _makeRequest = (e, region) => {
      if (e) {
        return cb(e)
      }
      options.region = region
      var reqOptions = this.getRequestOptions(options)
      if (!this.anonymous) {
        // For non-anonymous https requests sha256sum is 'UNSIGNED-PAYLOAD' for signature calculation.
        if (!this.enableSHA256) {
          sha256sum = 'UNSIGNED-PAYLOAD'
        }

        let date = new Date()

        reqOptions.headers['x-amz-date'] = makeDateLong(date)
        reqOptions.headers['x-amz-content-sha256'] = sha256sum
        if (this.sessionToken) {
          reqOptions.headers['x-amz-security-token'] = this.sessionToken
        }

        this.checkAndRefreshCreds()
        var authorization = signV4(reqOptions, this.accessKey, this.secretKey, region, date)
        reqOptions.headers.authorization = authorization
      }
      var req = this.transport.request(reqOptions, (response) => {
        if (!statusCodes.includes(response.statusCode)) {
          // For an incorrect region, S3 server always sends back 400.
          // But we will do cache invalidation for all errors so that,
          // in future, if AWS S3 decides to send a different status code or
          // XML error code we will still work fine.
          delete this.regionMap[options.bucketName]
          var errorTransformer = transformers.getErrorTransformer(response)
          pipesetup(response, errorTransformer).on('error', (e) => {
            this.logHTTP(reqOptions, response, e)
            cb(e)
          })
          return
        }
        this.logHTTP(reqOptions, response)
        if (returnResponse) {
          return cb(null, response)
        }
        // We drain the socket so that the connection gets closed. Note that this
        // is not expensive as the socket will not have any data.
        response.on('data', () => {})
        cb(null)
      })
      let pipe = pipesetup(stream, req)
      pipe.on('error', (e) => {
        this.logHTTP(reqOptions, null, e)
        cb(e)
      })
    }
    if (region) {
      return _makeRequest(null, region)
    }
    this.getBucketRegion(options.bucketName, _makeRequest)
  }

  // gets the region of the bucket
  getBucketRegion(bucketName, cb) {
    if (!isValidBucketName(bucketName)) {
      throw new errors.InvalidBucketNameError(`Invalid bucket name : ${bucketName}`)
    }
    if (!isFunction(cb)) {
      throw new TypeError('cb should be of type "function"')
    }

    // Region is set with constructor, return the region right here.
    if (this.region) {
      return cb(null, this.region)
    }

    if (this.regionMap[bucketName]) {
      return cb(null, this.regionMap[bucketName])
    }
    var extractRegion = (response) => {
      var transformer = transformers.getBucketRegionTransformer()
      var region = DEFAULT_REGION
      pipesetup(response, transformer)
        .on('error', cb)
        .on('data', (data) => {
          if (data) {
            region = data
          }
        })
        .on('end', () => {
          this.regionMap[bucketName] = region
          cb(null, region)
        })
    }

    var method = 'GET'
    var query = 'location'

    // `getBucketLocation` behaves differently in following ways for
    // different environments.
    //
    // - For nodejs env we default to path style requests.
    // - For browser env path style requests on buckets yields CORS
    //   error. To circumvent this problem we make a virtual host
    //   style request signed with 'us-east-1'. This request fails
    //   with an error 'AuthorizationHeaderMalformed', additionally
    //   the error XML also provides Region of the bucket. To validate
    //   this region is proper we retry the same request with the newly
    //   obtained region.
    var pathStyle = this.pathStyle && typeof window === 'undefined'

    this.makeRequest({ method, bucketName, query, pathStyle }, '', [200], DEFAULT_REGION, true, (e, response) => {
      if (e) {
        if (e.name === 'AuthorizationHeaderMalformed') {
          var region = e.Region
          if (!region) {
            return cb(e)
          }
          this.makeRequest({ method, bucketName, query }, '', [200], region, true, (e, response) => {
            if (e) {
              return cb(e)
            }
            extractRegion(response)
          })
          return
        }
        return cb(e)
      }
      extractRegion(response)
    })
  }

  // Creates the bucket `bucketName`.
  //
  // __Arguments__
  // * `bucketName` _string_ - Name of the bucket
  // * `region` _string_ - region valid values are _us-west-1_, _us-west-2_,  _eu-west-1_, _eu-central-1_, _ap-southeast-1_, _ap-northeast-1_, _ap-southeast-2_, _sa-east-1_.
  // * `makeOpts` _object_ - Options to create a bucket. e.g {ObjectLocking:true} (Optional)
  // * `callback(err)` _function_ - callback function with `err` as the error argument. `err` is null if the bucket is successfully created.
  makeBucket(bucketName, region, makeOpts = {}, cb) {
    if (!isValidBucketName(bucketName)) {
      throw new errors.InvalidBucketNameError('Invalid bucket name: ' + bucketName)
    }
    // Backward Compatibility
    if (isObject(region)) {
      cb = makeOpts
      makeOpts = region
      region = ''
    }
    if (isFunction(region)) {
      cb = region
      region = ''
      makeOpts = {}
    }
    if (isFunction(makeOpts)) {
      cb = makeOpts
      makeOpts = {}
    }

    if (!isString(region)) {
      throw new TypeError('region should be of type "string"')
    }
    if (!isObject(makeOpts)) {
      throw new TypeError('makeOpts should be of type "object"')
    }
    if (!isFunction(cb)) {
      throw new TypeError('callback should be of type "function"')
    }

    var payload = ''

    // Region already set in constructor, validate if
    // caller requested bucket location is same.
    if (region && this.region) {
      if (region !== this.region) {
        throw new errors.InvalidArgumentError(`Configured region ${this.region}, requested ${region}`)
      }
    }
    // sending makeBucket request with XML containing 'us-east-1' fails. For
    // default region server expects the request without body
    if (region && region !== DEFAULT_REGION) {
      var createBucketConfiguration = []
      createBucketConfiguration.push({
        _attr: {
          xmlns: 'http://s3.amazonaws.com/doc/2006-03-01/',
        },
      })
      createBucketConfiguration.push({
        LocationConstraint: region,
      })
      var payloadObject = {
        CreateBucketConfiguration: createBucketConfiguration,
      }
      payload = Xml(payloadObject)
    }
    var method = 'PUT'
    var headers = {}

    if (makeOpts.ObjectLocking) {
      headers['x-amz-bucket-object-lock-enabled'] = true
    }

    if (!region) {
      region = DEFAULT_REGION
    }

    const processWithRetry = (err) => {
      if (err && (region === '' || region === DEFAULT_REGION)) {
        if (err.code === 'AuthorizationHeaderMalformed' && err.region !== '') {
          // Retry with region returned as part of error
          this.makeRequest({ method, bucketName, headers }, payload, [200], err.region, false, cb)
        } else {
          return cb && cb(err)
        }
      }
      return cb && cb(err)
    }
    this.makeRequest({ method, bucketName, headers }, payload, [200], region, false, processWithRetry)
  }

  // List of buckets created.
  //
  // __Arguments__
  // * `callback(err, buckets)` _function_ - callback function with error as the first argument. `buckets` is an array of bucket information
  //
  // `buckets` array element:
  // * `bucket.name` _string_ : bucket name
  // * `bucket.creationDate` _Date_: date when bucket was created
  listBuckets(cb) {
    if (!isFunction(cb)) {
      throw new TypeError('callback should be of type "function"')
    }
    var method = 'GET'
    this.makeRequest({ method }, '', [200], DEFAULT_REGION, true, (e, response) => {
      if (e) {
        return cb(e)
      }
      var transformer = transformers.getListBucketTransformer()
      var buckets
      pipesetup(response, transformer)
        .on('data', (result) => (buckets = result))
        .on('error', (e) => cb(e))
        .on('end', () => cb(null, buckets))
    })
  }

  // Returns a stream that emits objects that are partially uploaded.
  //
  // __Arguments__
  // * `bucketName` _string_: name of the bucket
  // * `prefix` _string_: prefix of the object names that are partially uploaded (optional, default `''`)
  // * `recursive` _bool_: directory style listing when false, recursive listing when true (optional, default `false`)
  //
  // __Return Value__
  // * `stream` _Stream_ : emits objects of the format:
  //   * `object.key` _string_: name of the object
  //   * `object.uploadId` _string_: upload ID of the object
  //   * `object.size` _Integer_: size of the partially uploaded object
  listIncompleteUploads(bucket, prefix, recursive) {
    if (prefix === undefined) {
      prefix = ''
    }
    if (recursive === undefined) {
      recursive = false
    }
    if (!isValidBucketName(bucket)) {
      throw new errors.InvalidBucketNameError('Invalid bucket name: ' + bucket)
    }
    if (!isValidPrefix(prefix)) {
      throw new errors.InvalidPrefixError(`Invalid prefix : ${prefix}`)
    }
    if (!isBoolean(recursive)) {
      throw new TypeError('recursive should be of type "boolean"')
    }
    var delimiter = recursive ? '' : '/'
    var keyMarker = ''
    var uploadIdMarker = ''
    var uploads = []
    var ended = false
    var readStream = Stream.Readable({ objectMode: true })
    readStream._read = () => {
      // push one upload info per _read()
      if (uploads.length) {
        return readStream.push(uploads.shift())
      }
      if (ended) {
        return readStream.push(null)
      }
      this.listIncompleteUploadsQuery(bucket, prefix, keyMarker, uploadIdMarker, delimiter)
        .on('error', (e) => readStream.emit('error', e))
        .on('data', (result) => {
          result.prefixes.forEach((prefix) => uploads.push(prefix))
          async.eachSeries(
            result.uploads,
            (upload, cb) => {
              // for each incomplete upload add the sizes of its uploaded parts
              this.listParts(bucket, upload.key, upload.uploadId, (err, parts) => {
                if (err) {
                  return cb(err)
                }
                upload.size = parts.reduce((acc, item) => acc + item.size, 0)
                uploads.push(upload)
                cb()
              })
            },
            (err) => {
              if (err) {
                readStream.emit('error', err)
                return
              }
              if (result.isTruncated) {
                keyMarker = result.nextKeyMarker
                uploadIdMarker = result.nextUploadIdMarker
              } else {
                ended = true
              }
              readStream._read()
            },
          )
        })
    }
    return readStream
  }

  // To check if a bucket already exists.
  //
  // __Arguments__
  // * `bucketName` _string_ : name of the bucket
  // * `callback(err)` _function_ : `err` is `null` if the bucket exists
  bucketExists(bucketName, cb) {
    if (!isValidBucketName(bucketName)) {
      throw new errors.InvalidBucketNameError('Invalid bucket name: ' + bucketName)
    }
    if (!isFunction(cb)) {
      throw new TypeError('callback should be of type "function"')
    }
    var method = 'HEAD'
    this.makeRequest({ method, bucketName }, '', [200], '', false, (err) => {
      if (err) {
        if (err.code == 'NoSuchBucket' || err.code == 'NotFound') {
          return cb(null, false)
        }
        return cb(err)
      }
      cb(null, true)
    })
  }

  // Remove a bucket.
  //
  // __Arguments__
  // * `bucketName` _string_ : name of the bucket
  // * `callback(err)` _function_ : `err` is `null` if the bucket is removed successfully.
  removeBucket(bucketName, cb) {
    if (!isValidBucketName(bucketName)) {
      throw new errors.InvalidBucketNameError('Invalid bucket name: ' + bucketName)
    }
    if (!isFunction(cb)) {
      throw new TypeError('callback should be of type "function"')
    }
    var method = 'DELETE'
    this.makeRequest({ method, bucketName }, '', [204], '', false, (e) => {
      // If the bucket was successfully removed, remove the region map entry.
      if (!e) {
        delete this.regionMap[bucketName]
      }
      cb(e)
    })
  }

  // Remove the partially uploaded object.
  //
  // __Arguments__
  // * `bucketName` _string_: name of the bucket
  // * `objectName` _string_: name of the object
  // * `callback(err)` _function_: callback function is called with non `null` value in case of error
  removeIncompleteUpload(bucketName, objectName, cb) {
    if (!isValidBucketName(bucketName)) {
      throw new errors.isValidBucketNameError('Invalid bucket name: ' + bucketName)
    }
    if (!isValidObjectName(objectName)) {
      throw new errors.InvalidObjectNameError(`Invalid object name: ${objectName}`)
    }
    if (!isFunction(cb)) {
      throw new TypeError('callback should be of type "function"')
    }
    var removeUploadId
    async.during(
      (cb) => {
        this.findUploadId(bucketName, objectName, (e, uploadId) => {
          if (e) {
            return cb(e)
          }
          removeUploadId = uploadId
          cb(null, uploadId)
        })
      },
      (cb) => {
        var method = 'DELETE'
        var query = `uploadId=${removeUploadId}`
        this.makeRequest({ method, bucketName, objectName, query }, '', [204], '', false, (e) => cb(e))
      },
      cb,
    )
  }

  // Callback is called with `error` in case of error or `null` in case of success
  //
  // __Arguments__
  // * `bucketName` _string_: name of the bucket
  // * `objectName` _string_: name of the object
  // * `filePath` _string_: path to which the object data will be written to
  // * `getOpts` _object_: Version of the object in the form `{versionId:'my-uuid'}`. Default is `{}`. (optional)
  // * `callback(err)` _function_: callback is called with `err` in case of error.
  fGetObject(bucketName, objectName, filePath, getOpts = {}, cb) {
    // Input validation.
    if (!isValidBucketName(bucketName)) {
      throw new errors.InvalidBucketNameError('Invalid bucket name: ' + bucketName)
    }
    if (!isValidObjectName(objectName)) {
      throw new errors.InvalidObjectNameError(`Invalid object name: ${objectName}`)
    }
    if (!isString(filePath)) {
      throw new TypeError('filePath should be of type "string"')
    }
    // Backward Compatibility
    if (isFunction(getOpts)) {
      cb = getOpts
      getOpts = {}
    }

    if (!isFunction(cb)) {
      throw new TypeError('callback should be of type "function"')
    }

    // Internal data.
    var partFile
    var partFileStream
    var objStat

    // Rename wrapper.
    var rename = (err) => {
      if (err) {
        return cb(err)
      }
      fs.rename(partFile, filePath, cb)
    }

    async.waterfall(
      [
        (cb) => this.statObject(bucketName, objectName, getOpts, cb),
        (result, cb) => {
          objStat = result
          // Create any missing top level directories.
          mkdirp(path.dirname(filePath), cb)
        },
        (ignore, cb) => {
          partFile = `${filePath}.${objStat.etag}.part.minio`
          fs.stat(partFile, (e, stats) => {
            var offset = 0
            if (e) {
              partFileStream = fs.createWriteStream(partFile, { flags: 'w' })
            } else {
              if (objStat.size === stats.size) {
                return rename()
              }
              offset = stats.size
              partFileStream = fs.createWriteStream(partFile, { flags: 'a' })
            }
            this.getPartialObject(bucketName, objectName, offset, 0, getOpts, cb)
          })
        },
        (downloadStream, cb) => {
          pipesetup(downloadStream, partFileStream)
            .on('error', (e) => cb(e))
            .on('finish', cb)
        },
        (cb) => fs.stat(partFile, cb),
        (stats, cb) => {
          if (stats.size === objStat.size) {
            return cb()
          }
          cb(new Error('Size mismatch between downloaded file and the object'))
        },
      ],
      rename,
    )
  }

  // Callback is called with readable stream of the object content.
  //
  // __Arguments__
  // * `bucketName` _string_: name of the bucket
  // * `objectName` _string_: name of the object
  // * `getOpts` _object_: Version of the object in the form `{versionId:'my-uuid'}`. Default is `{}`. (optional)
  // * `callback(err, stream)` _function_: callback is called with `err` in case of error. `stream` is the object content stream
  getObject(bucketName, objectName, getOpts = {}, cb) {
    if (!isValidBucketName(bucketName)) {
      throw new errors.InvalidBucketNameError('Invalid bucket name: ' + bucketName)
    }
    if (!isValidObjectName(objectName)) {
      throw new errors.InvalidObjectNameError(`Invalid object name: ${objectName}`)
    }
    // Backward Compatibility
    if (isFunction(getOpts)) {
      cb = getOpts
      getOpts = {}
    }

    if (!isFunction(cb)) {
      throw new TypeError('callback should be of type "function"')
    }
    this.getPartialObject(bucketName, objectName, 0, 0, getOpts, cb)
  }

  // Callback is called with readable stream of the partial object content.
  //
  // __Arguments__
  // * `bucketName` _string_: name of the bucket
  // * `objectName` _string_: name of the object
  // * `offset` _number_: offset of the object from where the stream will start
  // * `length` _number_: length of the object that will be read in the stream (optional, if not specified we read the rest of the file from the offset)
  // * `getOpts` _object_: Version of the object in the form `{versionId:'my-uuid'}`. Default is `{}`. (optional)
  // * `callback(err, stream)` _function_: callback is called with `err` in case of error. `stream` is the object content stream
  getPartialObject(bucketName, objectName, offset, length, getOpts = {}, cb) {
    if (isFunction(length)) {
      cb = length
      length = 0
    }
    if (!isValidBucketName(bucketName)) {
      throw new errors.InvalidBucketNameError('Invalid bucket name: ' + bucketName)
    }
    if (!isValidObjectName(objectName)) {
      throw new errors.InvalidObjectNameError(`Invalid object name: ${objectName}`)
    }
    if (!isNumber(offset)) {
      throw new TypeError('offset should be of type "number"')
    }
    if (!isNumber(length)) {
      throw new TypeError('length should be of type "number"')
    }
    // Backward Compatibility
    if (isFunction(getOpts)) {
      cb = getOpts
      getOpts = {}
    }

    if (!isFunction(cb)) {
      throw new TypeError('callback should be of type "function"')
    }

    var range = ''
    if (offset || length) {
      if (offset) {
        range = `bytes=${+offset}-`
      } else {
        range = 'bytes=0-'
        offset = 0
      }
      if (length) {
        range += `${+length + offset - 1}`
      }
    }

    var headers = {}
    if (range !== '') {
      headers.range = range
    }

    var expectedStatusCodes = [200]
    if (range) {
      expectedStatusCodes.push(206)
    }
    var method = 'GET'

    var query = querystring.stringify(getOpts)
    this.makeRequest({ method, bucketName, objectName, headers, query }, '', expectedStatusCodes, '', true, cb)
  }

  // Uploads the object using contents from a file
  //
  // __Arguments__
  // * `bucketName` _string_: name of the bucket
  // * `objectName` _string_: name of the object
  // * `filePath` _string_: file path of the file to be uploaded
  // * `metaData` _Javascript Object_: metaData assosciated with the object
  // * `callback(err, objInfo)` _function_: non null `err` indicates error, `objInfo` _object_ which contains versionId and etag.
  fPutObject(bucketName, objectName, filePath, metaData, callback) {
    if (!isValidBucketName(bucketName)) {
      throw new errors.InvalidBucketNameError('Invalid bucket name: ' + bucketName)
    }
    if (!isValidObjectName(objectName)) {
      throw new errors.InvalidObjectNameError(`Invalid object name: ${objectName}`)
    }

    if (!isString(filePath)) {
      throw new TypeError('filePath should be of type "string"')
    }
    if (isFunction(metaData)) {
      callback = metaData
      metaData = {} // Set metaData empty if no metaData provided.
    }
    if (!isObject(metaData)) {
      throw new TypeError('metaData should be of type "object"')
    }

    // Inserts correct `content-type` attribute based on metaData and filePath
    metaData = insertContentType(metaData, filePath)

    // Updates metaData to have the correct prefix if needed
    metaData = prependXAMZMeta(metaData)
    var size
    var partSize

    async.waterfall(
      [
        (cb) => fs.stat(filePath, cb),
        (stats, cb) => {
          size = stats.size
          var cbTriggered = false
          var origCb = cb
          cb = function () {
            if (cbTriggered) {
              return
            }
            cbTriggered = true
            return origCb.apply(this, arguments)
          }
          if (size > this.maxObjectSize) {
            return cb(new Error(`${filePath} size : ${stats.size}, max allowed size : 5TB`))
          }
          if (size <= this.partSize) {
            // simple PUT request, no multipart
            var multipart = false
            var uploader = this.getUploader(bucketName, objectName, metaData, multipart)
            var hash = transformers.getHashSummer(this.enableSHA256)
            var start = 0
            var end = size - 1
            var autoClose = true
            if (size === 0) {
              end = 0
            }
            var options = { start, end, autoClose }
            pipesetup(fs.createReadStream(filePath, options), hash)
              .on('data', (data) => {
                var md5sum = data.md5sum
                var sha256sum = data.sha256sum
                var stream = fs.createReadStream(filePath, options)
                uploader(stream, size, sha256sum, md5sum, (err, objInfo) => {
                  callback(err, objInfo)
                  cb(true)
                })
              })
              .on('error', (e) => cb(e))
            return
          }
          this.findUploadId(bucketName, objectName, cb)
        },
        (uploadId, cb) => {
          // if there was a previous incomplete upload, fetch all its uploaded parts info
          if (uploadId) {
            return this.listParts(bucketName, objectName, uploadId, (e, etags) => cb(e, uploadId, etags))
          }
          // there was no previous upload, initiate a new one
          this.initiateNewMultipartUpload(bucketName, objectName, metaData, (e, uploadId) => cb(e, uploadId, []))
        },
        (uploadId, etags, cb) => {
          partSize = this.calculatePartSize(size)
          var multipart = true
          var uploader = this.getUploader(bucketName, objectName, metaData, multipart)

          // convert array to object to make things easy
          var parts = etags.reduce(function (acc, item) {
            if (!acc[item.part]) {
              acc[item.part] = item
            }
            return acc
          }, {})
          var partsDone = []
          var partNumber = 1
          var uploadedSize = 0
          async.whilst(
            (cb) => {
              cb(null, uploadedSize < size)
            },
            (cb) => {
              var cbTriggered = false
              var origCb = cb
              cb = function () {
                if (cbTriggered) {
                  return
                }
                cbTriggered = true
                return origCb.apply(this, arguments)
              }
              var part = parts[partNumber]
              var hash = transformers.getHashSummer(this.enableSHA256)
              var length = partSize
              if (length > size - uploadedSize) {
                length = size - uploadedSize
              }
              var start = uploadedSize
              var end = uploadedSize + length - 1
              var autoClose = true
              var options = { autoClose, start, end }
              // verify md5sum of each part
              pipesetup(fs.createReadStream(filePath, options), hash)
                .on('data', (data) => {
                  var md5sumHex = Buffer.from(data.md5sum, 'base64').toString('hex')
                  if (part && md5sumHex === part.etag) {
                    // md5 matches, chunk already uploaded
                    partsDone.push({ part: partNumber, etag: part.etag })
                    partNumber++
                    uploadedSize += length
                    return cb()
                  }
                  // part is not uploaded yet, or md5 mismatch
                  var stream = fs.createReadStream(filePath, options)
                  uploader(uploadId, partNumber, stream, length, data.sha256sum, data.md5sum, (e, objInfo) => {
                    if (e) {
                      return cb(e)
                    }
                    partsDone.push({ part: partNumber, etag: objInfo.etag })
                    partNumber++
                    uploadedSize += length
                    return cb()
                  })
                })
                .on('error', (e) => cb(e))
            },
            (e) => {
              if (e) {
                return cb(e)
              }
              cb(null, partsDone, uploadId)
            },
          )
        },
        // all parts uploaded, complete the multipart upload
        (etags, uploadId, cb) => this.completeMultipartUpload(bucketName, objectName, uploadId, etags, cb),
      ],
      (err, ...rest) => {
        if (err === true) {
          return
        }
        callback(err, ...rest)
      },
    )
  }

  // Uploads the object.
  //
  // Uploading a stream
  // __Arguments__
  // * `bucketName` _string_: name of the bucket
  // * `objectName` _string_: name of the object
  // * `stream` _Stream_: Readable stream
  // * `size` _number_: size of the object (optional)
  // * `callback(err, etag)` _function_: non null `err` indicates error, `etag` _string_ is the etag of the object uploaded.
  //
  // Uploading "Buffer" or "string"
  // __Arguments__
  // * `bucketName` _string_: name of the bucket
  // * `objectName` _string_: name of the object
  // * `string or Buffer` _string_ or _Buffer_: string or buffer
  // * `callback(err, objInfo)` _function_: `err` is `null` in case of success and `info` will have the following object details:
  //   * `etag` _string_: etag of the object
  //   * `versionId` _string_: versionId of the object
  putObject(bucketName, objectName, stream, size, metaData, callback) {
    if (!isValidBucketName(bucketName)) {
      throw new errors.InvalidBucketNameError('Invalid bucket name: ' + bucketName)
    }
    if (!isValidObjectName(objectName)) {
      throw new errors.InvalidObjectNameError(`Invalid object name: ${objectName}`)
    }

    // We'll need to shift arguments to the left because of size and metaData.
    if (isFunction(size)) {
      callback = size
      metaData = {}
    } else if (isFunction(metaData)) {
      callback = metaData
      metaData = {}
    }

    // We'll need to shift arguments to the left because of metaData
    // and size being optional.
    if (isObject(size)) {
      metaData = size
    }

    // Ensures Metadata has appropriate prefix for A3 API
    metaData = prependXAMZMeta(metaData)
    if (typeof stream === 'string' || stream instanceof Buffer) {
      // Adapts the non-stream interface into a stream.
      size = stream.length
      stream = readableStream(stream)
    } else if (!isReadableStream(stream)) {
      throw new TypeError('third argument should be of type "stream.Readable" or "Buffer" or "string"')
    }

    if (!isFunction(callback)) {
      throw new TypeError('callback should be of type "function"')
    }

    if (isNumber(size) && size < 0) {
      throw new errors.InvalidArgumentError(`size cannot be negative, given size: ${size}`)
    }

    // Get the part size and forward that to the BlockStream. Default to the
    // largest block size possible if necessary.
    if (!isNumber(size)) {
      size = this.maxObjectSize
    }

    size = this.calculatePartSize(size)

    // s3 requires that all non-end chunks be at least `this.partSize`,
    // so we chunk the stream until we hit either that size or the end before
    // we flush it to s3.
    let chunker = new BlockStream2({ size, zeroPadding: false })

    // This is a Writable stream that can be written to in order to upload
    // to the specified bucket and object automatically.
    let uploader = new ObjectUploader(this, bucketName, objectName, size, metaData, callback)
    // stream => chunker => uploader
    pipesetup(stream, chunker, uploader)
  }

  // Copy the object.
  //
  // __Arguments__
  // * `bucketName` _string_: name of the bucket
  // * `objectName` _string_: name of the object
  // * `srcObject` _string_: path of the source object to be copied
  // * `conditions` _CopyConditions_: copy conditions that needs to be satisfied (optional, default `null`)
  // * `callback(err, {etag, lastModified})` _function_: non null `err` indicates error, `etag` _string_ and `listModifed` _Date_ are respectively the etag and the last modified date of the newly copied object
  copyObjectV1(arg1, arg2, arg3, arg4, arg5) {
    var bucketName = arg1
    var objectName = arg2
    var srcObject = arg3
    var conditions, cb
    if (typeof arg4 == 'function' && arg5 === undefined) {
      conditions = null
      cb = arg4
    } else {
      conditions = arg4
      cb = arg5
    }
    if (!isValidBucketName(bucketName)) {
      throw new errors.InvalidBucketNameError('Invalid bucket name: ' + bucketName)
    }
    if (!isValidObjectName(objectName)) {
      throw new errors.InvalidObjectNameError(`Invalid object name: ${objectName}`)
    }
    if (!isString(srcObject)) {
      throw new TypeError('srcObject should be of type "string"')
    }
    if (srcObject === '') {
      throw new errors.InvalidPrefixError(`Empty source prefix`)
    }

    if (conditions !== null && !(conditions instanceof CopyConditions)) {
      throw new TypeError('conditions should be of type "CopyConditions"')
    }

    var headers = {}
    headers['x-amz-copy-source'] = uriResourceEscape(srcObject)

    if (conditions !== null) {
      if (conditions.modified !== '') {
        headers['x-amz-copy-source-if-modified-since'] = conditions.modified
      }
      if (conditions.unmodified !== '') {
        headers['x-amz-copy-source-if-unmodified-since'] = conditions.unmodified
      }
      if (conditions.matchETag !== '') {
        headers['x-amz-copy-source-if-match'] = conditions.matchETag
      }
      if (conditions.matchEtagExcept !== '') {
        headers['x-amz-copy-source-if-none-match'] = conditions.matchETagExcept
      }
    }

    var method = 'PUT'
    this.makeRequest({ method, bucketName, objectName, headers }, '', [200], '', true, (e, response) => {
      if (e) {
        return cb(e)
      }
      var transformer = transformers.getCopyObjectTransformer()
      pipesetup(response, transformer)
        .on('error', (e) => cb(e))
        .on('data', (data) => cb(null, data))
    })
  }

  /**
   * Internal Method to perform copy of an object.
   * @param sourceConfig __object__   instance of CopySourceOptions @link ./helpers/CopySourceOptions
   * @param destConfig  __object__   instance of CopyDestinationOptions @link ./helpers/CopyDestinationOptions
   * @param cb __function__ called with null if there is an error
   * @returns Promise if no callack is passed.
   */
  copyObjectV2(sourceConfig, destConfig, cb) {
    if (!(sourceConfig instanceof CopySourceOptions)) {
      throw new errors.InvalidArgumentError('sourceConfig should of type CopySourceOptions ')
    }
    if (!(destConfig instanceof CopyDestinationOptions)) {
      throw new errors.InvalidArgumentError('destConfig should of type CopyDestinationOptions ')
    }
    if (!destConfig.validate()) {
      return false
    }
    if (!destConfig.validate()) {
      return false
    }
    if (!isFunction(cb)) {
      throw new TypeError('callback should be of type "function"')
    }

    const headers = Object.assign({}, sourceConfig.getHeaders(), destConfig.getHeaders())

    const bucketName = destConfig.Bucket
    const objectName = destConfig.Object

    const method = 'PUT'
    this.makeRequest({ method, bucketName, objectName, headers }, '', [200], '', true, (e, response) => {
      if (e) {
        return cb(e)
      }
      const transformer = transformers.getCopyObjectTransformer()
      pipesetup(response, transformer)
        .on('error', (e) => cb(e))
        .on('data', (data) => {
          const resHeaders = response.headers

          const copyObjResponse = {
            Bucket: destConfig.Bucket,
            Key: destConfig.Object,
            LastModified: data.LastModified,
            MetaData: extractMetadata(resHeaders),
            VersionId: getVersionId(resHeaders),
            SourceVersionId: getSourceVersionId(resHeaders),
            Etag: sanitizeETag(resHeaders.etag),
            Size: +resHeaders['content-length'],
          }

          return cb(null, copyObjResponse)
        })
    })
  }

  // Backward compatibility for Copy Object API.
  copyObject(...allArgs) {
    if (allArgs[0] instanceof CopySourceOptions && allArgs[1] instanceof CopyDestinationOptions) {
      return this.copyObjectV2(...arguments)
    }
    return this.copyObjectV1(...arguments)
  }

  // list a batch of objects
  listObjectsQuery(bucketName, prefix, marker, listQueryOpts = {}) {
    if (!isValidBucketName(bucketName)) {
      throw new errors.InvalidBucketNameError('Invalid bucket name: ' + bucketName)
    }
    if (!isString(prefix)) {
      throw new TypeError('prefix should be of type "string"')
    }
    if (!isString(marker)) {
      throw new TypeError('marker should be of type "string"')
    }
    let { Delimiter, MaxKeys, IncludeVersion } = listQueryOpts

    if (!isObject(listQueryOpts)) {
      throw new TypeError('listQueryOpts should be of type "object"')
    }

    if (!isString(Delimiter)) {
      throw new TypeError('Delimiter should be of type "string"')
    }
    if (!isNumber(MaxKeys)) {
      throw new TypeError('MaxKeys should be of type "number"')
    }

    const queries = []
    // escape every value in query string, except maxKeys
    queries.push(`prefix=${uriEscape(prefix)}`)
    queries.push(`delimiter=${uriEscape(Delimiter)}`)
    queries.push(`encoding-type=url`)

    if (IncludeVersion) {
      queries.push(`versions`)
    }

    if (marker) {
      marker = uriEscape(marker)
      if (IncludeVersion) {
        queries.push(`key-marker=${marker}`)
      } else {
        queries.push(`marker=${marker}`)
      }
    }

    // no need to escape maxKeys
    if (MaxKeys) {
      if (MaxKeys >= 1000) {
        MaxKeys = 1000
      }
      queries.push(`max-keys=${MaxKeys}`)
    }
    queries.sort()
    var query = ''
    if (queries.length > 0) {
      query = `${queries.join('&')}`
    }

    var method = 'GET'
    var transformer = transformers.getListObjectsTransformer()
    this.makeRequest({ method, bucketName, query }, '', [200], '', true, (e, response) => {
      if (e) {
        return transformer.emit('error', e)
      }
      pipesetup(response, transformer)
    })
    return transformer
  }

  // List the objects in the bucket.
  //
  // __Arguments__
  // * `bucketName` _string_: name of the bucket
  // * `prefix` _string_: the prefix of the objects that should be listed (optional, default `''`)
  // * `recursive` _bool_: `true` indicates recursive style listing and `false` indicates directory style listing delimited by '/'. (optional, default `false`)
  // * `listOpts _object_: query params to list object with below keys
  // *    listOpts.MaxKeys _int_ maximum number of keys to return
  // *    listOpts.IncludeVersion  _bool_ true|false to include versions.
  // __Return Value__
  // * `stream` _Stream_: stream emitting the objects in the bucket, the object is of the format:
  // * `obj.name` _string_: name of the object
  // * `obj.prefix` _string_: name of the object prefix
  // * `obj.size` _number_: size of the object
  // * `obj.etag` _string_: etag of the object
  // * `obj.lastModified` _Date_: modified time stamp
  // * `obj.isDeleteMarker` _boolean_: true if it is a delete marker
  // * `obj.versionId` _string_: versionId of the object
  listObjects(bucketName, prefix, recursive, listOpts = {}) {
    if (prefix === undefined) {
      prefix = ''
    }
    if (recursive === undefined) {
      recursive = false
    }
    if (!isValidBucketName(bucketName)) {
      throw new errors.InvalidBucketNameError('Invalid bucket name: ' + bucketName)
    }
    if (!isValidPrefix(prefix)) {
      throw new errors.InvalidPrefixError(`Invalid prefix : ${prefix}`)
    }
    if (!isString(prefix)) {
      throw new TypeError('prefix should be of type "string"')
    }
    if (!isBoolean(recursive)) {
      throw new TypeError('recursive should be of type "boolean"')
    }
    if (!isObject(listOpts)) {
      throw new TypeError('listOpts should be of type "object"')
    }
    var marker = ''
    const listQueryOpts = {
      Delimiter: recursive ? '' : '/', // if recursive is false set delimiter to '/'
      MaxKeys: 1000,
      IncludeVersion: listOpts.IncludeVersion,
    }
    var objects = []
    var ended = false
    var readStream = Stream.Readable({ objectMode: true })
    readStream._read = () => {
      // push one object per _read()
      if (objects.length) {
        readStream.push(objects.shift())
        return
      }
      if (ended) {
        return readStream.push(null)
      }
      // if there are no objects to push do query for the next batch of objects
      this.listObjectsQuery(bucketName, prefix, marker, listQueryOpts)
        .on('error', (e) => readStream.emit('error', e))
        .on('data', (result) => {
          if (result.isTruncated) {
            marker = result.nextMarker || result.versionIdMarker
          } else {
            ended = true
          }
          objects = result.objects
          readStream._read()
        })
    }
    return readStream
  }

  // listObjectsV2Query - (List Objects V2) - List some or all (up to 1000) of the objects in a bucket.
  //
  // You can use the request parameters as selection criteria to return a subset of the objects in a bucket.
  // request parameters :-
  // * `bucketName` _string_: name of the bucket
  // * `prefix` _string_: Limits the response to keys that begin with the specified prefix.
  // * `continuation-token` _string_: Used to continue iterating over a set of objects.
  // * `delimiter` _string_: A delimiter is a character you use to group keys.
  // * `max-keys` _number_: Sets the maximum number of keys returned in the response body.
  // * `start-after` _string_: Specifies the key to start after when listing objects in a bucket.
  listObjectsV2Query(bucketName, prefix, continuationToken, delimiter, maxKeys, startAfter) {
    if (!isValidBucketName(bucketName)) {
      throw new errors.InvalidBucketNameError('Invalid bucket name: ' + bucketName)
    }
    if (!isString(prefix)) {
      throw new TypeError('prefix should be of type "string"')
    }
    if (!isString(continuationToken)) {
      throw new TypeError('continuationToken should be of type "string"')
    }
    if (!isString(delimiter)) {
      throw new TypeError('delimiter should be of type "string"')
    }
    if (!isNumber(maxKeys)) {
      throw new TypeError('maxKeys should be of type "number"')
    }
    if (!isString(startAfter)) {
      throw new TypeError('startAfter should be of type "string"')
    }
    var queries = []

    // Call for listing objects v2 API
    queries.push(`list-type=2`)
    queries.push(`encoding-type=url`)

    // escape every value in query string, except maxKeys
    queries.push(`prefix=${uriEscape(prefix)}`)
    queries.push(`delimiter=${uriEscape(delimiter)}`)

    if (continuationToken) {
      continuationToken = uriEscape(continuationToken)
      queries.push(`continuation-token=${continuationToken}`)
    }
    // Set start-after
    if (startAfter) {
      startAfter = uriEscape(startAfter)
      queries.push(`start-after=${startAfter}`)
    }
    // no need to escape maxKeys
    if (maxKeys) {
      if (maxKeys >= 1000) {
        maxKeys = 1000
      }
      queries.push(`max-keys=${maxKeys}`)
    }
    queries.sort()
    var query = ''
    if (queries.length > 0) {
      query = `${queries.join('&')}`
    }
    var method = 'GET'
    var transformer = transformers.getListObjectsV2Transformer()
    this.makeRequest({ method, bucketName, query }, '', [200], '', true, (e, response) => {
      if (e) {
        return transformer.emit('error', e)
      }
      pipesetup(response, transformer)
    })
    return transformer
  }

  // List the objects in the bucket using S3 ListObjects V2
  //
  // __Arguments__
  // * `bucketName` _string_: name of the bucket
  // * `prefix` _string_: the prefix of the objects that should be listed (optional, default `''`)
  // * `recursive` _bool_: `true` indicates recursive style listing and `false` indicates directory style listing delimited by '/'. (optional, default `false`)
  // * `startAfter` _string_: Specifies the key to start after when listing objects in a bucket. (optional, default `''`)
  //
  // __Return Value__
  // * `stream` _Stream_: stream emitting the objects in the bucket, the object is of the format:
  //   * `obj.name` _string_: name of the object
  //   * `obj.prefix` _string_: name of the object prefix
  //   * `obj.size` _number_: size of the object
  //   * `obj.etag` _string_: etag of the object
  //   * `obj.lastModified` _Date_: modified time stamp
  listObjectsV2(bucketName, prefix, recursive, startAfter) {
    if (prefix === undefined) {
      prefix = ''
    }
    if (recursive === undefined) {
      recursive = false
    }
    if (startAfter === undefined) {
      startAfter = ''
    }
    if (!isValidBucketName(bucketName)) {
      throw new errors.InvalidBucketNameError('Invalid bucket name: ' + bucketName)
    }
    if (!isValidPrefix(prefix)) {
      throw new errors.InvalidPrefixError(`Invalid prefix : ${prefix}`)
    }
    if (!isString(prefix)) {
      throw new TypeError('prefix should be of type "string"')
    }
    if (!isBoolean(recursive)) {
      throw new TypeError('recursive should be of type "boolean"')
    }
    if (!isString(startAfter)) {
      throw new TypeError('startAfter should be of type "string"')
    }
    // if recursive is false set delimiter to '/'
    var delimiter = recursive ? '' : '/'
    var continuationToken = ''
    var objects = []
    var ended = false
    var readStream = Stream.Readable({ objectMode: true })
    readStream._read = () => {
      // push one object per _read()
      if (objects.length) {
        readStream.push(objects.shift())
        return
      }
      if (ended) {
        return readStream.push(null)
      }
      // if there are no objects to push do query for the next batch of objects
      this.listObjectsV2Query(bucketName, prefix, continuationToken, delimiter, 1000, startAfter)
        .on('error', (e) => readStream.emit('error', e))
        .on('data', (result) => {
          if (result.isTruncated) {
            continuationToken = result.nextContinuationToken
          } else {
            ended = true
          }
          objects = result.objects
          readStream._read()
        })
    }
    return readStream
  }

  // Stat information of the object.
  //
  // __Arguments__
  // * `bucketName` _string_: name of the bucket
  // * `objectName` _string_: name of the object
  // * `statOpts`  _object_ : Version of the object in the form `{versionId:'my-uuid'}`. Default is `{}`. (optional).
  // * `callback(err, stat)` _function_: `err` is not `null` in case of error, `stat` contains the object information:
  //   * `stat.size` _number_: size of the object
  //   * `stat.etag` _string_: etag of the object
  //   * `stat.metaData` _string_: MetaData of the object
  //   * `stat.lastModified` _Date_: modified time stamp
  //   * `stat.versionId` _string_: version id of the object if available
  statObject(bucketName, objectName, statOpts = {}, cb) {
    if (!isValidBucketName(bucketName)) {
      throw new errors.InvalidBucketNameError('Invalid bucket name: ' + bucketName)
    }
    if (!isValidObjectName(objectName)) {
      throw new errors.InvalidObjectNameError(`Invalid object name: ${objectName}`)
    }
    // backward compatibility
    if (isFunction(statOpts)) {
      cb = statOpts
      statOpts = {}
    }

    if (!isObject(statOpts)) {
      throw new errors.InvalidArgumentError('statOpts should be of type "object"')
    }
    if (!isFunction(cb)) {
      throw new TypeError('callback should be of type "function"')
    }

    var query = querystring.stringify(statOpts)
    var method = 'HEAD'
    this.makeRequest({ method, bucketName, objectName, query }, '', [200], '', true, (e, response) => {
      if (e) {
        return cb(e)
      }

      // We drain the socket so that the connection gets closed. Note that this
      // is not expensive as the socket will not have any data.
      response.on('data', () => {})

      const result = {
        size: +response.headers['content-length'],
        metaData: extractMetadata(response.headers),
        lastModified: new Date(response.headers['last-modified']),
        versionId: getVersionId(response.headers),
        etag: sanitizeETag(response.headers.etag),
      }

      cb(null, result)
    })
  }

  // Remove the specified object.
  //
  // __Arguments__
  // * `bucketName` _string_: name of the bucket
  // * `objectName` _string_: name of the object
  // * `removeOpts` _object_: Version of the object in the form `{versionId:'my-uuid', governanceBypass:true|false, forceDelete:true|false}`. Default is `{}`. (optional)
  // * `callback(err)` _function_: callback function is called with non `null` value in case of error
  removeObject(bucketName, objectName, removeOpts = {}, cb) {
    if (!isValidBucketName(bucketName)) {
      throw new errors.InvalidBucketNameError('Invalid bucket name: ' + bucketName)
    }
    if (!isValidObjectName(objectName)) {
      throw new errors.InvalidObjectNameError(`Invalid object name: ${objectName}`)
    }
    // backward compatibility
    if (isFunction(removeOpts)) {
      cb = removeOpts
      removeOpts = {}
    }

    if (!isObject(removeOpts)) {
      throw new errors.InvalidArgumentError('removeOpts should be of type "object"')
    }
    if (!isFunction(cb)) {
      throw new TypeError('callback should be of type "function"')
    }
    const method = 'DELETE'
    const queryParams = {}

    if (removeOpts.versionId) {
      queryParams.versionId = `${removeOpts.versionId}`
    }
    const headers = {}
    if (removeOpts.governanceBypass) {
      headers['X-Amz-Bypass-Governance-Retention'] = true
    }
    if (removeOpts.forceDelete) {
      headers['x-minio-force-delete'] = true
    }

    const query = querystring.stringify(queryParams)

    let requestOptions = { method, bucketName, objectName, headers }
    if (query) {
      requestOptions['query'] = query
    }

    this.makeRequest(requestOptions, '', [200, 204], '', false, cb)
  }

  // Remove all the objects residing in the objectsList.
  //
  // __Arguments__
  // * `bucketName` _string_: name of the bucket
  // * `objectsList` _array_: array of objects of one of the following:
  // *         List of Object names as array of strings which are object keys:  ['objectname1','objectname2']
  // *         List of Object name and versionId as an object:  [{name:"objectname",versionId:"my-version-id"}]

  removeObjects(bucketName, objectsList, cb) {
    if (!isValidBucketName(bucketName)) {
      throw new errors.InvalidBucketNameError('Invalid bucket name: ' + bucketName)
    }
    if (!isArray(objectsList)) {
      throw new errors.InvalidArgumentError('objectsList should be a list')
    }
    if (!isFunction(cb)) {
      throw new TypeError('callback should be of type "function"')
    }

    const maxEntries = 1000
    const query = 'delete'
    const method = 'POST'

<<<<<<< HEAD
    let result = objectsList.reduce(
      (result, entry) => {
        result.list.push(entry)
        if (result.list.length === maxEntries) {
          result.listOfList.push(result.list)
          result.list = []
        }
        return result
      },
      { listOfList: [], list: [] },
    )
=======

    let result = objectsList.reduce((result, entry) => {
      result.list.push(entry)
      if (result.list.length === maxEntries) {
        result.listOfList.push(result.list)
        result.list = []
      }
      return result
    }, {listOfList: [], list:[]})
>>>>>>> 75ed013e

    if (result.list.length > 0) {
      result.listOfList.push(result.list)
    }

    const encoder = new TextEncoder()
    const batchResults = []

<<<<<<< HEAD
    async.eachSeries(
      result.listOfList,
      (list) => {
        var objects = []
        list.forEach(function (value) {
          if (isObject(value)) {
            objects.push({ Key: value.name, VersionId: value.versionId })
          } else {
            objects.push({ Key: value })
          }
        })
        let deleteObjects = { Delete: { Quiet: true, Object: objects } }
        const builder = new xml2js.Builder({ headless: true })
        let payload = builder.buildObject(deleteObjects)
        payload = encoder.encode(payload)
        const headers = {}
=======
    async.eachSeries(result.listOfList, (list, batchCb) => {
      var objects=[]
      list.forEach(function(value){
        if (isObject(value)) {
          objects.push({"Key": value.name,  "VersionId": value.versionId})
        } else {
          objects.push({"Key": value})
        }
      })
      let deleteObjects = {"Delete": {"Quiet": true, "Object": objects}}
      const builder = new xml2js.Builder({ headless: true })
      let payload = builder.buildObject(deleteObjects)
      payload = encoder.encode(payload)
      const headers = {}

      headers['Content-MD5'] = toMd5(payload)

      let removeObjectsResult
      this.makeRequest({ method, bucketName, query, headers}, payload, [200], '', true, (e, response) => {
        if (e) return batchCb(e)
        pipesetup(response, transformers.removeObjectsTransformer())
          .on('data', data => {
            removeObjectsResult = data
          })
          .on('error', (e)=>{
            return batchCb(e, null)
          })
          .on('end', () => {
            batchResults.push(removeObjectsResult)
            return  batchCb(null, removeObjectsResult)
          })
      })
    }, ()=> {
      cb(null, _.flatten(batchResults))
    }
    )
  }
>>>>>>> 75ed013e

        headers['Content-MD5'] = toMd5(payload)

        this.makeRequest({ method, bucketName, query, headers }, payload, [200], '', true, (e, response) => {
          if (e) {
            return cb(e)
          }
          let removeObjectsResult
          pipesetup(response, transformers.removeObjectsTransformer())
            .on('data', (data) => {
              removeObjectsResult = data
            })
            .on('error', cb)
            .on('end', () => {
              cb(null, removeObjectsResult)
            })
        })
      },
      cb,
    )
  }

  // Get the policy on a bucket or an object prefix.
  //
  // __Arguments__
  // * `bucketName` _string_: name of the bucket
  // * `callback(err, policy)` _function_: callback function
  getBucketPolicy(bucketName, cb) {
    // Validate arguments.
    if (!isValidBucketName(bucketName)) {
      throw new errors.InvalidBucketNameError(`Invalid bucket name: ${bucketName}`)
    }
    if (!isFunction(cb)) {
      throw new TypeError('callback should be of type "function"')
    }

    let method = 'GET'
    let query = 'policy'
    this.makeRequest({ method, bucketName, query }, '', [200], '', true, (e, response) => {
      if (e) {
        return cb(e)
      }

      let policy = Buffer.from('')
      pipesetup(response, transformers.getConcater())
        .on('data', (data) => (policy = data))
        .on('error', cb)
        .on('end', () => {
          cb(null, policy.toString())
        })
    })
  }

  // Set the policy on a bucket or an object prefix.
  //
  // __Arguments__
  // * `bucketName` _string_: name of the bucket
  // * `bucketPolicy` _string_: bucket policy (JSON stringify'ed)
  // * `callback(err)` _function_: callback function
  setBucketPolicy(bucketName, policy, cb) {
    // Validate arguments.
    if (!isValidBucketName(bucketName)) {
      throw new errors.InvalidBucketNameError(`Invalid bucket name: ${bucketName}`)
    }
    if (!isString(policy)) {
      throw new errors.InvalidBucketPolicyError(`Invalid bucket policy: ${policy} - must be "string"`)
    }
    if (!isFunction(cb)) {
      throw new TypeError('callback should be of type "function"')
    }

    let method = 'DELETE'
    let query = 'policy'

    if (policy) {
      method = 'PUT'
    }

    this.makeRequest({ method, bucketName, query }, policy, [204], '', false, cb)
  }

  // Generate a generic presigned URL which can be
  // used for HTTP methods GET, PUT, HEAD and DELETE
  //
  // __Arguments__
  // * `method` _string_: name of the HTTP method
  // * `bucketName` _string_: name of the bucket
  // * `objectName` _string_: name of the object
  // * `expiry` _number_: expiry in seconds (optional, default 7 days)
  // * `reqParams` _object_: request parameters (optional) e.g {versionId:"10fa9946-3f64-4137-a58f-888065c0732e"}
  // * `requestDate` _Date_: A date object, the url will be issued at (optional)
  presignedUrl(method, bucketName, objectName, expires, reqParams, requestDate, cb) {
    if (this.anonymous) {
      throw new errors.AnonymousRequestError('Presigned ' + method + ' url cannot be generated for anonymous requests')
    }
    if (isFunction(requestDate)) {
      cb = requestDate
      requestDate = new Date()
    }
    if (isFunction(reqParams)) {
      cb = reqParams
      reqParams = {}
      requestDate = new Date()
    }
    if (isFunction(expires)) {
      cb = expires
      reqParams = {}
      expires = 24 * 60 * 60 * 7 // 7 days in seconds
      requestDate = new Date()
    }
    if (!isNumber(expires)) {
      throw new TypeError('expires should be of type "number"')
    }
    if (!isObject(reqParams)) {
      throw new TypeError('reqParams should be of type "object"')
    }
    if (!isValidDate(requestDate)) {
      throw new TypeError('requestDate should be of type "Date" and valid')
    }
    if (!isFunction(cb)) {
      throw new TypeError('callback should be of type "function"')
    }
    var query = querystring.stringify(reqParams)
    this.getBucketRegion(bucketName, (e, region) => {
      if (e) {
        return cb(e)
      }
      // This statement is added to ensure that we send error through
      // callback on presign failure.
      var url
      var reqOptions = this.getRequestOptions({ method, region, bucketName, objectName, query })

      this.checkAndRefreshCreds()
      try {
        url = presignSignatureV4(
          reqOptions,
          this.accessKey,
          this.secretKey,
          this.sessionToken,
          region,
          requestDate,
          expires,
        )
      } catch (pe) {
        return cb(pe)
      }
      cb(null, url)
    })
  }

  // Generate a presigned URL for GET
  //
  // __Arguments__
  // * `bucketName` _string_: name of the bucket
  // * `objectName` _string_: name of the object
  // * `expiry` _number_: expiry in seconds (optional, default 7 days)
  // * `respHeaders` _object_: response headers to override or request params for query (optional) e.g {versionId:"10fa9946-3f64-4137-a58f-888065c0732e"}
  // * `requestDate` _Date_: A date object, the url will be issued at (optional)
  presignedGetObject(bucketName, objectName, expires, respHeaders, requestDate, cb) {
    if (!isValidBucketName(bucketName)) {
      throw new errors.InvalidBucketNameError('Invalid bucket name: ' + bucketName)
    }
    if (!isValidObjectName(objectName)) {
      throw new errors.InvalidObjectNameError(`Invalid object name: ${objectName}`)
    }

    if (isFunction(respHeaders)) {
      cb = respHeaders
      respHeaders = {}
      requestDate = new Date()
    }

    var validRespHeaders = [
      'response-content-type',
      'response-content-language',
      'response-expires',
      'response-cache-control',
      'response-content-disposition',
      'response-content-encoding',
    ]
    validRespHeaders.forEach((header) => {
      if (respHeaders !== undefined && respHeaders[header] !== undefined && !isString(respHeaders[header])) {
        throw new TypeError(`response header ${header} should be of type "string"`)
      }
    })
    return this.presignedUrl('GET', bucketName, objectName, expires, respHeaders, requestDate, cb)
  }

  // Generate a presigned URL for PUT. Using this URL, the browser can upload to S3 only with the specified object name.
  //
  // __Arguments__
  // * `bucketName` _string_: name of the bucket
  // * `objectName` _string_: name of the object
  // * `expiry` _number_: expiry in seconds (optional, default 7 days)
  presignedPutObject(bucketName, objectName, expires, cb) {
    if (!isValidBucketName(bucketName)) {
      throw new errors.InvalidBucketNameError(`Invalid bucket name: ${bucketName}`)
    }
    if (!isValidObjectName(objectName)) {
      throw new errors.InvalidObjectNameError(`Invalid object name: ${objectName}`)
    }
    return this.presignedUrl('PUT', bucketName, objectName, expires, cb)
  }

  // return PostPolicy object
  newPostPolicy() {
    return new PostPolicy()
  }

  // presignedPostPolicy can be used in situations where we want more control on the upload than what
  // presignedPutObject() provides. i.e Using presignedPostPolicy we will be able to put policy restrictions
  // on the object's `name` `bucket` `expiry` `Content-Type` `Content-Disposition` `metaData`
  presignedPostPolicy(postPolicy, cb) {
    if (this.anonymous) {
      throw new errors.AnonymousRequestError('Presigned POST policy cannot be generated for anonymous requests')
    }
    if (!isObject(postPolicy)) {
      throw new TypeError('postPolicy should be of type "object"')
    }
    if (!isFunction(cb)) {
      throw new TypeError('cb should be of type "function"')
    }
    this.getBucketRegion(postPolicy.formData.bucket, (e, region) => {
      if (e) {
        return cb(e)
      }
      var date = new Date()
      var dateStr = makeDateLong(date)

      this.checkAndRefreshCreds()

      if (!postPolicy.policy.expiration) {
        // 'expiration' is mandatory field for S3.
        // Set default expiration date of 7 days.
        var expires = new Date()
        expires.setSeconds(24 * 60 * 60 * 7)
        postPolicy.setExpires(expires)
      }

      postPolicy.policy.conditions.push(['eq', '$x-amz-date', dateStr])
      postPolicy.formData['x-amz-date'] = dateStr

      postPolicy.policy.conditions.push(['eq', '$x-amz-algorithm', 'AWS4-HMAC-SHA256'])
      postPolicy.formData['x-amz-algorithm'] = 'AWS4-HMAC-SHA256'

      postPolicy.policy.conditions.push(['eq', '$x-amz-credential', this.accessKey + '/' + getScope(region, date)])
      postPolicy.formData['x-amz-credential'] = this.accessKey + '/' + getScope(region, date)

      if (this.sessionToken) {
        postPolicy.policy.conditions.push(['eq', '$x-amz-security-token', this.sessionToken])
        postPolicy.formData['x-amz-security-token'] = this.sessionToken
      }

      var policyBase64 = Buffer.from(JSON.stringify(postPolicy.policy)).toString('base64')

      postPolicy.formData.policy = policyBase64

      var signature = postPresignSignatureV4(region, date, this.secretKey, policyBase64)

      postPolicy.formData['x-amz-signature'] = signature
      var opts = {}
      opts.region = region
      opts.bucketName = postPolicy.formData.bucket
      var reqOptions = this.getRequestOptions(opts)
      var portStr = this.port == 80 || this.port === 443 ? '' : `:${this.port.toString()}`
      var urlStr = `${reqOptions.protocol}//${reqOptions.host}${portStr}${reqOptions.path}`
      cb(null, { postURL: urlStr, formData: postPolicy.formData })
    })
  }

  // Calls implemented below are related to multipart.

  // Initiate a new multipart upload.
  initiateNewMultipartUpload(bucketName, objectName, metaData, cb) {
    if (!isValidBucketName(bucketName)) {
      throw new errors.InvalidBucketNameError('Invalid bucket name: ' + bucketName)
    }
    if (!isValidObjectName(objectName)) {
      throw new errors.InvalidObjectNameError(`Invalid object name: ${objectName}`)
    }
    if (!isObject(metaData)) {
      throw new errors.InvalidObjectNameError('contentType should be of type "object"')
    }
    var method = 'POST'
    let headers = Object.assign({}, metaData)
    var query = 'uploads'
    this.makeRequest({ method, bucketName, objectName, query, headers }, '', [200], '', true, (e, response) => {
      if (e) {
        return cb(e)
      }
      var transformer = transformers.getInitiateMultipartTransformer()
      pipesetup(response, transformer)
        .on('error', (e) => cb(e))
        .on('data', (uploadId) => cb(null, uploadId))
    })
  }

  // Complete the multipart upload. After all the parts are uploaded issuing
  // this call will aggregate the parts on the server into a single object.
  completeMultipartUpload(bucketName, objectName, uploadId, etags, cb) {
    if (!isValidBucketName(bucketName)) {
      throw new errors.InvalidBucketNameError('Invalid bucket name: ' + bucketName)
    }
    if (!isValidObjectName(objectName)) {
      throw new errors.InvalidObjectNameError(`Invalid object name: ${objectName}`)
    }
    if (!isString(uploadId)) {
      throw new TypeError('uploadId should be of type "string"')
    }
    if (!isObject(etags)) {
      throw new TypeError('etags should be of type "Array"')
    }
    if (!isFunction(cb)) {
      throw new TypeError('cb should be of type "function"')
    }

    if (!uploadId) {
      throw new errors.InvalidArgumentError('uploadId cannot be empty')
    }

    var method = 'POST'
    var query = `uploadId=${uriEscape(uploadId)}`

    var parts = []

    etags.forEach((element) => {
      parts.push({
        Part: [
          {
            PartNumber: element.part,
          },
          {
            ETag: element.etag,
          },
        ],
      })
    })

    var payloadObject = { CompleteMultipartUpload: parts }
    var payload = Xml(payloadObject)

    this.makeRequest({ method, bucketName, objectName, query }, payload, [200], '', true, (e, response) => {
      if (e) {
        return cb(e)
      }
      var transformer = transformers.getCompleteMultipartTransformer()
      pipesetup(response, transformer)
        .on('error', (e) => cb(e))
        .on('data', (result) => {
          if (result.errCode) {
            // Multipart Complete API returns an error XML after a 200 http status
            cb(new errors.S3Error(result.errMessage))
          } else {
            const completeMultipartResult = {
              etag: result.etag,
              versionId: getVersionId(response.headers),
            }
            cb(null, completeMultipartResult)
          }
        })
    })
  }

  // Get part-info of all parts of an incomplete upload specified by uploadId.
  listParts(bucketName, objectName, uploadId, cb) {
    if (!isValidBucketName(bucketName)) {
      throw new errors.InvalidBucketNameError('Invalid bucket name: ' + bucketName)
    }
    if (!isValidObjectName(objectName)) {
      throw new errors.InvalidObjectNameError(`Invalid object name: ${objectName}`)
    }
    if (!isString(uploadId)) {
      throw new TypeError('uploadId should be of type "string"')
    }
    if (!uploadId) {
      throw new errors.InvalidArgumentError('uploadId cannot be empty')
    }
    var parts = []
    var listNext = (marker) => {
      this.listPartsQuery(bucketName, objectName, uploadId, marker, (e, result) => {
        if (e) {
          cb(e)
          return
        }
        parts = parts.concat(result.parts)
        if (result.isTruncated) {
          listNext(result.marker)
          return
        }
        cb(null, parts)
      })
    }
    listNext(0)
  }

  // Called by listParts to fetch a batch of part-info
  listPartsQuery(bucketName, objectName, uploadId, marker, cb) {
    if (!isValidBucketName(bucketName)) {
      throw new errors.InvalidBucketNameError('Invalid bucket name: ' + bucketName)
    }
    if (!isValidObjectName(objectName)) {
      throw new errors.InvalidObjectNameError(`Invalid object name: ${objectName}`)
    }
    if (!isString(uploadId)) {
      throw new TypeError('uploadId should be of type "string"')
    }
    if (!isNumber(marker)) {
      throw new TypeError('marker should be of type "number"')
    }
    if (!isFunction(cb)) {
      throw new TypeError('callback should be of type "function"')
    }
    if (!uploadId) {
      throw new errors.InvalidArgumentError('uploadId cannot be empty')
    }
    var query = ''
    if (marker && marker !== 0) {
      query += `part-number-marker=${marker}&`
    }
    query += `uploadId=${uriEscape(uploadId)}`

    var method = 'GET'
    this.makeRequest({ method, bucketName, objectName, query }, '', [200], '', true, (e, response) => {
      if (e) {
        return cb(e)
      }
      var transformer = transformers.getListPartsTransformer()
      pipesetup(response, transformer)
        .on('error', (e) => cb(e))
        .on('data', (data) => cb(null, data))
    })
  }

  // Called by listIncompleteUploads to fetch a batch of incomplete uploads.
  listIncompleteUploadsQuery(bucketName, prefix, keyMarker, uploadIdMarker, delimiter) {
    if (!isValidBucketName(bucketName)) {
      throw new errors.InvalidBucketNameError('Invalid bucket name: ' + bucketName)
    }
    if (!isString(prefix)) {
      throw new TypeError('prefix should be of type "string"')
    }
    if (!isString(keyMarker)) {
      throw new TypeError('keyMarker should be of type "string"')
    }
    if (!isString(uploadIdMarker)) {
      throw new TypeError('uploadIdMarker should be of type "string"')
    }
    if (!isString(delimiter)) {
      throw new TypeError('delimiter should be of type "string"')
    }
    var queries = []
    queries.push(`prefix=${uriEscape(prefix)}`)
    queries.push(`delimiter=${uriEscape(delimiter)}`)

    if (keyMarker) {
      keyMarker = uriEscape(keyMarker)
      queries.push(`key-marker=${keyMarker}`)
    }
    if (uploadIdMarker) {
      queries.push(`upload-id-marker=${uploadIdMarker}`)
    }

    var maxUploads = 1000
    queries.push(`max-uploads=${maxUploads}`)
    queries.sort()
    queries.unshift('uploads')
    var query = ''
    if (queries.length > 0) {
      query = `${queries.join('&')}`
    }
    var method = 'GET'
    var transformer = transformers.getListMultipartTransformer()
    this.makeRequest({ method, bucketName, query }, '', [200], '', true, (e, response) => {
      if (e) {
        return transformer.emit('error', e)
      }
      pipesetup(response, transformer)
    })
    return transformer
  }

  // Find uploadId of an incomplete upload.
  findUploadId(bucketName, objectName, cb) {
    if (!isValidBucketName(bucketName)) {
      throw new errors.InvalidBucketNameError('Invalid bucket name: ' + bucketName)
    }
    if (!isValidObjectName(objectName)) {
      throw new errors.InvalidObjectNameError(`Invalid object name: ${objectName}`)
    }
    if (!isFunction(cb)) {
      throw new TypeError('cb should be of type "function"')
    }
    var latestUpload
    var listNext = (keyMarker, uploadIdMarker) => {
      this.listIncompleteUploadsQuery(bucketName, objectName, keyMarker, uploadIdMarker, '')
        .on('error', (e) => cb(e))
        .on('data', (result) => {
          result.uploads.forEach((upload) => {
            if (upload.key === objectName) {
              if (!latestUpload || upload.initiated.getTime() > latestUpload.initiated.getTime()) {
                latestUpload = upload
                return
              }
            }
          })
          if (result.isTruncated) {
            listNext(result.nextKeyMarker, result.nextUploadIdMarker)
            return
          }
          if (latestUpload) {
            return cb(null, latestUpload.uploadId)
          }
          cb(null, undefined)
        })
    }
    listNext('', '')
  }

  // Returns a function that can be used for uploading objects.
  // If multipart === true, it returns function that is used to upload
  // a part of the multipart.
  getUploader(bucketName, objectName, metaData, multipart) {
    if (!isValidBucketName(bucketName)) {
      throw new errors.InvalidBucketNameError('Invalid bucket name: ' + bucketName)
    }
    if (!isValidObjectName(objectName)) {
      throw new errors.InvalidObjectNameError(`Invalid object name: ${objectName}`)
    }
    if (!isBoolean(multipart)) {
      throw new TypeError('multipart should be of type "boolean"')
    }
    if (!isObject(metaData)) {
      throw new TypeError('metadata should be of type "object"')
    }

    var validate = (stream, length, sha256sum, md5sum, cb) => {
      if (!isReadableStream(stream)) {
        throw new TypeError('stream should be of type "Stream"')
      }
      if (!isNumber(length)) {
        throw new TypeError('length should be of type "number"')
      }
      if (!isString(sha256sum)) {
        throw new TypeError('sha256sum should be of type "string"')
      }
      if (!isString(md5sum)) {
        throw new TypeError('md5sum should be of type "string"')
      }
      if (!isFunction(cb)) {
        throw new TypeError('callback should be of type "function"')
      }
    }
    var simpleUploader = (...args) => {
      validate(...args)
      var query = ''
      upload(query, ...args)
    }
    var multipartUploader = (uploadId, partNumber, ...rest) => {
      if (!isString(uploadId)) {
        throw new TypeError('uploadId should be of type "string"')
      }
      if (!isNumber(partNumber)) {
        throw new TypeError('partNumber should be of type "number"')
      }
      if (!uploadId) {
        throw new errors.InvalidArgumentError('Empty uploadId')
      }
      if (!partNumber) {
        throw new errors.InvalidArgumentError('partNumber cannot be 0')
      }
      validate(...rest)
      var query = `partNumber=${partNumber}&uploadId=${uriEscape(uploadId)}`
      upload(query, ...rest)
    }
    var upload = (query, stream, length, sha256sum, md5sum, cb) => {
      var method = 'PUT'
      let headers = { 'Content-Length': length }

      if (!multipart) {
        headers = Object.assign({}, metaData, headers)
      }

      if (!this.enableSHA256) {
        headers['Content-MD5'] = md5sum
      }
      this.makeRequestStream(
        { method, bucketName, objectName, query, headers },
        stream,
        sha256sum,
        [200],
        '',
        true,
        (e, response) => {
          if (e) {
            return cb(e)
          }
          const result = {
            etag: sanitizeETag(response.headers.etag),
            versionId: getVersionId(response.headers),
          }
          // Ignore the 'data' event so that the stream closes. (nodejs stream requirement)
          response.on('data', () => {})
          cb(null, result)
        },
      )
    }
    if (multipart) {
      return multipartUploader
    }
    return simpleUploader
  }

  // Remove all the notification configurations in the S3 provider
  setBucketNotification(bucketName, config, cb) {
    if (!isValidBucketName(bucketName)) {
      throw new errors.InvalidBucketNameError('Invalid bucket name: ' + bucketName)
    }
    if (!isObject(config)) {
      throw new TypeError('notification config should be of type "Object"')
    }
    if (!isFunction(cb)) {
      throw new TypeError('callback should be of type "function"')
    }
    var method = 'PUT'
    var query = 'notification'
    var builder = new xml2js.Builder({
      rootName: 'NotificationConfiguration',
      renderOpts: { pretty: false },
      headless: true,
    })
    var payload = builder.buildObject(config)
    this.makeRequest({ method, bucketName, query }, payload, [200], '', false, cb)
  }

  removeAllBucketNotification(bucketName, cb) {
    this.setBucketNotification(bucketName, new NotificationConfig(), cb)
  }

  // Return the list of notification configurations stored
  // in the S3 provider
  getBucketNotification(bucketName, cb) {
    if (!isValidBucketName(bucketName)) {
      throw new errors.InvalidBucketNameError('Invalid bucket name: ' + bucketName)
    }
    if (!isFunction(cb)) {
      throw new TypeError('callback should be of type "function"')
    }
    var method = 'GET'
    var query = 'notification'
    this.makeRequest({ method, bucketName, query }, '', [200], '', true, (e, response) => {
      if (e) {
        return cb(e)
      }
      var transformer = transformers.getBucketNotificationTransformer()
      var bucketNotification
      pipesetup(response, transformer)
        .on('data', (result) => (bucketNotification = result))
        .on('error', (e) => cb(e))
        .on('end', () => cb(null, bucketNotification))
    })
  }

  // Listens for bucket notifications. Returns an EventEmitter.
  listenBucketNotification(bucketName, prefix, suffix, events) {
    if (!isValidBucketName(bucketName)) {
      throw new errors.InvalidBucketNameError(`Invalid bucket name: ${bucketName}`)
    }
    if (!isString(prefix)) {
      throw new TypeError('prefix must be of type string')
    }
    if (!isString(suffix)) {
      throw new TypeError('suffix must be of type string')
    }
    if (!isArray(events)) {
      throw new TypeError('events must be of type Array')
    }
    let listener = new NotificationPoller(this, bucketName, prefix, suffix, events)
    listener.start()

    return listener
  }

  getBucketVersioning(bucketName, cb) {
    if (!isValidBucketName(bucketName)) {
      throw new errors.InvalidBucketNameError('Invalid bucket name: ' + bucketName)
    }
    if (!isFunction(cb)) {
      throw new errors.InvalidArgumentError('callback should be of type "function"')
    }
    var method = 'GET'
    var query = 'versioning'

    this.makeRequest({ method, bucketName, query }, '', [200], '', true, (e, response) => {
      if (e) {
        return cb(e)
      }

      let versionConfig = Buffer.from('')
      pipesetup(response, transformers.bucketVersioningTransformer())
        .on('data', (data) => {
          versionConfig = data
        })
        .on('error', cb)
        .on('end', () => {
          cb(null, versionConfig)
        })
    })
  }

  setBucketVersioning(bucketName, versionConfig, cb) {
    if (!isValidBucketName(bucketName)) {
      throw new errors.InvalidBucketNameError('Invalid bucket name: ' + bucketName)
    }
    if (!Object.keys(versionConfig).length) {
      throw new errors.InvalidArgumentError('versionConfig should be of type "object"')
    }
    if (!isFunction(cb)) {
      throw new TypeError('callback should be of type "function"')
    }

    var method = 'PUT'
    var query = 'versioning'
    var builder = new xml2js.Builder({
      rootName: 'VersioningConfiguration',
      renderOpts: { pretty: false },
      headless: true,
    })
    var payload = builder.buildObject(versionConfig)

    this.makeRequest({ method, bucketName, query }, payload, [200], '', false, cb)
  }

  /** To set Tags on a bucket or object based on the params
   *  __Arguments__
   * taggingParams _object_ Which contains the following properties
   *  bucketName _string_,
   *  objectName _string_ (Optional),
   *  tags _object_ of the form {'<tag-key-1>':'<tag-value-1>','<tag-key-2>':'<tag-value-2>'}
   *  putOpts _object_ (Optional) e.g {versionId:"my-object-version-id"},
   *  cb(error)` _function_ - callback function with `err` as the error argument. `err` is null if the operation is successful.
   */
  setTagging(taggingParams) {
    const { bucketName, objectName, tags, putOpts = {}, cb } = taggingParams
    const method = 'PUT'
    let query = 'tagging'

    if (putOpts && putOpts.versionId) {
      query = `${query}&versionId=${putOpts.versionId}`
    }
    const tagsList = []
    for (const [key, value] of Object.entries(tags)) {
      tagsList.push({ Key: key, Value: value })
    }
    const taggingConfig = {
      Tagging: {
        TagSet: {
          Tag: tagsList,
        },
      },
    }
    const encoder = new TextEncoder()
    const headers = {}
    const builder = new xml2js.Builder({ headless: true, renderOpts: { pretty: false } })
    let payload = builder.buildObject(taggingConfig)
    payload = encoder.encode(payload)
    headers['Content-MD5'] = toMd5(payload)
    const requestOptions = { method, bucketName, query, headers }

    if (objectName) {
      requestOptions['objectName'] = objectName
    }
    headers['Content-MD5'] = toMd5(payload)

    this.makeRequest(requestOptions, payload, [200], '', false, cb)
  }

  /** Set Tags on a Bucket
   * __Arguments__
   * bucketName _string_
   * tags _object_ of the form {'<tag-key-1>':'<tag-value-1>','<tag-key-2>':'<tag-value-2>'}
   * `cb(error)` _function_ - callback function with `err` as the error argument. `err` is null if the operation is successful.
   */
  setBucketTagging(bucketName, tags, cb) {
    if (!isValidBucketName(bucketName)) {
      throw new errors.InvalidBucketNameError('Invalid bucket name: ' + bucketName)
    }
    if (!isObject(tags)) {
      throw new errors.InvalidArgumentError('tags should be of type "object"')
    }
    if (Object.keys(tags).length > 10) {
      throw new errors.InvalidArgumentError('maximum tags allowed is 10"')
    }
    if (!isFunction(cb)) {
      throw new errors.InvalidArgumentError('callback should be of type "function"')
    }

    return this.setTagging({ bucketName, tags, cb })
  }

  /** Set Tags on an Object
   * __Arguments__
   * bucketName _string_
   * objectName _string_
   *  * tags _object_ of the form {'<tag-key-1>':'<tag-value-1>','<tag-key-2>':'<tag-value-2>'}
   *  putOpts _object_ (Optional) e.g {versionId:"my-object-version-id"},
   * `cb(error)` _function_ - callback function with `err` as the error argument. `err` is null if the operation is successful.
   */
  setObjectTagging(bucketName, objectName, tags, putOpts = {}, cb) {
    if (!isValidBucketName(bucketName)) {
      throw new errors.InvalidBucketNameError('Invalid bucket name: ' + bucketName)
    }
    if (!isValidObjectName(objectName)) {
      throw new errors.InvalidBucketNameError('Invalid object name: ' + objectName)
    }

    if (isFunction(putOpts)) {
      cb = putOpts
      putOpts = {}
    }

    if (!isObject(tags)) {
      throw new errors.InvalidArgumentError('tags should be of type "object"')
    }
    if (Object.keys(tags).length > 10) {
      throw new errors.InvalidArgumentError('Maximum tags allowed is 10"')
    }

    if (!isFunction(cb)) {
      throw new TypeError('callback should be of type "function"')
    }
    return this.setTagging({ bucketName, objectName, tags, putOpts, cb })
  }

  /** Remove Tags on an Bucket/Object based on params
   * __Arguments__
   * bucketName _string_
   * objectName _string_ (optional)
   * removeOpts _object_ (Optional) e.g {versionId:"my-object-version-id"},
   * `cb(error)` _function_ - callback function with `err` as the error argument. `err` is null if the operation is successful.
   */
  removeTagging({ bucketName, objectName, removeOpts, cb }) {
    const method = 'DELETE'
    let query = 'tagging'

    if (removeOpts && Object.keys(removeOpts).length && removeOpts.versionId) {
      query = `${query}&versionId=${removeOpts.versionId}`
    }
    const requestOptions = { method, bucketName, objectName, query }

    if (objectName) {
      requestOptions['objectName'] = objectName
    }
    this.makeRequest(requestOptions, '', [200, 204], '', true, cb)
  }

  /** Remove Tags associated with a bucket
   *  __Arguments__
   * bucketName _string_
   * `cb(error)` _function_ - callback function with `err` as the error argument. `err` is null if the operation is successful.
   */
  removeBucketTagging(bucketName, cb) {
    if (!isValidBucketName(bucketName)) {
      throw new errors.InvalidBucketNameError('Invalid bucket name: ' + bucketName)
    }
    if (!isFunction(cb)) {
      throw new TypeError('callback should be of type "function"')
    }
    return this.removeTagging({ bucketName, cb })
  }

  /** Remove tags associated with an object
   * __Arguments__
   * bucketName _string_
   * objectName _string_
   * removeOpts _object_ (Optional) e.g. {VersionID:"my-object-version-id"}
   * `cb(error)` _function_ - callback function with `err` as the error argument. `err` is null if the operation is successful.
   */
  removeObjectTagging(bucketName, objectName, removeOpts, cb) {
    if (!isValidBucketName(bucketName)) {
      throw new errors.InvalidBucketNameError('Invalid bucket name: ' + bucketName)
    }
    if (!isValidObjectName(objectName)) {
      throw new errors.InvalidBucketNameError('Invalid object name: ' + objectName)
    }
    if (isFunction(removeOpts)) {
      cb = removeOpts
      removeOpts = {}
    }
    if (removeOpts && Object.keys(removeOpts).length && !isObject(removeOpts)) {
      throw new errors.InvalidArgumentError('removeOpts should be of type "object"')
    }

    if (!isFunction(cb)) {
      throw new TypeError('callback should be of type "function"')
    }

    return this.removeTagging({ bucketName, objectName, removeOpts, cb })
  }

  /** Get Tags associated with a Bucket
   *  __Arguments__
   * bucketName _string_
   * `cb(error, tags)` _function_ - callback function with `err` as the error argument. `err` is null if the operation is successful.
   */
  getBucketTagging(bucketName, cb) {
    const method = 'GET'
    const query = 'tagging'
    const requestOptions = { method, bucketName, query }

    this.makeRequest(requestOptions, '', [200], '', true, (e, response) => {
      var transformer = transformers.getTagsTransformer()
      if (e) {
        return cb(e)
      }
      let tagsList
      pipesetup(response, transformer)
        .on('data', (result) => (tagsList = result))
        .on('error', (e) => cb(e))
        .on('end', () => cb(null, tagsList))
    })
  }

  /** Get the tags associated with a bucket OR an object
   * bucketName _string_
   * objectName _string_ (Optional)
   * getOpts _object_ (Optional) e.g {versionId:"my-object-version-id"}
   * `cb(error, tags)` _function_ - callback function with `err` as the error argument. `err` is null if the operation is successful.
   */
  getObjectTagging(bucketName, objectName, getOpts = {}, cb = () => false) {
    const method = 'GET'
    let query = 'tagging'

    if (!isValidBucketName(bucketName)) {
      throw new errors.InvalidBucketNameError('Invalid bucket name: ' + bucketName)
    }
    if (!isValidObjectName(objectName)) {
      throw new errors.InvalidBucketNameError('Invalid object name: ' + objectName)
    }
    if (isFunction(getOpts)) {
      cb = getOpts
      getOpts = {}
    }
    if (!isObject(getOpts)) {
      throw new errors.InvalidArgumentError('getOpts should be of type "object"')
    }
    if (!isFunction(cb)) {
      throw new TypeError('callback should be of type "function"')
    }

    if (getOpts && getOpts.versionId) {
      query = `${query}&versionId=${getOpts.versionId}`
    }
    const requestOptions = { method, bucketName, query }
    if (objectName) {
      requestOptions['objectName'] = objectName
    }

    this.makeRequest(requestOptions, '', [200], '', true, (e, response) => {
      const transformer = transformers.getTagsTransformer()
      if (e) {
        return cb(e)
      }
      let tagsList
      pipesetup(response, transformer)
        .on('data', (result) => (tagsList = result))
        .on('error', (e) => cb(e))
        .on('end', () => cb(null, tagsList))
    })
  }

  /** Put lifecycle configuration on a bucket.
  /** Apply lifecycle configuration on a bucket.
   * bucketName _string_
   * policyConfig _object_ a valid policy configuration object.
   * `cb(error)` _function_ - callback function with `err` as the error argument. `err` is null if the operation is successful.
   */
  applyBucketLifecycle(bucketName, policyConfig, cb) {
    const method = 'PUT'
    const query = 'lifecycle'

    const encoder = new TextEncoder()
    const headers = {}
    const builder = new xml2js.Builder({
      rootName: 'LifecycleConfiguration',
      headless: true,
      renderOpts: { pretty: false },
    })
    let payload = builder.buildObject(policyConfig)
    payload = encoder.encode(payload)
    const requestOptions = { method, bucketName, query, headers }
    headers['Content-MD5'] = toMd5(payload)

    this.makeRequest(requestOptions, payload, [200], '', false, cb)
  }

  /** Remove lifecycle configuration of a bucket.
   * bucketName _string_
   * `cb(error)` _function_ - callback function with `err` as the error argument. `err` is null if the operation is successful.
   */
  removeBucketLifecycle(bucketName, cb) {
    if (!isValidBucketName(bucketName)) {
      throw new errors.InvalidBucketNameError('Invalid bucket name: ' + bucketName)
    }
    const method = 'DELETE'
    const query = 'lifecycle'
    this.makeRequest({ method, bucketName, query }, '', [204], '', false, cb)
  }

  /** Set/Override lifecycle configuration on a bucket. if the configuration is empty, it removes the configuration.
   * bucketName _string_
   * lifeCycleConfig _object_ one of the following values: (null or '') to remove the lifecycle configuration. or a valid lifecycle configuration
   * `cb(error)` _function_ - callback function with `err` as the error argument. `err` is null if the operation is successful.
   */
  setBucketLifecycle(bucketName, lifeCycleConfig = null, cb) {
    if (!isValidBucketName(bucketName)) {
      throw new errors.InvalidBucketNameError('Invalid bucket name: ' + bucketName)
    }
    if (_.isEmpty(lifeCycleConfig)) {
      this.removeBucketLifecycle(bucketName, cb)
    } else {
      this.applyBucketLifecycle(bucketName, lifeCycleConfig, cb)
    }
  }

  /** Get lifecycle configuration on a bucket.
   * bucketName _string_
   * `cb(config)` _function_ - callback function with lifecycle configuration as the error argument.
   */
  getBucketLifecycle(bucketName, cb) {
    if (!isValidBucketName(bucketName)) {
      throw new errors.InvalidBucketNameError('Invalid bucket name: ' + bucketName)
    }
    const method = 'GET'
    const query = 'lifecycle'
    const requestOptions = { method, bucketName, query }

    this.makeRequest(requestOptions, '', [200], '', true, (e, response) => {
      const transformer = transformers.lifecycleTransformer()
      if (e) {
        return cb(e)
      }
      let lifecycleConfig
      pipesetup(response, transformer)
        .on('data', (result) => (lifecycleConfig = result))
        .on('error', (e) => cb(e))
        .on('end', () => cb(null, lifecycleConfig))
    })
  }

  setObjectLockConfig(bucketName, lockConfigOpts = {}, cb) {
    const retentionModes = [RETENTION_MODES.COMPLIANCE, RETENTION_MODES.GOVERNANCE]
    const validUnits = [RETENTION_VALIDITY_UNITS.DAYS, RETENTION_VALIDITY_UNITS.YEARS]

    if (!isValidBucketName(bucketName)) {
      throw new errors.InvalidBucketNameError('Invalid bucket name: ' + bucketName)
    }

    if (lockConfigOpts.mode && !retentionModes.includes(lockConfigOpts.mode)) {
      throw new TypeError(`lockConfigOpts.mode should be one of ${retentionModes}`)
    }
    if (lockConfigOpts.unit && !validUnits.includes(lockConfigOpts.unit)) {
      throw new TypeError(`lockConfigOpts.unit should be one of ${validUnits}`)
    }
    if (lockConfigOpts.validity && !isNumber(lockConfigOpts.validity)) {
      throw new TypeError(`lockConfigOpts.validity should be a number`)
    }

    const method = 'PUT'
    const query = 'object-lock'

    let config = {
      ObjectLockEnabled: 'Enabled',
    }
    const configKeys = Object.keys(lockConfigOpts)
    // Check if keys are present and all keys are present.
    if (configKeys.length > 0) {
      if (_.difference(configKeys, ['unit', 'mode', 'validity']).length !== 0) {
        throw new TypeError(
          `lockConfigOpts.mode,lockConfigOpts.unit,lockConfigOpts.validity all the properties should be specified.`,
        )
      } else {
        config.Rule = {
          DefaultRetention: {},
        }
        if (lockConfigOpts.mode) {
          config.Rule.DefaultRetention.Mode = lockConfigOpts.mode
        }
        if (lockConfigOpts.unit === RETENTION_VALIDITY_UNITS.DAYS) {
          config.Rule.DefaultRetention.Days = lockConfigOpts.validity
        } else if (lockConfigOpts.unit === RETENTION_VALIDITY_UNITS.YEARS) {
          config.Rule.DefaultRetention.Years = lockConfigOpts.validity
        }
      }
    }

    const builder = new xml2js.Builder({
      rootName: 'ObjectLockConfiguration',
      renderOpts: { pretty: false },
      headless: true,
    })
    const payload = builder.buildObject(config)

    const headers = {}
    headers['Content-MD5'] = toMd5(payload)

    this.makeRequest({ method, bucketName, query, headers }, payload, [200], '', false, cb)
  }

  getObjectLockConfig(bucketName, cb) {
    if (!isValidBucketName(bucketName)) {
      throw new errors.InvalidBucketNameError('Invalid bucket name: ' + bucketName)
    }
    if (!isFunction(cb)) {
      throw new errors.InvalidArgumentError('callback should be of type "function"')
    }
    const method = 'GET'
    const query = 'object-lock'

    this.makeRequest({ method, bucketName, query }, '', [200], '', true, (e, response) => {
      if (e) {
        return cb(e)
      }

      let objectLockConfig = Buffer.from('')
      pipesetup(response, transformers.objectLockTransformer())
        .on('data', (data) => {
          objectLockConfig = data
        })
        .on('error', cb)
        .on('end', () => {
          cb(null, objectLockConfig)
        })
    })
  }

  putObjectRetention(bucketName, objectName, retentionOpts = {}, cb) {
    if (!isValidBucketName(bucketName)) {
      throw new errors.InvalidBucketNameError('Invalid bucket name: ' + bucketName)
    }
    if (!isValidObjectName(objectName)) {
      throw new errors.InvalidObjectNameError(`Invalid object name: ${objectName}`)
    }
    if (!isObject(retentionOpts)) {
      throw new errors.InvalidArgumentError('retentionOpts should be of type "object"')
    } else {
      if (retentionOpts.governanceBypass && !isBoolean(retentionOpts.governanceBypass)) {
        throw new errors.InvalidArgumentError('Invalid value for governanceBypass', retentionOpts.governanceBypass)
      }
      if (
        retentionOpts.mode &&
        ![RETENTION_MODES.COMPLIANCE, RETENTION_MODES.GOVERNANCE].includes(retentionOpts.mode)
      ) {
        throw new errors.InvalidArgumentError('Invalid object retention mode ', retentionOpts.mode)
      }
      if (retentionOpts.retainUntilDate && !isString(retentionOpts.retainUntilDate)) {
        throw new errors.InvalidArgumentError('Invalid value for retainUntilDate', retentionOpts.retainUntilDate)
      }
      if (retentionOpts.versionId && !isString(retentionOpts.versionId)) {
        throw new errors.InvalidArgumentError('Invalid value for versionId', retentionOpts.versionId)
      }
    }
    if (!isFunction(cb)) {
      throw new TypeError('callback should be of type "function"')
    }

    const method = 'PUT'
    let query = 'retention'

    const headers = {}
    if (retentionOpts.governanceBypass) {
      headers['X-Amz-Bypass-Governance-Retention'] = true
    }

    const builder = new xml2js.Builder({ rootName: 'Retention', renderOpts: { pretty: false }, headless: true })
    const params = {}

    if (retentionOpts.mode) {
      params.Mode = retentionOpts.mode
    }
    if (retentionOpts.retainUntilDate) {
      params.RetainUntilDate = retentionOpts.retainUntilDate
    }
    if (retentionOpts.versionId) {
      query += `&versionId=${retentionOpts.versionId}`
    }

    let payload = builder.buildObject(params)

    headers['Content-MD5'] = toMd5(payload)
    this.makeRequest({ method, bucketName, objectName, query, headers }, payload, [200, 204], '', false, cb)
  }

  getObjectRetention(bucketName, objectName, getOpts, cb) {
    if (!isValidBucketName(bucketName)) {
      throw new errors.InvalidBucketNameError('Invalid bucket name: ' + bucketName)
    }
    if (!isValidObjectName(objectName)) {
      throw new errors.InvalidObjectNameError(`Invalid object name: ${objectName}`)
    }
    if (!isObject(getOpts)) {
      throw new errors.InvalidArgumentError('callback should be of type "object"')
    } else if (getOpts.versionId && !isString(getOpts.versionId)) {
      throw new errors.InvalidArgumentError('VersionID should be of type "string"')
    }
    if (cb && !isFunction(cb)) {
      throw new errors.InvalidArgumentError('callback should be of type "function"')
    }
    const method = 'GET'
    let query = 'retention'
    if (getOpts.versionId) {
      query += `&versionId=${getOpts.versionId}`
    }

    this.makeRequest({ method, bucketName, objectName, query }, '', [200], '', true, (e, response) => {
      if (e) {
        return cb(e)
      }

      let retentionConfig = Buffer.from('')
      pipesetup(response, transformers.objectRetentionTransformer())
        .on('data', (data) => {
          retentionConfig = data
        })
        .on('error', cb)
        .on('end', () => {
          cb(null, retentionConfig)
        })
    })
  }

  setBucketEncryption(bucketName, encryptionConfig, cb) {
    if (!isValidBucketName(bucketName)) {
      throw new errors.InvalidBucketNameError('Invalid bucket name: ' + bucketName)
    }

    if (isFunction(encryptionConfig)) {
      cb = encryptionConfig
      encryptionConfig = null
    }

    if (!_.isEmpty(encryptionConfig) && encryptionConfig.Rule.length > 1) {
      throw new errors.InvalidArgumentError('Invalid Rule length. Only one rule is allowed.: ' + encryptionConfig.Rule)
    }
    if (cb && !isFunction(cb)) {
      throw new TypeError('callback should be of type "function"')
    }

    let encryptionObj = encryptionConfig
    if (_.isEmpty(encryptionConfig)) {
      encryptionObj = {
        // Default MinIO Server Supported Rule
        Rule: [
          {
            ApplyServerSideEncryptionByDefault: {
              SSEAlgorithm: 'AES256',
            },
          },
        ],
      }
    }

    let method = 'PUT'
    let query = 'encryption'
    let builder = new xml2js.Builder({
      rootName: 'ServerSideEncryptionConfiguration',
      renderOpts: { pretty: false },
      headless: true,
    })
    let payload = builder.buildObject(encryptionObj)

    const headers = {}
    headers['Content-MD5'] = toMd5(payload)

    this.makeRequest({ method, bucketName, query, headers }, payload, [200], '', false, cb)
  }

  getBucketEncryption(bucketName, cb) {
    if (!isValidBucketName(bucketName)) {
      throw new errors.InvalidBucketNameError('Invalid bucket name: ' + bucketName)
    }
    if (!isFunction(cb)) {
      throw new errors.InvalidArgumentError('callback should be of type "function"')
    }
    const method = 'GET'
    const query = 'encryption'

    this.makeRequest({ method, bucketName, query }, '', [200], '', true, (e, response) => {
      if (e) {
        return cb(e)
      }

      let bucketEncConfig = Buffer.from('')
      pipesetup(response, transformers.bucketEncryptionTransformer())
        .on('data', (data) => {
          bucketEncConfig = data
        })
        .on('error', cb)
        .on('end', () => {
          cb(null, bucketEncConfig)
        })
    })
  }
  removeBucketEncryption(bucketName, cb) {
    if (!isValidBucketName(bucketName)) {
      throw new errors.InvalidBucketNameError('Invalid bucket name: ' + bucketName)
    }
    if (!isFunction(cb)) {
      throw new errors.InvalidArgumentError('callback should be of type "function"')
    }
    const method = 'DELETE'
    const query = 'encryption'

    this.makeRequest({ method, bucketName, query }, '', [204], '', false, cb)
  }

  setBucketReplication(bucketName, replicationConfig = {}, cb) {
    if (!isValidBucketName(bucketName)) {
      throw new errors.InvalidBucketNameError('Invalid bucket name: ' + bucketName)
    }
    if (!isObject(replicationConfig)) {
      throw new errors.InvalidArgumentError('replicationConfig should be of type "object"')
    } else {
      if (_.isEmpty(replicationConfig.role)) {
        throw new errors.InvalidArgumentError('Role cannot be empty')
      } else if (replicationConfig.role && !isString(replicationConfig.role)) {
        throw new errors.InvalidArgumentError('Invalid value for role', replicationConfig.role)
      }
      if (_.isEmpty(replicationConfig.rules)) {
        throw new errors.InvalidArgumentError('Minimum one replication rule must be specified')
      }
    }
    if (!isFunction(cb)) {
      throw new TypeError('callback should be of type "function"')
    }

    const method = 'PUT'
    let query = 'replication'
    const headers = {}

    const replicationParamsConfig = {
      ReplicationConfiguration: {
        Role: replicationConfig.role,
        Rule: replicationConfig.rules,
      },
    }

    const builder = new xml2js.Builder({ renderOpts: { pretty: false }, headless: true })

    let payload = builder.buildObject(replicationParamsConfig)

    headers['Content-MD5'] = toMd5(payload)

    this.makeRequest({ method, bucketName, query, headers }, payload, [200], '', false, cb)
  }

  getBucketReplication(bucketName, cb) {
    if (!isValidBucketName(bucketName)) {
      throw new errors.InvalidBucketNameError('Invalid bucket name: ' + bucketName)
    }
    if (!isFunction(cb)) {
      throw new errors.InvalidArgumentError('callback should be of type "function"')
    }
    const method = 'GET'
    const query = 'replication'

    this.makeRequest({ method, bucketName, query }, '', [200], '', true, (e, response) => {
      if (e) {
        return cb(e)
      }

      let replicationConfig = Buffer.from('')
      pipesetup(response, transformers.replicationConfigTransformer())
        .on('data', (data) => {
          replicationConfig = data
        })
        .on('error', cb)
        .on('end', () => {
          cb(null, replicationConfig)
        })
    })
  }

  removeBucketReplication(bucketName, cb) {
    if (!isValidBucketName(bucketName)) {
      throw new errors.InvalidBucketNameError('Invalid bucket name: ' + bucketName)
    }
    const method = 'DELETE'
    const query = 'replication'
    this.makeRequest({ method, bucketName, query }, '', [200, 204], '', false, cb)
  }

  getObjectLegalHold(bucketName, objectName, getOpts = {}, cb) {
    if (!isValidBucketName(bucketName)) {
      throw new errors.InvalidBucketNameError('Invalid bucket name: ' + bucketName)
    }
    if (!isValidObjectName(objectName)) {
      throw new errors.InvalidObjectNameError(`Invalid object name: ${objectName}`)
    }

    if (isFunction(getOpts)) {
      cb = getOpts
      getOpts = {}
    }

    if (!isObject(getOpts)) {
      throw new TypeError('getOpts should be of type "Object"')
    } else if (Object.keys(getOpts).length > 0 && getOpts.versionId && !isString(getOpts.versionId)) {
      throw new TypeError('versionId should be of type string.:', getOpts.versionId)
    }

    if (!isFunction(cb)) {
      throw new errors.InvalidArgumentError('callback should be of type "function"')
    }

    const method = 'GET'
    let query = 'legal-hold'

    if (getOpts.versionId) {
      query += `&versionId=${getOpts.versionId}`
    }

    this.makeRequest({ method, bucketName, objectName, query }, '', [200], '', true, (e, response) => {
      if (e) {
        return cb(e)
      }

      let legalHoldConfig = Buffer.from('')
      pipesetup(response, transformers.objectLegalHoldTransformer())
        .on('data', (data) => {
          legalHoldConfig = data
        })
        .on('error', cb)
        .on('end', () => {
          cb(null, legalHoldConfig)
        })
    })
  }

  setObjectLegalHold(bucketName, objectName, setOpts = {}, cb) {
    if (!isValidBucketName(bucketName)) {
      throw new errors.InvalidBucketNameError('Invalid bucket name: ' + bucketName)
    }
    if (!isValidObjectName(objectName)) {
      throw new errors.InvalidObjectNameError(`Invalid object name: ${objectName}`)
    }

    const defaultOpts = {
      status: LEGAL_HOLD_STATUS.ENABLED,
    }
    if (isFunction(setOpts)) {
      cb = setOpts
      setOpts = defaultOpts
    }

    if (!isObject(setOpts)) {
      throw new TypeError('setOpts should be of type "Object"')
    } else {
      if (![LEGAL_HOLD_STATUS.ENABLED, LEGAL_HOLD_STATUS.DISABLED].includes(setOpts.status)) {
        throw new TypeError('Invalid status: ' + setOpts.status)
      }
      if (setOpts.versionId && !setOpts.versionId.length) {
        throw new TypeError('versionId should be of type string.:' + setOpts.versionId)
      }
    }

    if (!isFunction(cb)) {
      throw new errors.InvalidArgumentError('callback should be of type "function"')
    }

    if (_.isEmpty(setOpts)) {
      setOpts = {
        defaultOpts,
      }
    }

    const method = 'PUT'
    let query = 'legal-hold'

    if (setOpts.versionId) {
      query += `&versionId=${setOpts.versionId}`
    }

    let config = {
      Status: setOpts.status,
    }

    const builder = new xml2js.Builder({ rootName: 'LegalHold', renderOpts: { pretty: false }, headless: true })
    const payload = builder.buildObject(config)
    const headers = {}
    headers['Content-MD5'] = toMd5(payload)

    this.makeRequest({ method, bucketName, objectName, query, headers }, payload, [200], '', false, cb)
  }
  async setCredentialsProvider(credentialsProvider) {
    if (!(credentialsProvider instanceof CredentialProvider)) {
      throw new Error('Unable to get  credentials. Expected instance of CredentialProvider')
    }
    this.credentialsProvider = credentialsProvider
    await this.checkAndRefreshCreds()
  }

  async checkAndRefreshCreds() {
    if (this.credentialsProvider) {
      return await this.fetchCredentials()
    }
  }

  async fetchCredentials() {
    if (this.credentialsProvider) {
      const credentialsConf = await this.credentialsProvider.getCredentials()
      if (credentialsConf) {
        this.accessKey = credentialsConf.getAccessKey()
        this.secretKey = credentialsConf.getSecretKey()
        this.sessionToken = credentialsConf.getSessionToken()
      } else {
        throw new Error('Unable to get  credentials. Expected instance of BaseCredentialsProvider')
      }
    } else {
      throw new Error('Unable to get  credentials. Expected instance of BaseCredentialsProvider')
    }
  }

  /**
   * Internal Method to abort a multipart upload request in case of any errors.
   * @param bucketName __string__ Bucket Name
   * @param objectName __string__ Object Name
   * @param uploadId __string__ id of a multipart upload to cancel during compose object sequence.
   * @param cb __function__ callback function
   */
  abortMultipartUpload(bucketName, objectName, uploadId, cb) {
    const method = 'DELETE'
    let query = `uploadId=${uploadId}`

    const requestOptions = { method, bucketName, objectName: objectName, query }
    this.makeRequest(requestOptions, '', [204], '', false, cb)
  }

  /**
   * Internal method to upload a part during compose object.
   * @param partConfig __object__ contains the following.
   *    bucketName __string__
   *    objectName __string__
   *    uploadID __string__
   *    partNumber __number__
   *    headers __object__
   * @param cb called with null incase of error.
   */
  uploadPartCopy(partConfig, cb) {
    const { bucketName, objectName, uploadID, partNumber, headers } = partConfig

    const method = 'PUT'
    let query = `uploadId=${uploadID}&partNumber=${partNumber}`
    const requestOptions = { method, bucketName, objectName: objectName, query, headers }
    return this.makeRequest(requestOptions, '', [200], '', true, (e, response) => {
      let partCopyResult = Buffer.from('')
      if (e) {
        return cb(e)
      }
      pipesetup(response, transformers.uploadPartTransformer())
        .on('data', (data) => {
          partCopyResult = data
        })
        .on('error', cb)
        .on('end', () => {
          let uploadPartCopyRes = {
            etag: sanitizeETag(partCopyResult.ETag),
            key: objectName,
            part: partNumber,
          }

          cb(null, uploadPartCopyRes)
        })
    })
  }

  composeObject(destObjConfig = {}, sourceObjList = [], cb) {
    const me = this // many async flows. so store the ref.
    const sourceFilesLength = sourceObjList.length

    if (!isArray(sourceObjList)) {
      throw new errors.InvalidArgumentError('sourceConfig should an array of CopySourceOptions ')
    }
    if (!(destObjConfig instanceof CopyDestinationOptions)) {
      throw new errors.InvalidArgumentError('destConfig should of type CopyDestinationOptions ')
    }

    if (sourceFilesLength < 1 || sourceFilesLength > PART_CONSTRAINTS.MAX_PARTS_COUNT) {
      throw new errors.InvalidArgumentError(
        `"There must be as least one and up to ${PART_CONSTRAINTS.MAX_PARTS_COUNT} source objects.`,
      )
    }

    if (!isFunction(cb)) {
      throw new TypeError('callback should be of type "function"')
    }

    for (let i = 0; i < sourceFilesLength; i++) {
      if (!sourceObjList[i].validate()) {
        return false
      }
    }

    if (!destObjConfig.validate()) {
      return false
    }

    const getStatOptions = (srcConfig) => {
      let statOpts = {}
      if (!_.isEmpty(srcConfig.VersionID)) {
        statOpts = {
          versionId: srcConfig.VersionID,
        }
      }
      return statOpts
    }
    const srcObjectSizes = []
    let totalSize = 0
    let totalParts = 0

    const sourceObjStats = sourceObjList.map((srcItem) =>
      me.statObject(srcItem.Bucket, srcItem.Object, getStatOptions(srcItem)),
    )

    return Promise.all(sourceObjStats)
      .then((srcObjectInfos) => {
        const validatedStats = srcObjectInfos.map((resItemStat, index) => {
          const srcConfig = sourceObjList[index]

          let srcCopySize = resItemStat.size
          // Check if a segment is specified, and if so, is the
          // segment within object bounds?
          if (srcConfig.MatchRange) {
            // Since range is specified,
            //    0 <= src.srcStart <= src.srcEnd
            // so only invalid case to check is:
            const srcStart = srcConfig.Start
            const srcEnd = srcConfig.End
            if (srcEnd >= srcCopySize || srcStart < 0) {
              throw new errors.InvalidArgumentError(
                `CopySrcOptions ${index} has invalid segment-to-copy [${srcStart}, ${srcEnd}] (size is ${srcCopySize})`,
              )
            }
            srcCopySize = srcEnd - srcStart + 1
          }

          // Only the last source may be less than `absMinPartSize`
          if (srcCopySize < PART_CONSTRAINTS.ABS_MIN_PART_SIZE && index < sourceFilesLength - 1) {
            throw new errors.InvalidArgumentError(
              `CopySrcOptions ${index} is too small (${srcCopySize}) and it is not the last part.`,
            )
          }

          // Is data to copy too large?
          totalSize += srcCopySize
          if (totalSize > PART_CONSTRAINTS.MAX_MULTIPART_PUT_OBJECT_SIZE) {
            throw new errors.InvalidArgumentError(`Cannot compose an object of size ${totalSize} (> 5TiB)`)
          }

          // record source size
          srcObjectSizes[index] = srcCopySize

          // calculate parts needed for current source
          totalParts += partsRequired(srcCopySize)
          // Do we need more parts than we are allowed?
          if (totalParts > PART_CONSTRAINTS.MAX_PARTS_COUNT) {
            throw new errors.InvalidArgumentError(
              `Your proposed compose object requires more than ${PART_CONSTRAINTS.MAX_PARTS_COUNT} parts`,
            )
          }

          return resItemStat
        })

        if ((totalParts === 1 && totalSize <= PART_CONSTRAINTS.MAX_PART_SIZE) || totalSize === 0) {
          return this.copyObject(sourceObjList[0], destObjConfig, cb) // use copyObjectV2
        }

        // preserve etag to avoid modification of object while copying.
        for (let i = 0; i < sourceFilesLength; i++) {
          sourceObjList[i].MatchETag = validatedStats[i].etag
        }

        const splitPartSizeList = validatedStats.map((resItemStat, idx) => {
          const calSize = calculateEvenSplits(srcObjectSizes[idx], sourceObjList[idx])
          return calSize
        })

        function getUploadPartConfigList(uploadId) {
          const uploadPartConfigList = []

          splitPartSizeList.forEach((splitSize, splitIndex) => {
            const { startIndex: startIdx, endIndex: endIdx, objInfo: objConfig } = splitSize

            let partIndex = splitIndex + 1 // part index starts from 1.
            const totalUploads = Array.from(startIdx)

            const headers = sourceObjList[splitIndex].getHeaders()

            totalUploads.forEach((splitStart, upldCtrIdx) => {
              let splitEnd = endIdx[upldCtrIdx]

              const sourceObj = `${objConfig.Bucket}/${objConfig.Object}`
              headers['x-amz-copy-source'] = `${sourceObj}`
              headers['x-amz-copy-source-range'] = `bytes=${splitStart}-${splitEnd}`

              const uploadPartConfig = {
                bucketName: destObjConfig.Bucket,
                objectName: destObjConfig.Object,
                uploadID: uploadId,
                partNumber: partIndex,
                headers: headers,
                sourceObj: sourceObj,
              }

              uploadPartConfigList.push(uploadPartConfig)
            })
          })

          return uploadPartConfigList
        }

        const performUploadParts = (uploadId) => {
          const uploadList = getUploadPartConfigList(uploadId)

          async.map(uploadList, me.uploadPartCopy.bind(me), (err, res) => {
            if (err) {
              return this.abortMultipartUpload(destObjConfig.Bucket, destObjConfig.Object, uploadId, cb)
            }
            const partsDone = res.map((partCopy) => ({ etag: partCopy.etag, part: partCopy.part }))
            return me.completeMultipartUpload(destObjConfig.Bucket, destObjConfig.Object, uploadId, partsDone, cb)
          })
        }

        const newUploadHeaders = destObjConfig.getHeaders()

        me.initiateNewMultipartUpload(destObjConfig.Bucket, destObjConfig.Object, newUploadHeaders, (err, uploadId) => {
          if (err) {
            return cb(err, null)
          }
          performUploadParts(uploadId)
        })
      })
      .catch((error) => {
        cb(error, null)
      })
  }
  selectObjectContent(bucketName, objectName, selectOpts = {}, cb) {
    if (!isValidBucketName(bucketName)) {
      throw new errors.InvalidBucketNameError(`Invalid bucket name: ${bucketName}`)
    }
    if (!isValidObjectName(objectName)) {
      throw new errors.InvalidObjectNameError(`Invalid object name: ${objectName}`)
    }
    if (!_.isEmpty(selectOpts)) {
      if (!isString(selectOpts.expression)) {
        throw new TypeError('sqlExpression should be of type "string"')
      }
      if (!_.isEmpty(selectOpts.inputSerialization)) {
        if (!isObject(selectOpts.inputSerialization)) {
          throw new TypeError('inputSerialization should be of type "object"')
        }
      } else {
        throw new TypeError('inputSerialization is required')
      }
      if (!_.isEmpty(selectOpts.outputSerialization)) {
        if (!isObject(selectOpts.outputSerialization)) {
          throw new TypeError('outputSerialization should be of type "object"')
        }
      } else {
        throw new TypeError('outputSerialization is required')
      }
    } else {
      throw new TypeError('valid select configuration is required')
    }

    if (!isFunction(cb)) {
      throw new TypeError('callback should be of type "function"')
    }

    const method = 'POST'
    let query = `select`
    query += '&select-type=2'

    const config = [
      {
        Expression: selectOpts.expression,
      },
      {
        ExpressionType: selectOpts.expressionType || 'SQL',
      },
      {
        InputSerialization: [selectOpts.inputSerialization],
      },
      {
        OutputSerialization: [selectOpts.outputSerialization],
      },
    ]

    // Optional
    if (selectOpts.requestProgress) {
      config.push({ RequestProgress: selectOpts.requestProgress })
    }
    // Optional
    if (selectOpts.scanRange) {
      config.push({ ScanRange: selectOpts.scanRange })
    }

    const builder = new xml2js.Builder({
      rootName: 'SelectObjectContentRequest',
      renderOpts: { pretty: false },
      headless: true,
    })
    const payload = builder.buildObject(config)

    this.makeRequest({ method, bucketName, objectName, query }, payload, [200], '', true, (e, response) => {
      if (e) {
        return cb(e)
      }

      let selectResult
      pipesetup(response, transformers.selectObjectContentTransformer())
        .on('data', (data) => {
          selectResult = parseSelectObjectContentResponse(data)
        })
        .on('error', cb)
        .on('end', () => {
          cb(null, selectResult)
        })
    })
  }

  get extensions() {
    if (!this.clientExtensions) {
      this.clientExtensions = new extensions(this)
    }
    return this.clientExtensions
  }
}

// Promisify various public-facing APIs on the Client module.
Client.prototype.makeBucket = promisify(Client.prototype.makeBucket)
Client.prototype.listBuckets = promisify(Client.prototype.listBuckets)
Client.prototype.bucketExists = promisify(Client.prototype.bucketExists)
Client.prototype.removeBucket = promisify(Client.prototype.removeBucket)

Client.prototype.getObject = promisify(Client.prototype.getObject)
Client.prototype.getPartialObject = promisify(Client.prototype.getPartialObject)
Client.prototype.fGetObject = promisify(Client.prototype.fGetObject)
Client.prototype.putObject = promisify(Client.prototype.putObject)
Client.prototype.fPutObject = promisify(Client.prototype.fPutObject)
Client.prototype.copyObject = promisify(Client.prototype.copyObject)
Client.prototype.statObject = promisify(Client.prototype.statObject)
Client.prototype.removeObject = promisify(Client.prototype.removeObject)
Client.prototype.removeObjects = promisify(Client.prototype.removeObjects)

Client.prototype.presignedUrl = promisify(Client.prototype.presignedUrl)
Client.prototype.presignedGetObject = promisify(Client.prototype.presignedGetObject)
Client.prototype.presignedPutObject = promisify(Client.prototype.presignedPutObject)
Client.prototype.presignedPostPolicy = promisify(Client.prototype.presignedPostPolicy)
Client.prototype.getBucketNotification = promisify(Client.prototype.getBucketNotification)
Client.prototype.setBucketNotification = promisify(Client.prototype.setBucketNotification)
Client.prototype.removeAllBucketNotification = promisify(Client.prototype.removeAllBucketNotification)
Client.prototype.getBucketPolicy = promisify(Client.prototype.getBucketPolicy)
Client.prototype.setBucketPolicy = promisify(Client.prototype.setBucketPolicy)
Client.prototype.removeIncompleteUpload = promisify(Client.prototype.removeIncompleteUpload)
Client.prototype.getBucketVersioning = promisify(Client.prototype.getBucketVersioning)
Client.prototype.setBucketVersioning = promisify(Client.prototype.setBucketVersioning)
Client.prototype.setBucketTagging = promisify(Client.prototype.setBucketTagging)
Client.prototype.removeBucketTagging = promisify(Client.prototype.removeBucketTagging)
Client.prototype.getBucketTagging = promisify(Client.prototype.getBucketTagging)
Client.prototype.setObjectTagging = promisify(Client.prototype.setObjectTagging)
Client.prototype.removeObjectTagging = promisify(Client.prototype.removeObjectTagging)
Client.prototype.getObjectTagging = promisify(Client.prototype.getObjectTagging)
Client.prototype.setBucketLifecycle = promisify(Client.prototype.setBucketLifecycle)
Client.prototype.getBucketLifecycle = promisify(Client.prototype.getBucketLifecycle)
Client.prototype.removeBucketLifecycle = promisify(Client.prototype.removeBucketLifecycle)
Client.prototype.setObjectLockConfig = promisify(Client.prototype.setObjectLockConfig)
Client.prototype.getObjectLockConfig = promisify(Client.prototype.getObjectLockConfig)
Client.prototype.putObjectRetention = promisify(Client.prototype.putObjectRetention)
Client.prototype.getObjectRetention = promisify(Client.prototype.getObjectRetention)
Client.prototype.setBucketEncryption = promisify(Client.prototype.setBucketEncryption)
Client.prototype.getBucketEncryption = promisify(Client.prototype.getBucketEncryption)
Client.prototype.removeBucketEncryption = promisify(Client.prototype.removeBucketEncryption)
Client.prototype.setBucketReplication = promisify(Client.prototype.setBucketReplication)
Client.prototype.getBucketReplication = promisify(Client.prototype.getBucketReplication)
Client.prototype.removeBucketReplication = promisify(Client.prototype.removeBucketReplication)
Client.prototype.setObjectLegalHold = promisify(Client.prototype.setObjectLegalHold)
Client.prototype.getObjectLegalHold = promisify(Client.prototype.getObjectLegalHold)
Client.prototype.composeObject = promisify(Client.prototype.composeObject)
Client.prototype.selectObjectContent = promisify(Client.prototype.selectObjectContent)

export class CopyConditions {
  constructor() {
    this.modified = ''
    this.unmodified = ''
    this.matchETag = ''
    this.matchETagExcept = ''
  }

  setModified(date) {
    if (!(date instanceof Date)) {
      throw new TypeError('date must be of type Date')
    }

    this.modified = date.toUTCString()
  }

  setUnmodified(date) {
    if (!(date instanceof Date)) {
      throw new TypeError('date must be of type Date')
    }

    this.unmodified = date.toUTCString()
  }

  setMatchETag(etag) {
    this.matchETag = etag
  }

  setMatchETagExcept(etag) {
    this.matchETagExcept = etag
  }
}

// Build PostPolicy object that can be signed by presignedPostPolicy
export class PostPolicy {
  constructor() {
    this.policy = {
      conditions: [],
    }
    this.formData = {}
  }

  // set expiration date
  setExpires(date) {
    if (!date) {
      throw new errors.InvalidDateError('Invalid date : cannot be null')
    }
    this.policy.expiration = date.toISOString()
  }

  // set object name
  setKey(objectName) {
    if (!isValidObjectName(objectName)) {
      throw new errors.InvalidObjectNameError(`Invalid object name : ${objectName}`)
    }
    this.policy.conditions.push(['eq', '$key', objectName])
    this.formData.key = objectName
  }

  // set object name prefix, i.e policy allows any keys with this prefix
  setKeyStartsWith(prefix) {
    if (!isValidPrefix(prefix)) {
      throw new errors.InvalidPrefixError(`Invalid prefix : ${prefix}`)
    }
    this.policy.conditions.push(['starts-with', '$key', prefix])
    this.formData.key = prefix
  }

  // set bucket name
  setBucket(bucketName) {
    if (!isValidBucketName(bucketName)) {
      throw new errors.InvalidBucketNameError(`Invalid bucket name : ${bucketName}`)
    }
    this.policy.conditions.push(['eq', '$bucket', bucketName])
    this.formData.bucket = bucketName
  }

  // set Content-Type
  setContentType(type) {
    if (!type) {
      throw new Error('content-type cannot be null')
    }
    this.policy.conditions.push(['eq', '$Content-Type', type])
    this.formData['Content-Type'] = type
  }

  // set Content-Type prefix, i.e image/ allows any image
  setContentTypeStartsWith(prefix) {
    if (!prefix) {
      throw new Error('content-type cannot be null')
    }
    this.policy.conditions.push(['starts-with', '$Content-Type', prefix])
    this.formData['Content-Type'] = prefix
  }

  // set Content-Disposition
  setContentDisposition(value) {
    if (!value) {
      throw new Error('content-disposition cannot be null')
    }
    this.policy.conditions.push(['eq', '$Content-Disposition', value])
    this.formData['Content-Disposition'] = value
  }

  // set minimum/maximum length of what Content-Length can be.
  setContentLengthRange(min, max) {
    if (min > max) {
      throw new Error('min cannot be more than max')
    }
    if (min < 0) {
      throw new Error('min should be > 0')
    }
    if (max < 0) {
      throw new Error('max should be > 0')
    }
    this.policy.conditions.push(['content-length-range', min, max])
  }

  // set user defined metadata
  setUserMetaData(metaData) {
    if (!isObject(metaData)) {
      throw new TypeError('metadata should be of type "object"')
    }
    Object.entries(metaData).forEach(([key, value]) => {
      const amzMetaDataKey = `x-amz-meta-${key}`
      this.policy.conditions.push(['eq', `$${amzMetaDataKey}`, value])
      this.formData[amzMetaDataKey] = value
    })
  }
}

export * from './helpers'
export * from './notification'<|MERGE_RESOLUTION|>--- conflicted
+++ resolved
@@ -140,13 +140,9 @@
     // if custom transport is set, use it.
     if (params.transport) {
       if (!isObject(params.transport)) {
-<<<<<<< HEAD
         throw new errors.InvalidArgumentError(
           `Invalid transport type : ${params.transport}, expected to be type "object"`,
         )
-=======
-        throw new errors.InvalidArgumentError(`Invalid transport type : ${params.transport}, expected to be type "object"`)
->>>>>>> 75ed013e
       }
       transport = params.transport
     }
@@ -154,7 +150,9 @@
     // if custom transport agent is set, use it.
     if (params.transportAgent) {
       if (!isObject(params.transportAgent)) {
-        throw new errors.InvalidArgumentError(`Invalid transportAgent type: ${params.transportAgent}, expected to be type "object"`)
+        throw new errors.InvalidArgumentError(
+          `Invalid transportAgent type: ${params.transportAgent}, expected to be type "object"`,
+        )
       }
 
       transportAgent = params.transportAgent
@@ -1913,7 +1911,6 @@
     const query = 'delete'
     const method = 'POST'
 
-<<<<<<< HEAD
     let result = objectsList.reduce(
       (result, entry) => {
         result.list.push(entry)
@@ -1925,17 +1922,6 @@
       },
       { listOfList: [], list: [] },
     )
-=======
-
-    let result = objectsList.reduce((result, entry) => {
-      result.list.push(entry)
-      if (result.list.length === maxEntries) {
-        result.listOfList.push(result.list)
-        result.list = []
-      }
-      return result
-    }, {listOfList: [], list:[]})
->>>>>>> 75ed013e
 
     if (result.list.length > 0) {
       result.listOfList.push(result.list)
@@ -1944,10 +1930,9 @@
     const encoder = new TextEncoder()
     const batchResults = []
 
-<<<<<<< HEAD
     async.eachSeries(
       result.listOfList,
-      (list) => {
+      (list, batchCb) => {
         var objects = []
         list.forEach(function (value) {
           if (isObject(value)) {
@@ -1961,64 +1946,30 @@
         let payload = builder.buildObject(deleteObjects)
         payload = encoder.encode(payload)
         const headers = {}
-=======
-    async.eachSeries(result.listOfList, (list, batchCb) => {
-      var objects=[]
-      list.forEach(function(value){
-        if (isObject(value)) {
-          objects.push({"Key": value.name,  "VersionId": value.versionId})
-        } else {
-          objects.push({"Key": value})
-        }
-      })
-      let deleteObjects = {"Delete": {"Quiet": true, "Object": objects}}
-      const builder = new xml2js.Builder({ headless: true })
-      let payload = builder.buildObject(deleteObjects)
-      payload = encoder.encode(payload)
-      const headers = {}
-
-      headers['Content-MD5'] = toMd5(payload)
-
-      let removeObjectsResult
-      this.makeRequest({ method, bucketName, query, headers}, payload, [200], '', true, (e, response) => {
-        if (e) return batchCb(e)
-        pipesetup(response, transformers.removeObjectsTransformer())
-          .on('data', data => {
-            removeObjectsResult = data
-          })
-          .on('error', (e)=>{
-            return batchCb(e, null)
-          })
-          .on('end', () => {
-            batchResults.push(removeObjectsResult)
-            return  batchCb(null, removeObjectsResult)
-          })
-      })
-    }, ()=> {
-      cb(null, _.flatten(batchResults))
-    }
-    )
-  }
->>>>>>> 75ed013e
 
         headers['Content-MD5'] = toMd5(payload)
 
+        let removeObjectsResult
         this.makeRequest({ method, bucketName, query, headers }, payload, [200], '', true, (e, response) => {
           if (e) {
-            return cb(e)
+            return batchCb(e)
           }
-          let removeObjectsResult
           pipesetup(response, transformers.removeObjectsTransformer())
             .on('data', (data) => {
               removeObjectsResult = data
             })
-            .on('error', cb)
+            .on('error', (e) => {
+              return batchCb(e, null)
+            })
             .on('end', () => {
-              cb(null, removeObjectsResult)
+              batchResults.push(removeObjectsResult)
+              return batchCb(null, removeObjectsResult)
             })
         })
       },
-      cb,
+      () => {
+        cb(null, _.flatten(batchResults))
+      },
     )
   }
 
