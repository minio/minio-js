--- conflicted
+++ resolved
@@ -33,10 +33,7 @@
   'ap-northeast-1': 's3-ap-northeast-1.amazonaws.com',
   'cn-north-1': 's3.cn-north-1.amazonaws.com.cn',
   'ap-east-1': 's3.ap-east-1.amazonaws.com',
-<<<<<<< HEAD
-=======
-  'eu-north-1': 's3.eu-north-1.amazonaws.com'
->>>>>>> 75ed013e
+  'eu-north-1': 's3.eu-north-1.amazonaws.com',
   // Add new endpoints here.
 }
 
