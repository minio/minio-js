/*
 * MinIO Javascript Library for Amazon S3 Compatible Cloud Storage, (C) 2015 MinIO, Inc.
 *
 * Licensed under the Apache License, Version 2.0 (the "License");
 * you may not use this file except in compliance with the License.
 * You may obtain a copy of the License at
 *
 *     http://www.apache.org/licenses/LICENSE-2.0
 *
 * Unless required by applicable law or agreed to in writing, software
 * distributed under the License is distributed on an "AS IS" BASIS,
 * WITHOUT WARRANTIES OR CONDITIONS OF ANY KIND, either express or implied.
 * See the License for the specific language governing permissions and
 * limitations under the License.
 */

import * as fs from 'node:fs'
import * as path from 'node:path'
import * as Stream from 'node:stream'

import async from 'async'
import _ from 'lodash'
import * as querystring from 'query-string'
import { TextEncoder } from 'web-encoding'
import xml2js from 'xml2js'

import * as errors from './errors.ts'
import { CopyDestinationOptions, CopySourceOptions } from './helpers.ts'
import { callbackify } from './internal/callbackify.js'
import { TypedClient } from './internal/client.ts'
import { CopyConditions } from './internal/copy-conditions.ts'
import {
  calculateEvenSplits,
  extractMetadata,
  getScope,
  getSourceVersionId,
  getVersionId,
  isBoolean,
  isFunction,
  isNumber,
  isObject,
  isString,
  isValidBucketName,
  isValidDate,
  isValidObjectName,
  isValidPrefix,
  makeDateLong,
  PART_CONSTRAINTS,
  partsRequired,
  pipesetup,
  sanitizeETag,
  toMd5,
  uriEscape,
  uriResourceEscape,
} from './internal/helper.ts'
import { PostPolicy } from './internal/post-policy.ts'
import { NotificationConfig, NotificationPoller } from './notification.js'
import { promisify } from './promisify.js'
import { postPresignSignatureV4, presignSignatureV4 } from './signing.ts'
import * as transformers from './transformers.js'
import { parseSelectObjectContentResponse } from './xml-parsers.js'

export * from './helpers.ts'
export * from './notification.js'
export { CopyConditions, PostPolicy }

export class Client extends TypedClient {
  // Set application specific information.
  //
  // Generates User-Agent in the following style.
  //
  //       MinIO (OS; ARCH) LIB/VER APP/VER
  //
  // __Arguments__
  // * `appName` _string_ - Application name.
  // * `appVersion` _string_ - Application version.
  setAppInfo(appName, appVersion) {
    if (!isString(appName)) {
      throw new TypeError(`Invalid appName: ${appName}`)
    }
    if (appName.trim() === '') {
      throw new errors.InvalidArgumentError('Input appName cannot be empty.')
    }
    if (!isString(appVersion)) {
      throw new TypeError(`Invalid appVersion: ${appVersion}`)
    }
    if (appVersion.trim() === '') {
      throw new errors.InvalidArgumentError('Input appVersion cannot be empty.')
    }
    this.userAgent = `${this.userAgent} ${appName}/${appVersion}`
  }

<<<<<<< HEAD
  // Creates the bucket `bucketName`.
  //
  // __Arguments__
  // * `bucketName` _string_ - Name of the bucket
  // * `region` _string_ - region valid values are _us-west-1_, _us-west-2_,  _eu-west-1_, _eu-central-1_, _ap-southeast-1_, _ap-northeast-1_, _ap-southeast-2_, _sa-east-1_.
  // * `makeOpts` _object_ - Options to create a bucket. e.g {ObjectLocking:true} (Optional)
  // * `callback(err)` _function_ - callback function with `err` as the error argument. `err` is null if the bucket is successfully created.
  makeBucket(bucketName, region, makeOpts = {}, cb) {
    if (!isValidBucketName(bucketName)) {
      throw new errors.InvalidBucketNameError('Invalid bucket name: ' + bucketName)
    }
    // Backward Compatibility
    if (isObject(region)) {
      cb = makeOpts
      makeOpts = region
      region = ''
    }
    if (isFunction(region)) {
      cb = region
      region = ''
      makeOpts = {}
    }
    if (isFunction(makeOpts)) {
      cb = makeOpts
      makeOpts = {}
    }

    if (!isString(region)) {
      throw new TypeError('region should be of type "string"')
    }
    if (!isObject(makeOpts)) {
      throw new TypeError('makeOpts should be of type "object"')
    }
    if (!isFunction(cb)) {
      throw new TypeError('callback should be of type "function"')
    }

    var payload = ''

    // Region already set in constructor, validate if
    // caller requested bucket location is same.
    if (region && this.region) {
      if (region !== this.region) {
        throw new errors.InvalidArgumentError(`Configured region ${this.region}, requested ${region}`)
      }
    }
    // sending makeBucket request with XML containing 'us-east-1' fails. For
    // default region server expects the request without body
    if (region && region !== DEFAULT_REGION) {
      var createBucketConfiguration = []
      createBucketConfiguration.push({
        _attr: {
          xmlns: 'http://s3.amazonaws.com/doc/2006-03-01/',
        },
      })
      createBucketConfiguration.push({
        LocationConstraint: region,
      })
      var payloadObject = {
        CreateBucketConfiguration: createBucketConfiguration,
      }
      payload = Xml(payloadObject)
    }
    var method = 'PUT'
    var headers = {}

    if (makeOpts.ObjectLocking) {
      headers['x-amz-bucket-object-lock-enabled'] = true
    }

    if (!region) {
      region = DEFAULT_REGION
    }

    const processWithRetry = (err) => {
      if (err && (region === '' || region === DEFAULT_REGION)) {
        if (err.code === 'AuthorizationHeaderMalformed' && err.region !== '') {
          // Retry with region returned as part of error
          this.makeRequest({ method, bucketName, headers }, payload, [200], err.region, false, cb)
        } else {
          return cb && cb(err)
        }
      }
      return cb && cb(err)
    }
    this.makeRequest({ method, bucketName, headers }, payload, [200], region, false, processWithRetry)
=======
  // Calculate part size given the object size. Part size will be atleast this.partSize
  calculatePartSize(size) {
    if (!isNumber(size)) {
      throw new TypeError('size should be of type "number"')
    }
    if (size > this.maxObjectSize) {
      throw new TypeError(`size should not be more than ${this.maxObjectSize}`)
    }
    if (this.overRidePartSize) {
      return this.partSize
    }
    var partSize = this.partSize
    for (;;) {
      // while(true) {...} throws linting error.
      // If partSize is big enough to accomodate the object size, then use it.
      if (partSize * 10000 > size) {
        return partSize
      }
      // Try part sizes as 64MB, 80MB, 96MB etc.
      partSize += 16 * 1024 * 1024
    }
  }

  // Returns a stream that emits objects that are partially uploaded.
  //
  // __Arguments__
  // * `bucketName` _string_: name of the bucket
  // * `prefix` _string_: prefix of the object names that are partially uploaded (optional, default `''`)
  // * `recursive` _bool_: directory style listing when false, recursive listing when true (optional, default `false`)
  //
  // __Return Value__
  // * `stream` _Stream_ : emits objects of the format:
  //   * `object.key` _string_: name of the object
  //   * `object.uploadId` _string_: upload ID of the object
  //   * `object.size` _Integer_: size of the partially uploaded object
  listIncompleteUploads(bucket, prefix, recursive) {
    if (prefix === undefined) {
      prefix = ''
    }
    if (recursive === undefined) {
      recursive = false
    }
    if (!isValidBucketName(bucket)) {
      throw new errors.InvalidBucketNameError('Invalid bucket name: ' + bucket)
    }
    if (!isValidPrefix(prefix)) {
      throw new errors.InvalidPrefixError(`Invalid prefix : ${prefix}`)
    }
    if (!isBoolean(recursive)) {
      throw new TypeError('recursive should be of type "boolean"')
    }
    var delimiter = recursive ? '' : '/'
    var keyMarker = ''
    var uploadIdMarker = ''
    var uploads = []
    var ended = false
    var readStream = Stream.Readable({ objectMode: true })
    readStream._read = () => {
      // push one upload info per _read()
      if (uploads.length) {
        return readStream.push(uploads.shift())
      }
      if (ended) {
        return readStream.push(null)
      }
      this.listIncompleteUploadsQuery(bucket, prefix, keyMarker, uploadIdMarker, delimiter)
        .on('error', (e) => readStream.emit('error', e))
        .on('data', (result) => {
          result.prefixes.forEach((prefix) => uploads.push(prefix))
          async.eachSeries(
            result.uploads,
            (upload, cb) => {
              // for each incomplete upload add the sizes of its uploaded parts
              this.listParts(bucket, upload.key, upload.uploadId).then((parts) => {
                upload.size = parts.reduce((acc, item) => acc + item.size, 0)
                uploads.push(upload)
                cb()
              }, cb)
            },
            (err) => {
              if (err) {
                readStream.emit('error', err)
                return
              }
              if (result.isTruncated) {
                keyMarker = result.nextKeyMarker
                uploadIdMarker = result.nextUploadIdMarker
              } else {
                ended = true
              }
              readStream._read()
            },
          )
        })
    }
    return readStream
>>>>>>> d8473f97
  }

  // To check if a bucket already exists.
  //
  // __Arguments__
  // * `bucketName` _string_ : name of the bucket
  // * `callback(err)` _function_ : `err` is `null` if the bucket exists
  bucketExists(bucketName, cb) {
    if (!isValidBucketName(bucketName)) {
      throw new errors.InvalidBucketNameError('Invalid bucket name: ' + bucketName)
    }
    if (!isFunction(cb)) {
      throw new TypeError('callback should be of type "function"')
    }
    var method = 'HEAD'
    this.makeRequest({ method, bucketName }, '', [200], '', false, (err) => {
      if (err) {
        if (err.code == 'NoSuchBucket' || err.code == 'NotFound') {
          return cb(null, false)
        }
        return cb(err)
      }
      cb(null, true)
    })
  }

  // Remove the partially uploaded object.
  //
  // __Arguments__
  // * `bucketName` _string_: name of the bucket
  // * `objectName` _string_: name of the object
  // * `callback(err)` _function_: callback function is called with non `null` value in case of error
  removeIncompleteUpload(bucketName, objectName, cb) {
    if (!isValidBucketName(bucketName)) {
      throw new errors.IsValidBucketNameError('Invalid bucket name: ' + bucketName)
    }
    if (!isValidObjectName(objectName)) {
      throw new errors.InvalidObjectNameError(`Invalid object name: ${objectName}`)
    }
    if (!isFunction(cb)) {
      throw new TypeError('callback should be of type "function"')
    }
    var removeUploadId
    async.during(
      (cb) => {
        this.findUploadId(bucketName, objectName, (e, uploadId) => {
          if (e) {
            return cb(e)
          }
          removeUploadId = uploadId
          cb(null, uploadId)
        })
      },
      (cb) => {
        var method = 'DELETE'
        var query = `uploadId=${removeUploadId}`
        this.makeRequest({ method, bucketName, objectName, query }, '', [204], '', false, (e) => cb(e))
      },
      cb,
    )
  }

  // Callback is called with `error` in case of error or `null` in case of success
  //
  // __Arguments__
  // * `bucketName` _string_: name of the bucket
  // * `objectName` _string_: name of the object
  // * `filePath` _string_: path to which the object data will be written to
  // * `getOpts` _object_: Version of the object in the form `{versionId:'my-uuid'}`. Default is `{}`. (optional)
  // * `callback(err)` _function_: callback is called with `err` in case of error.
  fGetObject(bucketName, objectName, filePath, getOpts = {}, cb) {
    // Input validation.
    if (!isValidBucketName(bucketName)) {
      throw new errors.InvalidBucketNameError('Invalid bucket name: ' + bucketName)
    }
    if (!isValidObjectName(objectName)) {
      throw new errors.InvalidObjectNameError(`Invalid object name: ${objectName}`)
    }
    if (!isString(filePath)) {
      throw new TypeError('filePath should be of type "string"')
    }
    // Backward Compatibility
    if (isFunction(getOpts)) {
      cb = getOpts
      getOpts = {}
    }

    if (!isFunction(cb)) {
      throw new TypeError('callback should be of type "function"')
    }

    // Internal data.
    var partFile
    var partFileStream
    var objStat

    // Rename wrapper.
    var rename = (err) => {
      if (err) {
        return cb(err)
      }
      fs.rename(partFile, filePath, cb)
    }

    async.waterfall(
      [
        (cb) => this.statObject(bucketName, objectName, getOpts, cb),
        (result, cb) => {
          objStat = result
          // Create any missing top level directories.
          fs.mkdir(path.dirname(filePath), { recursive: true }, (err) => cb(err))
        },
        (cb) => {
          partFile = `${filePath}.${objStat.etag}.part.minio`
          fs.stat(partFile, (e, stats) => {
            var offset = 0
            if (e) {
              partFileStream = fs.createWriteStream(partFile, { flags: 'w' })
            } else {
              if (objStat.size === stats.size) {
                return rename()
              }
              offset = stats.size
              partFileStream = fs.createWriteStream(partFile, { flags: 'a' })
            }
            this.getPartialObject(bucketName, objectName, offset, 0, getOpts, cb)
          })
        },
        (downloadStream, cb) => {
          pipesetup(downloadStream, partFileStream)
            .on('error', (e) => cb(e))
            .on('finish', cb)
        },
        (cb) => fs.stat(partFile, cb),
        (stats, cb) => {
          if (stats.size === objStat.size) {
            return cb()
          }
          cb(new Error('Size mismatch between downloaded file and the object'))
        },
      ],
      rename,
    )
  }

  // Callback is called with readable stream of the object content.
  //
  // __Arguments__
  // * `bucketName` _string_: name of the bucket
  // * `objectName` _string_: name of the object
  // * `getOpts` _object_: Version of the object in the form `{versionId:'my-uuid'}`. Default is `{}`. (optional)
  // * `callback(err, stream)` _function_: callback is called with `err` in case of error. `stream` is the object content stream
  getObject(bucketName, objectName, getOpts = {}, cb) {
    if (!isValidBucketName(bucketName)) {
      throw new errors.InvalidBucketNameError('Invalid bucket name: ' + bucketName)
    }
    if (!isValidObjectName(objectName)) {
      throw new errors.InvalidObjectNameError(`Invalid object name: ${objectName}`)
    }
    // Backward Compatibility
    if (isFunction(getOpts)) {
      cb = getOpts
      getOpts = {}
    }

    if (!isFunction(cb)) {
      throw new TypeError('callback should be of type "function"')
    }
    this.getPartialObject(bucketName, objectName, 0, 0, getOpts, cb)
  }

  // Callback is called with readable stream of the partial object content.
  //
  // __Arguments__
  // * `bucketName` _string_: name of the bucket
  // * `objectName` _string_: name of the object
  // * `offset` _number_: offset of the object from where the stream will start
  // * `length` _number_: length of the object that will be read in the stream (optional, if not specified we read the rest of the file from the offset)
  // * `getOpts` _object_: Version of the object in the form `{versionId:'my-uuid'}`. Default is `{}`. (optional)
  // * `callback(err, stream)` _function_: callback is called with `err` in case of error. `stream` is the object content stream
  getPartialObject(bucketName, objectName, offset, length, getOpts = {}, cb) {
    if (isFunction(length)) {
      cb = length
      length = 0
    }
    if (!isValidBucketName(bucketName)) {
      throw new errors.InvalidBucketNameError('Invalid bucket name: ' + bucketName)
    }
    if (!isValidObjectName(objectName)) {
      throw new errors.InvalidObjectNameError(`Invalid object name: ${objectName}`)
    }
    if (!isNumber(offset)) {
      throw new TypeError('offset should be of type "number"')
    }
    if (!isNumber(length)) {
      throw new TypeError('length should be of type "number"')
    }
    // Backward Compatibility
    if (isFunction(getOpts)) {
      cb = getOpts
      getOpts = {}
    }

    if (!isFunction(cb)) {
      throw new TypeError('callback should be of type "function"')
    }

    var range = ''
    if (offset || length) {
      if (offset) {
        range = `bytes=${+offset}-`
      } else {
        range = 'bytes=0-'
        offset = 0
      }
      if (length) {
        range += `${+length + offset - 1}`
      }
    }

    var headers = {}
    if (range !== '') {
      headers.range = range
    }

    var expectedStatusCodes = [200]
    if (range) {
      expectedStatusCodes.push(206)
    }
    var method = 'GET'

    var query = querystring.stringify(getOpts)
    this.makeRequest({ method, bucketName, objectName, headers, query }, '', expectedStatusCodes, '', true, cb)
  }

  // Copy the object.
  //
  // __Arguments__
  // * `bucketName` _string_: name of the bucket
  // * `objectName` _string_: name of the object
  // * `srcObject` _string_: path of the source object to be copied
  // * `conditions` _CopyConditions_: copy conditions that needs to be satisfied (optional, default `null`)
  // * `callback(err, {etag, lastModified})` _function_: non null `err` indicates error, `etag` _string_ and `listModifed` _Date_ are respectively the etag and the last modified date of the newly copied object
  copyObjectV1(arg1, arg2, arg3, arg4, arg5) {
    var bucketName = arg1
    var objectName = arg2
    var srcObject = arg3
    var conditions, cb
    if (typeof arg4 == 'function' && arg5 === undefined) {
      conditions = null
      cb = arg4
    } else {
      conditions = arg4
      cb = arg5
    }
    if (!isValidBucketName(bucketName)) {
      throw new errors.InvalidBucketNameError('Invalid bucket name: ' + bucketName)
    }
    if (!isValidObjectName(objectName)) {
      throw new errors.InvalidObjectNameError(`Invalid object name: ${objectName}`)
    }
    if (!isString(srcObject)) {
      throw new TypeError('srcObject should be of type "string"')
    }
    if (srcObject === '') {
      throw new errors.InvalidPrefixError(`Empty source prefix`)
    }

    if (conditions !== null && !(conditions instanceof CopyConditions)) {
      throw new TypeError('conditions should be of type "CopyConditions"')
    }

    var headers = {}
    headers['x-amz-copy-source'] = uriResourceEscape(srcObject)

    if (conditions !== null) {
      if (conditions.modified !== '') {
        headers['x-amz-copy-source-if-modified-since'] = conditions.modified
      }
      if (conditions.unmodified !== '') {
        headers['x-amz-copy-source-if-unmodified-since'] = conditions.unmodified
      }
      if (conditions.matchETag !== '') {
        headers['x-amz-copy-source-if-match'] = conditions.matchETag
      }
      if (conditions.matchEtagExcept !== '') {
        headers['x-amz-copy-source-if-none-match'] = conditions.matchETagExcept
      }
    }

    var method = 'PUT'
    this.makeRequest({ method, bucketName, objectName, headers }, '', [200], '', true, (e, response) => {
      if (e) {
        return cb(e)
      }
      var transformer = transformers.getCopyObjectTransformer()
      pipesetup(response, transformer)
        .on('error', (e) => cb(e))
        .on('data', (data) => cb(null, data))
    })
  }

  /**
   * Internal Method to perform copy of an object.
   * @param sourceConfig __object__   instance of CopySourceOptions @link ./helpers/CopySourceOptions
   * @param destConfig  __object__   instance of CopyDestinationOptions @link ./helpers/CopyDestinationOptions
   * @param cb __function__ called with null if there is an error
   * @returns Promise if no callack is passed.
   */
  copyObjectV2(sourceConfig, destConfig, cb) {
    if (!(sourceConfig instanceof CopySourceOptions)) {
      throw new errors.InvalidArgumentError('sourceConfig should of type CopySourceOptions ')
    }
    if (!(destConfig instanceof CopyDestinationOptions)) {
      throw new errors.InvalidArgumentError('destConfig should of type CopyDestinationOptions ')
    }
    if (!destConfig.validate()) {
      return false
    }
    if (!destConfig.validate()) {
      return false
    }
    if (!isFunction(cb)) {
      throw new TypeError('callback should be of type "function"')
    }

    const headers = Object.assign({}, sourceConfig.getHeaders(), destConfig.getHeaders())

    const bucketName = destConfig.Bucket
    const objectName = destConfig.Object

    const method = 'PUT'
    this.makeRequest({ method, bucketName, objectName, headers }, '', [200], '', true, (e, response) => {
      if (e) {
        return cb(e)
      }
      const transformer = transformers.getCopyObjectTransformer()
      pipesetup(response, transformer)
        .on('error', (e) => cb(e))
        .on('data', (data) => {
          const resHeaders = response.headers

          const copyObjResponse = {
            Bucket: destConfig.Bucket,
            Key: destConfig.Object,
            LastModified: data.LastModified,
            MetaData: extractMetadata(resHeaders),
            VersionId: getVersionId(resHeaders),
            SourceVersionId: getSourceVersionId(resHeaders),
            Etag: sanitizeETag(resHeaders.etag),
            Size: +resHeaders['content-length'],
          }

          return cb(null, copyObjResponse)
        })
    })
  }

  // Backward compatibility for Copy Object API.
  copyObject(...allArgs) {
    if (allArgs[0] instanceof CopySourceOptions && allArgs[1] instanceof CopyDestinationOptions) {
      return this.copyObjectV2(...arguments)
    }
    return this.copyObjectV1(...arguments)
  }

  // list a batch of objects
  listObjectsQuery(bucketName, prefix, marker, listQueryOpts = {}) {
    if (!isValidBucketName(bucketName)) {
      throw new errors.InvalidBucketNameError('Invalid bucket name: ' + bucketName)
    }
    if (!isString(prefix)) {
      throw new TypeError('prefix should be of type "string"')
    }
    if (!isString(marker)) {
      throw new TypeError('marker should be of type "string"')
    }
    let { Delimiter, MaxKeys, IncludeVersion } = listQueryOpts

    if (!isObject(listQueryOpts)) {
      throw new TypeError('listQueryOpts should be of type "object"')
    }

    if (!isString(Delimiter)) {
      throw new TypeError('Delimiter should be of type "string"')
    }
    if (!isNumber(MaxKeys)) {
      throw new TypeError('MaxKeys should be of type "number"')
    }

    const queries = []
    // escape every value in query string, except maxKeys
    queries.push(`prefix=${uriEscape(prefix)}`)
    queries.push(`delimiter=${uriEscape(Delimiter)}`)
    queries.push(`encoding-type=url`)

    if (IncludeVersion) {
      queries.push(`versions`)
    }

    if (marker) {
      marker = uriEscape(marker)
      if (IncludeVersion) {
        queries.push(`key-marker=${marker}`)
      } else {
        queries.push(`marker=${marker}`)
      }
    }

    // no need to escape maxKeys
    if (MaxKeys) {
      if (MaxKeys >= 1000) {
        MaxKeys = 1000
      }
      queries.push(`max-keys=${MaxKeys}`)
    }
    queries.sort()
    var query = ''
    if (queries.length > 0) {
      query = `${queries.join('&')}`
    }

    var method = 'GET'
    var transformer = transformers.getListObjectsTransformer()
    this.makeRequest({ method, bucketName, query }, '', [200], '', true, (e, response) => {
      if (e) {
        return transformer.emit('error', e)
      }
      pipesetup(response, transformer)
    })
    return transformer
  }

  // List the objects in the bucket.
  //
  // __Arguments__
  // * `bucketName` _string_: name of the bucket
  // * `prefix` _string_: the prefix of the objects that should be listed (optional, default `''`)
  // * `recursive` _bool_: `true` indicates recursive style listing and `false` indicates directory style listing delimited by '/'. (optional, default `false`)
  // * `listOpts _object_: query params to list object with below keys
  // *    listOpts.MaxKeys _int_ maximum number of keys to return
  // *    listOpts.IncludeVersion  _bool_ true|false to include versions.
  // __Return Value__
  // * `stream` _Stream_: stream emitting the objects in the bucket, the object is of the format:
  // * `obj.name` _string_: name of the object
  // * `obj.prefix` _string_: name of the object prefix
  // * `obj.size` _number_: size of the object
  // * `obj.etag` _string_: etag of the object
  // * `obj.lastModified` _Date_: modified time stamp
  // * `obj.isDeleteMarker` _boolean_: true if it is a delete marker
  // * `obj.versionId` _string_: versionId of the object
  listObjects(bucketName, prefix, recursive, listOpts = {}) {
    if (prefix === undefined) {
      prefix = ''
    }
    if (recursive === undefined) {
      recursive = false
    }
    if (!isValidBucketName(bucketName)) {
      throw new errors.InvalidBucketNameError('Invalid bucket name: ' + bucketName)
    }
    if (!isValidPrefix(prefix)) {
      throw new errors.InvalidPrefixError(`Invalid prefix : ${prefix}`)
    }
    if (!isString(prefix)) {
      throw new TypeError('prefix should be of type "string"')
    }
    if (!isBoolean(recursive)) {
      throw new TypeError('recursive should be of type "boolean"')
    }
    if (!isObject(listOpts)) {
      throw new TypeError('listOpts should be of type "object"')
    }
    var marker = ''
    const listQueryOpts = {
      Delimiter: recursive ? '' : '/', // if recursive is false set delimiter to '/'
      MaxKeys: 1000,
      IncludeVersion: listOpts.IncludeVersion,
    }
    var objects = []
    var ended = false
    var readStream = Stream.Readable({ objectMode: true })
    readStream._read = () => {
      // push one object per _read()
      if (objects.length) {
        readStream.push(objects.shift())
        return
      }
      if (ended) {
        return readStream.push(null)
      }
      // if there are no objects to push do query for the next batch of objects
      this.listObjectsQuery(bucketName, prefix, marker, listQueryOpts)
        .on('error', (e) => readStream.emit('error', e))
        .on('data', (result) => {
          if (result.isTruncated) {
            marker = result.nextMarker || result.versionIdMarker
          } else {
            ended = true
          }
          objects = result.objects
          readStream._read()
        })
    }
    return readStream
  }

  // listObjectsV2Query - (List Objects V2) - List some or all (up to 1000) of the objects in a bucket.
  //
  // You can use the request parameters as selection criteria to return a subset of the objects in a bucket.
  // request parameters :-
  // * `bucketName` _string_: name of the bucket
  // * `prefix` _string_: Limits the response to keys that begin with the specified prefix.
  // * `continuation-token` _string_: Used to continue iterating over a set of objects.
  // * `delimiter` _string_: A delimiter is a character you use to group keys.
  // * `max-keys` _number_: Sets the maximum number of keys returned in the response body.
  // * `start-after` _string_: Specifies the key to start after when listing objects in a bucket.
  listObjectsV2Query(bucketName, prefix, continuationToken, delimiter, maxKeys, startAfter) {
    if (!isValidBucketName(bucketName)) {
      throw new errors.InvalidBucketNameError('Invalid bucket name: ' + bucketName)
    }
    if (!isString(prefix)) {
      throw new TypeError('prefix should be of type "string"')
    }
    if (!isString(continuationToken)) {
      throw new TypeError('continuationToken should be of type "string"')
    }
    if (!isString(delimiter)) {
      throw new TypeError('delimiter should be of type "string"')
    }
    if (!isNumber(maxKeys)) {
      throw new TypeError('maxKeys should be of type "number"')
    }
    if (!isString(startAfter)) {
      throw new TypeError('startAfter should be of type "string"')
    }
    var queries = []

    // Call for listing objects v2 API
    queries.push(`list-type=2`)
    queries.push(`encoding-type=url`)

    // escape every value in query string, except maxKeys
    queries.push(`prefix=${uriEscape(prefix)}`)
    queries.push(`delimiter=${uriEscape(delimiter)}`)

    if (continuationToken) {
      continuationToken = uriEscape(continuationToken)
      queries.push(`continuation-token=${continuationToken}`)
    }
    // Set start-after
    if (startAfter) {
      startAfter = uriEscape(startAfter)
      queries.push(`start-after=${startAfter}`)
    }
    // no need to escape maxKeys
    if (maxKeys) {
      if (maxKeys >= 1000) {
        maxKeys = 1000
      }
      queries.push(`max-keys=${maxKeys}`)
    }
    queries.sort()
    var query = ''
    if (queries.length > 0) {
      query = `${queries.join('&')}`
    }
    var method = 'GET'
    var transformer = transformers.getListObjectsV2Transformer()
    this.makeRequest({ method, bucketName, query }, '', [200], '', true, (e, response) => {
      if (e) {
        return transformer.emit('error', e)
      }
      pipesetup(response, transformer)
    })
    return transformer
  }

  // List the objects in the bucket using S3 ListObjects V2
  //
  // __Arguments__
  // * `bucketName` _string_: name of the bucket
  // * `prefix` _string_: the prefix of the objects that should be listed (optional, default `''`)
  // * `recursive` _bool_: `true` indicates recursive style listing and `false` indicates directory style listing delimited by '/'. (optional, default `false`)
  // * `startAfter` _string_: Specifies the key to start after when listing objects in a bucket. (optional, default `''`)
  //
  // __Return Value__
  // * `stream` _Stream_: stream emitting the objects in the bucket, the object is of the format:
  //   * `obj.name` _string_: name of the object
  //   * `obj.prefix` _string_: name of the object prefix
  //   * `obj.size` _number_: size of the object
  //   * `obj.etag` _string_: etag of the object
  //   * `obj.lastModified` _Date_: modified time stamp
  listObjectsV2(bucketName, prefix, recursive, startAfter) {
    if (prefix === undefined) {
      prefix = ''
    }
    if (recursive === undefined) {
      recursive = false
    }
    if (startAfter === undefined) {
      startAfter = ''
    }
    if (!isValidBucketName(bucketName)) {
      throw new errors.InvalidBucketNameError('Invalid bucket name: ' + bucketName)
    }
    if (!isValidPrefix(prefix)) {
      throw new errors.InvalidPrefixError(`Invalid prefix : ${prefix}`)
    }
    if (!isString(prefix)) {
      throw new TypeError('prefix should be of type "string"')
    }
    if (!isBoolean(recursive)) {
      throw new TypeError('recursive should be of type "boolean"')
    }
    if (!isString(startAfter)) {
      throw new TypeError('startAfter should be of type "string"')
    }
    // if recursive is false set delimiter to '/'
    var delimiter = recursive ? '' : '/'
    var continuationToken = ''
    var objects = []
    var ended = false
    var readStream = Stream.Readable({ objectMode: true })
    readStream._read = () => {
      // push one object per _read()
      if (objects.length) {
        readStream.push(objects.shift())
        return
      }
      if (ended) {
        return readStream.push(null)
      }
      // if there are no objects to push do query for the next batch of objects
      this.listObjectsV2Query(bucketName, prefix, continuationToken, delimiter, 1000, startAfter)
        .on('error', (e) => readStream.emit('error', e))
        .on('data', (result) => {
          if (result.isTruncated) {
            continuationToken = result.nextContinuationToken
          } else {
            ended = true
          }
          objects = result.objects
          readStream._read()
        })
    }
    return readStream
  }

  // Remove all the objects residing in the objectsList.
  //
  // __Arguments__
  // * `bucketName` _string_: name of the bucket
  // * `objectsList` _array_: array of objects of one of the following:
  // *         List of Object names as array of strings which are object keys:  ['objectname1','objectname2']
  // *         List of Object name and versionId as an object:  [{name:"objectname",versionId:"my-version-id"}]

  removeObjects(bucketName, objectsList, cb) {
    if (!isValidBucketName(bucketName)) {
      throw new errors.InvalidBucketNameError('Invalid bucket name: ' + bucketName)
    }
    if (!Array.isArray(objectsList)) {
      throw new errors.InvalidArgumentError('objectsList should be a list')
    }
    if (!isFunction(cb)) {
      throw new TypeError('callback should be of type "function"')
    }

    const maxEntries = 1000
    const query = 'delete'
    const method = 'POST'

    let result = objectsList.reduce(
      (result, entry) => {
        result.list.push(entry)
        if (result.list.length === maxEntries) {
          result.listOfList.push(result.list)
          result.list = []
        }
        return result
      },
      { listOfList: [], list: [] },
    )

    if (result.list.length > 0) {
      result.listOfList.push(result.list)
    }

    const encoder = new TextEncoder()
    const batchResults = []

    async.eachSeries(
      result.listOfList,
      (list, batchCb) => {
        var objects = []
        list.forEach(function (value) {
          if (isObject(value)) {
            objects.push({ Key: value.name, VersionId: value.versionId })
          } else {
            objects.push({ Key: value })
          }
        })
        let deleteObjects = { Delete: { Quiet: true, Object: objects } }
        const builder = new xml2js.Builder({ headless: true })
        let payload = builder.buildObject(deleteObjects)
        payload = Buffer.from(encoder.encode(payload))
        const headers = {}

        headers['Content-MD5'] = toMd5(payload)

        let removeObjectsResult
        this.makeRequest({ method, bucketName, query, headers }, payload, [200], '', true, (e, response) => {
          if (e) {
            return batchCb(e)
          }
          pipesetup(response, transformers.removeObjectsTransformer())
            .on('data', (data) => {
              removeObjectsResult = data
            })
            .on('error', (e) => {
              return batchCb(e, null)
            })
            .on('end', () => {
              batchResults.push(removeObjectsResult)
              return batchCb(null, removeObjectsResult)
            })
        })
      },
      () => {
        cb(null, _.flatten(batchResults))
      },
    )
  }

  // Get the policy on a bucket or an object prefix.
  //
  // __Arguments__
  // * `bucketName` _string_: name of the bucket
  // * `callback(err, policy)` _function_: callback function
  getBucketPolicy(bucketName, cb) {
    // Validate arguments.
    if (!isValidBucketName(bucketName)) {
      throw new errors.InvalidBucketNameError(`Invalid bucket name: ${bucketName}`)
    }
    if (!isFunction(cb)) {
      throw new TypeError('callback should be of type "function"')
    }

    let method = 'GET'
    let query = 'policy'
    this.makeRequest({ method, bucketName, query }, '', [200], '', true, (e, response) => {
      if (e) {
        return cb(e)
      }

      let policy = Buffer.from('')
      pipesetup(response, transformers.getConcater())
        .on('data', (data) => (policy = data))
        .on('error', cb)
        .on('end', () => {
          cb(null, policy.toString())
        })
    })
  }

  // Set the policy on a bucket or an object prefix.
  //
  // __Arguments__
  // * `bucketName` _string_: name of the bucket
  // * `bucketPolicy` _string_: bucket policy (JSON stringify'ed)
  // * `callback(err)` _function_: callback function
  setBucketPolicy(bucketName, policy, cb) {
    // Validate arguments.
    if (!isValidBucketName(bucketName)) {
      throw new errors.InvalidBucketNameError(`Invalid bucket name: ${bucketName}`)
    }
    if (!isString(policy)) {
      throw new errors.InvalidBucketPolicyError(`Invalid bucket policy: ${policy} - must be "string"`)
    }
    if (!isFunction(cb)) {
      throw new TypeError('callback should be of type "function"')
    }

    let method = 'DELETE'
    let query = 'policy'

    if (policy) {
      method = 'PUT'
    }

    this.makeRequest({ method, bucketName, query }, policy, [204], '', false, cb)
  }

  // Generate a generic presigned URL which can be
  // used for HTTP methods GET, PUT, HEAD and DELETE
  //
  // __Arguments__
  // * `method` _string_: name of the HTTP method
  // * `bucketName` _string_: name of the bucket
  // * `objectName` _string_: name of the object
  // * `expiry` _number_: expiry in seconds (optional, default 7 days)
  // * `reqParams` _object_: request parameters (optional) e.g {versionId:"10fa9946-3f64-4137-a58f-888065c0732e"}
  // * `requestDate` _Date_: A date object, the url will be issued at (optional)
  presignedUrl(method, bucketName, objectName, expires, reqParams, requestDate, cb) {
    if (this.anonymous) {
      throw new errors.AnonymousRequestError('Presigned ' + method + ' url cannot be generated for anonymous requests')
    }
    if (isFunction(requestDate)) {
      cb = requestDate
      requestDate = new Date()
    }
    if (isFunction(reqParams)) {
      cb = reqParams
      reqParams = {}
      requestDate = new Date()
    }
    if (isFunction(expires)) {
      cb = expires
      reqParams = {}
      expires = 24 * 60 * 60 * 7 // 7 days in seconds
      requestDate = new Date()
    }
    if (!isNumber(expires)) {
      throw new TypeError('expires should be of type "number"')
    }
    if (!isObject(reqParams)) {
      throw new TypeError('reqParams should be of type "object"')
    }
    if (!isValidDate(requestDate)) {
      throw new TypeError('requestDate should be of type "Date" and valid')
    }
    if (!isFunction(cb)) {
      throw new TypeError('callback should be of type "function"')
    }
    var query = querystring.stringify(reqParams)
    this.getBucketRegion(bucketName, (e, region) => {
      if (e) {
        return cb(e)
      }
      // This statement is added to ensure that we send error through
      // callback on presign failure.
      var url
      var reqOptions = this.getRequestOptions({ method, region, bucketName, objectName, query })

      this.checkAndRefreshCreds()
      try {
        url = presignSignatureV4(
          reqOptions,
          this.accessKey,
          this.secretKey,
          this.sessionToken,
          region,
          requestDate,
          expires,
        )
      } catch (pe) {
        return cb(pe)
      }
      cb(null, url)
    })
  }

  // Generate a presigned URL for GET
  //
  // __Arguments__
  // * `bucketName` _string_: name of the bucket
  // * `objectName` _string_: name of the object
  // * `expiry` _number_: expiry in seconds (optional, default 7 days)
  // * `respHeaders` _object_: response headers to override or request params for query (optional) e.g {versionId:"10fa9946-3f64-4137-a58f-888065c0732e"}
  // * `requestDate` _Date_: A date object, the url will be issued at (optional)
  presignedGetObject(bucketName, objectName, expires, respHeaders, requestDate, cb) {
    if (!isValidBucketName(bucketName)) {
      throw new errors.InvalidBucketNameError('Invalid bucket name: ' + bucketName)
    }
    if (!isValidObjectName(objectName)) {
      throw new errors.InvalidObjectNameError(`Invalid object name: ${objectName}`)
    }

    if (isFunction(respHeaders)) {
      cb = respHeaders
      respHeaders = {}
      requestDate = new Date()
    }

    var validRespHeaders = [
      'response-content-type',
      'response-content-language',
      'response-expires',
      'response-cache-control',
      'response-content-disposition',
      'response-content-encoding',
    ]
    validRespHeaders.forEach((header) => {
      if (respHeaders !== undefined && respHeaders[header] !== undefined && !isString(respHeaders[header])) {
        throw new TypeError(`response header ${header} should be of type "string"`)
      }
    })
    return this.presignedUrl('GET', bucketName, objectName, expires, respHeaders, requestDate, cb)
  }

  // Generate a presigned URL for PUT. Using this URL, the browser can upload to S3 only with the specified object name.
  //
  // __Arguments__
  // * `bucketName` _string_: name of the bucket
  // * `objectName` _string_: name of the object
  // * `expiry` _number_: expiry in seconds (optional, default 7 days)
  presignedPutObject(bucketName, objectName, expires, cb) {
    if (!isValidBucketName(bucketName)) {
      throw new errors.InvalidBucketNameError(`Invalid bucket name: ${bucketName}`)
    }
    if (!isValidObjectName(objectName)) {
      throw new errors.InvalidObjectNameError(`Invalid object name: ${objectName}`)
    }
    return this.presignedUrl('PUT', bucketName, objectName, expires, cb)
  }

  // return PostPolicy object
  newPostPolicy() {
    return new PostPolicy()
  }

  // presignedPostPolicy can be used in situations where we want more control on the upload than what
  // presignedPutObject() provides. i.e Using presignedPostPolicy we will be able to put policy restrictions
  // on the object's `name` `bucket` `expiry` `Content-Type` `Content-Disposition` `metaData`
  presignedPostPolicy(postPolicy, cb) {
    if (this.anonymous) {
      throw new errors.AnonymousRequestError('Presigned POST policy cannot be generated for anonymous requests')
    }
    if (!isObject(postPolicy)) {
      throw new TypeError('postPolicy should be of type "object"')
    }
    if (!isFunction(cb)) {
      throw new TypeError('cb should be of type "function"')
    }
    this.getBucketRegion(postPolicy.formData.bucket, (e, region) => {
      if (e) {
        return cb(e)
      }
      var date = new Date()
      var dateStr = makeDateLong(date)

      this.checkAndRefreshCreds()

      if (!postPolicy.policy.expiration) {
        // 'expiration' is mandatory field for S3.
        // Set default expiration date of 7 days.
        var expires = new Date()
        expires.setSeconds(24 * 60 * 60 * 7)
        postPolicy.setExpires(expires)
      }

      postPolicy.policy.conditions.push(['eq', '$x-amz-date', dateStr])
      postPolicy.formData['x-amz-date'] = dateStr

      postPolicy.policy.conditions.push(['eq', '$x-amz-algorithm', 'AWS4-HMAC-SHA256'])
      postPolicy.formData['x-amz-algorithm'] = 'AWS4-HMAC-SHA256'

      postPolicy.policy.conditions.push(['eq', '$x-amz-credential', this.accessKey + '/' + getScope(region, date)])
      postPolicy.formData['x-amz-credential'] = this.accessKey + '/' + getScope(region, date)

      if (this.sessionToken) {
        postPolicy.policy.conditions.push(['eq', '$x-amz-security-token', this.sessionToken])
        postPolicy.formData['x-amz-security-token'] = this.sessionToken
      }

      var policyBase64 = Buffer.from(JSON.stringify(postPolicy.policy)).toString('base64')

      postPolicy.formData.policy = policyBase64

      var signature = postPresignSignatureV4(region, date, this.secretKey, policyBase64)

      postPolicy.formData['x-amz-signature'] = signature
      var opts = {}
      opts.region = region
      opts.bucketName = postPolicy.formData.bucket
      var reqOptions = this.getRequestOptions(opts)
      var portStr = this.port == 80 || this.port === 443 ? '' : `:${this.port.toString()}`
      var urlStr = `${reqOptions.protocol}//${reqOptions.host}${portStr}${reqOptions.path}`
      cb(null, { postURL: urlStr, formData: postPolicy.formData })
    })
  }

<<<<<<< HEAD
=======
  // Complete the multipart upload. After all the parts are uploaded issuing
  // this call will aggregate the parts on the server into a single object.
  completeMultipartUpload(bucketName, objectName, uploadId, etags, cb) {
    if (!isValidBucketName(bucketName)) {
      throw new errors.InvalidBucketNameError('Invalid bucket name: ' + bucketName)
    }
    if (!isValidObjectName(objectName)) {
      throw new errors.InvalidObjectNameError(`Invalid object name: ${objectName}`)
    }
    if (!isString(uploadId)) {
      throw new TypeError('uploadId should be of type "string"')
    }
    if (!isObject(etags)) {
      throw new TypeError('etags should be of type "Array"')
    }
    if (!isFunction(cb)) {
      throw new TypeError('cb should be of type "function"')
    }

    if (!uploadId) {
      throw new errors.InvalidArgumentError('uploadId cannot be empty')
    }

    var method = 'POST'
    var query = `uploadId=${uriEscape(uploadId)}`

    const builder = new xml2js.Builder()
    const payload = builder.buildObject({
      CompleteMultipartUpload: {
        $: {
          xmlns: 'http://s3.amazonaws.com/doc/2006-03-01/',
        },
        Part: etags.map((etag) => {
          return {
            PartNumber: etag.part,
            ETag: etag.etag,
          }
        }),
      },
    })

    this.makeRequest({ method, bucketName, objectName, query }, payload, [200], '', true, (e, response) => {
      if (e) {
        return cb(e)
      }
      var transformer = transformers.getCompleteMultipartTransformer()
      pipesetup(response, transformer)
        .on('error', (e) => cb(e))
        .on('data', (result) => {
          if (result.errCode) {
            // Multipart Complete API returns an error XML after a 200 http status
            cb(new errors.S3Error(result.errMessage))
          } else {
            const completeMultipartResult = {
              etag: result.etag,
              versionId: getVersionId(response.headers),
            }
            cb(null, completeMultipartResult)
          }
        })
    })
  }

  // Called by listIncompleteUploads to fetch a batch of incomplete uploads.
  listIncompleteUploadsQuery(bucketName, prefix, keyMarker, uploadIdMarker, delimiter) {
    if (!isValidBucketName(bucketName)) {
      throw new errors.InvalidBucketNameError('Invalid bucket name: ' + bucketName)
    }
    if (!isString(prefix)) {
      throw new TypeError('prefix should be of type "string"')
    }
    if (!isString(keyMarker)) {
      throw new TypeError('keyMarker should be of type "string"')
    }
    if (!isString(uploadIdMarker)) {
      throw new TypeError('uploadIdMarker should be of type "string"')
    }
    if (!isString(delimiter)) {
      throw new TypeError('delimiter should be of type "string"')
    }
    var queries = []
    queries.push(`prefix=${uriEscape(prefix)}`)
    queries.push(`delimiter=${uriEscape(delimiter)}`)

    if (keyMarker) {
      keyMarker = uriEscape(keyMarker)
      queries.push(`key-marker=${keyMarker}`)
    }
    if (uploadIdMarker) {
      queries.push(`upload-id-marker=${uploadIdMarker}`)
    }

    var maxUploads = 1000
    queries.push(`max-uploads=${maxUploads}`)
    queries.sort()
    queries.unshift('uploads')
    var query = ''
    if (queries.length > 0) {
      query = `${queries.join('&')}`
    }
    var method = 'GET'
    var transformer = transformers.getListMultipartTransformer()
    this.makeRequest({ method, bucketName, query }, '', [200], '', true, (e, response) => {
      if (e) {
        return transformer.emit('error', e)
      }
      pipesetup(response, transformer)
    })
    return transformer
  }

  // Find uploadId of an incomplete upload.
  findUploadId(bucketName, objectName, cb) {
    if (!isValidBucketName(bucketName)) {
      throw new errors.InvalidBucketNameError('Invalid bucket name: ' + bucketName)
    }
    if (!isValidObjectName(objectName)) {
      throw new errors.InvalidObjectNameError(`Invalid object name: ${objectName}`)
    }
    if (!isFunction(cb)) {
      throw new TypeError('cb should be of type "function"')
    }
    var latestUpload
    var listNext = (keyMarker, uploadIdMarker) => {
      this.listIncompleteUploadsQuery(bucketName, objectName, keyMarker, uploadIdMarker, '')
        .on('error', (e) => cb(e))
        .on('data', (result) => {
          result.uploads.forEach((upload) => {
            if (upload.key === objectName) {
              if (!latestUpload || upload.initiated.getTime() > latestUpload.initiated.getTime()) {
                latestUpload = upload
                return
              }
            }
          })
          if (result.isTruncated) {
            listNext(result.nextKeyMarker, result.nextUploadIdMarker)
            return
          }
          if (latestUpload) {
            return cb(null, latestUpload.uploadId)
          }
          cb(null, undefined)
        })
    }
    listNext('', '')
  }

>>>>>>> d8473f97
  // Remove all the notification configurations in the S3 provider
  setBucketNotification(bucketName, config, cb) {
    if (!isValidBucketName(bucketName)) {
      throw new errors.InvalidBucketNameError('Invalid bucket name: ' + bucketName)
    }
    if (!isObject(config)) {
      throw new TypeError('notification config should be of type "Object"')
    }
    if (!isFunction(cb)) {
      throw new TypeError('callback should be of type "function"')
    }
    var method = 'PUT'
    var query = 'notification'
    var builder = new xml2js.Builder({
      rootName: 'NotificationConfiguration',
      renderOpts: { pretty: false },
      headless: true,
    })
    var payload = builder.buildObject(config)
    this.makeRequest({ method, bucketName, query }, payload, [200], '', false, cb)
  }

  removeAllBucketNotification(bucketName, cb) {
    this.setBucketNotification(bucketName, new NotificationConfig(), cb)
  }

  // Return the list of notification configurations stored
  // in the S3 provider
  getBucketNotification(bucketName, cb) {
    if (!isValidBucketName(bucketName)) {
      throw new errors.InvalidBucketNameError('Invalid bucket name: ' + bucketName)
    }
    if (!isFunction(cb)) {
      throw new TypeError('callback should be of type "function"')
    }
    var method = 'GET'
    var query = 'notification'
    this.makeRequest({ method, bucketName, query }, '', [200], '', true, (e, response) => {
      if (e) {
        return cb(e)
      }
      var transformer = transformers.getBucketNotificationTransformer()
      var bucketNotification
      pipesetup(response, transformer)
        .on('data', (result) => (bucketNotification = result))
        .on('error', (e) => cb(e))
        .on('end', () => cb(null, bucketNotification))
    })
  }

  // Listens for bucket notifications. Returns an EventEmitter.
  listenBucketNotification(bucketName, prefix, suffix, events) {
    if (!isValidBucketName(bucketName)) {
      throw new errors.InvalidBucketNameError(`Invalid bucket name: ${bucketName}`)
    }
    if (!isString(prefix)) {
      throw new TypeError('prefix must be of type string')
    }
    if (!isString(suffix)) {
      throw new TypeError('suffix must be of type string')
    }
    if (!Array.isArray(events)) {
      throw new TypeError('events must be of type Array')
    }
    let listener = new NotificationPoller(this, bucketName, prefix, suffix, events)
    listener.start()

    return listener
  }

  getBucketVersioning(bucketName, cb) {
    if (!isValidBucketName(bucketName)) {
      throw new errors.InvalidBucketNameError('Invalid bucket name: ' + bucketName)
    }
    if (!isFunction(cb)) {
      throw new errors.InvalidArgumentError('callback should be of type "function"')
    }
    var method = 'GET'
    var query = 'versioning'

    this.makeRequest({ method, bucketName, query }, '', [200], '', true, (e, response) => {
      if (e) {
        return cb(e)
      }

      let versionConfig = Buffer.from('')
      pipesetup(response, transformers.bucketVersioningTransformer())
        .on('data', (data) => {
          versionConfig = data
        })
        .on('error', cb)
        .on('end', () => {
          cb(null, versionConfig)
        })
    })
  }

  setBucketVersioning(bucketName, versionConfig, cb) {
    if (!isValidBucketName(bucketName)) {
      throw new errors.InvalidBucketNameError('Invalid bucket name: ' + bucketName)
    }
    if (!Object.keys(versionConfig).length) {
      throw new errors.InvalidArgumentError('versionConfig should be of type "object"')
    }
    if (!isFunction(cb)) {
      throw new TypeError('callback should be of type "function"')
    }

    var method = 'PUT'
    var query = 'versioning'
    var builder = new xml2js.Builder({
      rootName: 'VersioningConfiguration',
      renderOpts: { pretty: false },
      headless: true,
    })
    var payload = builder.buildObject(versionConfig)

    this.makeRequest({ method, bucketName, query }, payload, [200], '', false, cb)
  }

  /** To set Tags on a bucket or object based on the params
   *  __Arguments__
   * taggingParams _object_ Which contains the following properties
   *  bucketName _string_,
   *  objectName _string_ (Optional),
   *  tags _object_ of the form {'<tag-key-1>':'<tag-value-1>','<tag-key-2>':'<tag-value-2>'}
   *  putOpts _object_ (Optional) e.g {versionId:"my-object-version-id"},
   *  cb(error)` _function_ - callback function with `err` as the error argument. `err` is null if the operation is successful.
   */
  setTagging(taggingParams) {
    const { bucketName, objectName, tags, putOpts = {}, cb } = taggingParams
    const method = 'PUT'
    let query = 'tagging'

    if (putOpts && putOpts.versionId) {
      query = `${query}&versionId=${putOpts.versionId}`
    }
    const tagsList = []
    for (const [key, value] of Object.entries(tags)) {
      tagsList.push({ Key: key, Value: value })
    }
    const taggingConfig = {
      Tagging: {
        TagSet: {
          Tag: tagsList,
        },
      },
    }
    const encoder = new TextEncoder()
    const headers = {}
    const builder = new xml2js.Builder({ headless: true, renderOpts: { pretty: false } })
    let payload = builder.buildObject(taggingConfig)
    payload = Buffer.from(encoder.encode(payload))
    headers['Content-MD5'] = toMd5(payload)
    const requestOptions = { method, bucketName, query, headers }

    if (objectName) {
      requestOptions['objectName'] = objectName
    }
    headers['Content-MD5'] = toMd5(payload)

    this.makeRequest(requestOptions, payload, [200], '', false, cb)
  }

  /** Set Tags on a Bucket
   * __Arguments__
   * bucketName _string_
   * tags _object_ of the form {'<tag-key-1>':'<tag-value-1>','<tag-key-2>':'<tag-value-2>'}
   * `cb(error)` _function_ - callback function with `err` as the error argument. `err` is null if the operation is successful.
   */
  setBucketTagging(bucketName, tags, cb) {
    if (!isValidBucketName(bucketName)) {
      throw new errors.InvalidBucketNameError('Invalid bucket name: ' + bucketName)
    }
    if (!isObject(tags)) {
      throw new errors.InvalidArgumentError('tags should be of type "object"')
    }
    if (Object.keys(tags).length > 10) {
      throw new errors.InvalidArgumentError('maximum tags allowed is 10"')
    }
    if (!isFunction(cb)) {
      throw new errors.InvalidArgumentError('callback should be of type "function"')
    }

    return this.setTagging({ bucketName, tags, cb })
  }

  /** Set Tags on an Object
   * __Arguments__
   * bucketName _string_
   * objectName _string_
   *  * tags _object_ of the form {'<tag-key-1>':'<tag-value-1>','<tag-key-2>':'<tag-value-2>'}
   *  putOpts _object_ (Optional) e.g {versionId:"my-object-version-id"},
   * `cb(error)` _function_ - callback function with `err` as the error argument. `err` is null if the operation is successful.
   */
  setObjectTagging(bucketName, objectName, tags, putOpts = {}, cb) {
    if (!isValidBucketName(bucketName)) {
      throw new errors.InvalidBucketNameError('Invalid bucket name: ' + bucketName)
    }
    if (!isValidObjectName(objectName)) {
      throw new errors.InvalidBucketNameError('Invalid object name: ' + objectName)
    }

    if (isFunction(putOpts)) {
      cb = putOpts
      putOpts = {}
    }

    if (!isObject(tags)) {
      throw new errors.InvalidArgumentError('tags should be of type "object"')
    }
    if (Object.keys(tags).length > 10) {
      throw new errors.InvalidArgumentError('Maximum tags allowed is 10"')
    }

    if (!isFunction(cb)) {
      throw new TypeError('callback should be of type "function"')
    }
    return this.setTagging({ bucketName, objectName, tags, putOpts, cb })
  }

  /** Remove Tags on an Bucket/Object based on params
   * __Arguments__
   * bucketName _string_
   * objectName _string_ (optional)
   * removeOpts _object_ (Optional) e.g {versionId:"my-object-version-id"},
   * `cb(error)` _function_ - callback function with `err` as the error argument. `err` is null if the operation is successful.
   */
  removeTagging({ bucketName, objectName, removeOpts, cb }) {
    const method = 'DELETE'
    let query = 'tagging'

    if (removeOpts && Object.keys(removeOpts).length && removeOpts.versionId) {
      query = `${query}&versionId=${removeOpts.versionId}`
    }
    const requestOptions = { method, bucketName, objectName, query }

    if (objectName) {
      requestOptions['objectName'] = objectName
    }
    this.makeRequest(requestOptions, '', [200, 204], '', true, cb)
  }

  /** Remove Tags associated with a bucket
   *  __Arguments__
   * bucketName _string_
   * `cb(error)` _function_ - callback function with `err` as the error argument. `err` is null if the operation is successful.
   */
  removeBucketTagging(bucketName, cb) {
    if (!isValidBucketName(bucketName)) {
      throw new errors.InvalidBucketNameError('Invalid bucket name: ' + bucketName)
    }
    if (!isFunction(cb)) {
      throw new TypeError('callback should be of type "function"')
    }
    return this.removeTagging({ bucketName, cb })
  }

  /** Remove tags associated with an object
   * __Arguments__
   * bucketName _string_
   * objectName _string_
   * removeOpts _object_ (Optional) e.g. {VersionID:"my-object-version-id"}
   * `cb(error)` _function_ - callback function with `err` as the error argument. `err` is null if the operation is successful.
   */
  removeObjectTagging(bucketName, objectName, removeOpts, cb) {
    if (!isValidBucketName(bucketName)) {
      throw new errors.InvalidBucketNameError('Invalid bucket name: ' + bucketName)
    }
    if (!isValidObjectName(objectName)) {
      throw new errors.InvalidBucketNameError('Invalid object name: ' + objectName)
    }
    if (isFunction(removeOpts)) {
      cb = removeOpts
      removeOpts = {}
    }
    if (removeOpts && Object.keys(removeOpts).length && !isObject(removeOpts)) {
      throw new errors.InvalidArgumentError('removeOpts should be of type "object"')
    }

    if (!isFunction(cb)) {
      throw new TypeError('callback should be of type "function"')
    }

    return this.removeTagging({ bucketName, objectName, removeOpts, cb })
  }

  /**
   * Apply lifecycle configuration on a bucket.
   * bucketName _string_
   * policyConfig _object_ a valid policy configuration object.
   * `cb(error)` _function_ - callback function with `err` as the error argument. `err` is null if the operation is successful.
   */
  applyBucketLifecycle(bucketName, policyConfig, cb) {
    const method = 'PUT'
    const query = 'lifecycle'

    const encoder = new TextEncoder()
    const headers = {}
    const builder = new xml2js.Builder({
      rootName: 'LifecycleConfiguration',
      headless: true,
      renderOpts: { pretty: false },
    })
    let payload = builder.buildObject(policyConfig)
    payload = Buffer.from(encoder.encode(payload))
    const requestOptions = { method, bucketName, query, headers }
    headers['Content-MD5'] = toMd5(payload)

    this.makeRequest(requestOptions, payload, [200], '', false, cb)
  }

  /** Remove lifecycle configuration of a bucket.
   * bucketName _string_
   * `cb(error)` _function_ - callback function with `err` as the error argument. `err` is null if the operation is successful.
   */
  removeBucketLifecycle(bucketName, cb) {
    if (!isValidBucketName(bucketName)) {
      throw new errors.InvalidBucketNameError('Invalid bucket name: ' + bucketName)
    }
    const method = 'DELETE'
    const query = 'lifecycle'
    this.makeRequest({ method, bucketName, query }, '', [204], '', false, cb)
  }

  /** Set/Override lifecycle configuration on a bucket. if the configuration is empty, it removes the configuration.
   * bucketName _string_
   * lifeCycleConfig _object_ one of the following values: (null or '') to remove the lifecycle configuration. or a valid lifecycle configuration
   * `cb(error)` _function_ - callback function with `err` as the error argument. `err` is null if the operation is successful.
   */
  setBucketLifecycle(bucketName, lifeCycleConfig = null, cb) {
    if (!isValidBucketName(bucketName)) {
      throw new errors.InvalidBucketNameError('Invalid bucket name: ' + bucketName)
    }
    if (_.isEmpty(lifeCycleConfig)) {
      this.removeBucketLifecycle(bucketName, cb)
    } else {
      this.applyBucketLifecycle(bucketName, lifeCycleConfig, cb)
    }
  }

  /** Get lifecycle configuration on a bucket.
   * bucketName _string_
   * `cb(config)` _function_ - callback function with lifecycle configuration as the error argument.
   */
  getBucketLifecycle(bucketName, cb) {
    if (!isValidBucketName(bucketName)) {
      throw new errors.InvalidBucketNameError('Invalid bucket name: ' + bucketName)
    }
    const method = 'GET'
    const query = 'lifecycle'
    const requestOptions = { method, bucketName, query }

    this.makeRequest(requestOptions, '', [200], '', true, (e, response) => {
      const transformer = transformers.lifecycleTransformer()
      if (e) {
        return cb(e)
      }
      let lifecycleConfig
      pipesetup(response, transformer)
        .on('data', (result) => (lifecycleConfig = result))
        .on('error', (e) => cb(e))
        .on('end', () => cb(null, lifecycleConfig))
    })
  }

  getObjectRetention(bucketName, objectName, getOpts, cb) {
    if (!isValidBucketName(bucketName)) {
      throw new errors.InvalidBucketNameError('Invalid bucket name: ' + bucketName)
    }
    if (!isValidObjectName(objectName)) {
      throw new errors.InvalidObjectNameError(`Invalid object name: ${objectName}`)
    }
    if (!isObject(getOpts)) {
      throw new errors.InvalidArgumentError('callback should be of type "object"')
    } else if (getOpts.versionId && !isString(getOpts.versionId)) {
      throw new errors.InvalidArgumentError('VersionID should be of type "string"')
    }
    if (cb && !isFunction(cb)) {
      throw new errors.InvalidArgumentError('callback should be of type "function"')
    }
    const method = 'GET'
    let query = 'retention'
    if (getOpts.versionId) {
      query += `&versionId=${getOpts.versionId}`
    }

    this.makeRequest({ method, bucketName, objectName, query }, '', [200], '', true, (e, response) => {
      if (e) {
        return cb(e)
      }

      let retentionConfig = Buffer.from('')
      pipesetup(response, transformers.objectRetentionTransformer())
        .on('data', (data) => {
          retentionConfig = data
        })
        .on('error', cb)
        .on('end', () => {
          cb(null, retentionConfig)
        })
    })
  }

  setBucketEncryption(bucketName, encryptionConfig, cb) {
    if (!isValidBucketName(bucketName)) {
      throw new errors.InvalidBucketNameError('Invalid bucket name: ' + bucketName)
    }

    if (isFunction(encryptionConfig)) {
      cb = encryptionConfig
      encryptionConfig = null
    }

    if (!_.isEmpty(encryptionConfig) && encryptionConfig.Rule.length > 1) {
      throw new errors.InvalidArgumentError('Invalid Rule length. Only one rule is allowed.: ' + encryptionConfig.Rule)
    }
    if (cb && !isFunction(cb)) {
      throw new TypeError('callback should be of type "function"')
    }

    let encryptionObj = encryptionConfig
    if (_.isEmpty(encryptionConfig)) {
      encryptionObj = {
        // Default MinIO Server Supported Rule
        Rule: [
          {
            ApplyServerSideEncryptionByDefault: {
              SSEAlgorithm: 'AES256',
            },
          },
        ],
      }
    }

    let method = 'PUT'
    let query = 'encryption'
    let builder = new xml2js.Builder({
      rootName: 'ServerSideEncryptionConfiguration',
      renderOpts: { pretty: false },
      headless: true,
    })
    let payload = builder.buildObject(encryptionObj)

    const headers = {}
    headers['Content-MD5'] = toMd5(payload)

    this.makeRequest({ method, bucketName, query, headers }, payload, [200], '', false, cb)
  }

  getBucketEncryption(bucketName, cb) {
    if (!isValidBucketName(bucketName)) {
      throw new errors.InvalidBucketNameError('Invalid bucket name: ' + bucketName)
    }
    if (!isFunction(cb)) {
      throw new errors.InvalidArgumentError('callback should be of type "function"')
    }
    const method = 'GET'
    const query = 'encryption'

    this.makeRequest({ method, bucketName, query }, '', [200], '', true, (e, response) => {
      if (e) {
        return cb(e)
      }

      let bucketEncConfig = Buffer.from('')
      pipesetup(response, transformers.bucketEncryptionTransformer())
        .on('data', (data) => {
          bucketEncConfig = data
        })
        .on('error', cb)
        .on('end', () => {
          cb(null, bucketEncConfig)
        })
    })
  }
  removeBucketEncryption(bucketName, cb) {
    if (!isValidBucketName(bucketName)) {
      throw new errors.InvalidBucketNameError('Invalid bucket name: ' + bucketName)
    }
    if (!isFunction(cb)) {
      throw new errors.InvalidArgumentError('callback should be of type "function"')
    }
    const method = 'DELETE'
    const query = 'encryption'

    this.makeRequest({ method, bucketName, query }, '', [204], '', false, cb)
  }

  /**
   * Internal method to upload a part during compose object.
   * @param partConfig __object__ contains the following.
   *    bucketName __string__
   *    objectName __string__
   *    uploadID __string__
   *    partNumber __number__
   *    headers __object__
   * @param cb called with null incase of error.
   */
  uploadPartCopy(partConfig, cb) {
    const { bucketName, objectName, uploadID, partNumber, headers } = partConfig

    const method = 'PUT'
    let query = `uploadId=${uploadID}&partNumber=${partNumber}`
    const requestOptions = { method, bucketName, objectName: objectName, query, headers }
    return this.makeRequest(requestOptions, '', [200], '', true, (e, response) => {
      let partCopyResult = Buffer.from('')
      if (e) {
        return cb(e)
      }
      pipesetup(response, transformers.uploadPartTransformer())
        .on('data', (data) => {
          partCopyResult = data
        })
        .on('error', cb)
        .on('end', () => {
          let uploadPartCopyRes = {
            etag: sanitizeETag(partCopyResult.ETag),
            key: objectName,
            part: partNumber,
          }

          cb(null, uploadPartCopyRes)
        })
    })
  }

  composeObject(destObjConfig = {}, sourceObjList = [], cb) {
    const me = this // many async flows. so store the ref.
    const sourceFilesLength = sourceObjList.length

    if (!Array.isArray(sourceObjList)) {
      throw new errors.InvalidArgumentError('sourceConfig should an array of CopySourceOptions ')
    }
    if (!(destObjConfig instanceof CopyDestinationOptions)) {
      throw new errors.InvalidArgumentError('destConfig should of type CopyDestinationOptions ')
    }

    if (sourceFilesLength < 1 || sourceFilesLength > PART_CONSTRAINTS.MAX_PARTS_COUNT) {
      throw new errors.InvalidArgumentError(
        `"There must be as least one and up to ${PART_CONSTRAINTS.MAX_PARTS_COUNT} source objects.`,
      )
    }

    if (!isFunction(cb)) {
      throw new TypeError('callback should be of type "function"')
    }

    for (let i = 0; i < sourceFilesLength; i++) {
      if (!sourceObjList[i].validate()) {
        return false
      }
    }

    if (!destObjConfig.validate()) {
      return false
    }

    const getStatOptions = (srcConfig) => {
      let statOpts = {}
      if (!_.isEmpty(srcConfig.VersionID)) {
        statOpts = {
          versionId: srcConfig.VersionID,
        }
      }
      return statOpts
    }
    const srcObjectSizes = []
    let totalSize = 0
    let totalParts = 0

    const sourceObjStats = sourceObjList.map((srcItem) =>
      me.statObject(srcItem.Bucket, srcItem.Object, getStatOptions(srcItem)),
    )

    return Promise.all(sourceObjStats)
      .then((srcObjectInfos) => {
        const validatedStats = srcObjectInfos.map((resItemStat, index) => {
          const srcConfig = sourceObjList[index]

          let srcCopySize = resItemStat.size
          // Check if a segment is specified, and if so, is the
          // segment within object bounds?
          if (srcConfig.MatchRange) {
            // Since range is specified,
            //    0 <= src.srcStart <= src.srcEnd
            // so only invalid case to check is:
            const srcStart = srcConfig.Start
            const srcEnd = srcConfig.End
            if (srcEnd >= srcCopySize || srcStart < 0) {
              throw new errors.InvalidArgumentError(
                `CopySrcOptions ${index} has invalid segment-to-copy [${srcStart}, ${srcEnd}] (size is ${srcCopySize})`,
              )
            }
            srcCopySize = srcEnd - srcStart + 1
          }

          // Only the last source may be less than `absMinPartSize`
          if (srcCopySize < PART_CONSTRAINTS.ABS_MIN_PART_SIZE && index < sourceFilesLength - 1) {
            throw new errors.InvalidArgumentError(
              `CopySrcOptions ${index} is too small (${srcCopySize}) and it is not the last part.`,
            )
          }

          // Is data to copy too large?
          totalSize += srcCopySize
          if (totalSize > PART_CONSTRAINTS.MAX_MULTIPART_PUT_OBJECT_SIZE) {
            throw new errors.InvalidArgumentError(`Cannot compose an object of size ${totalSize} (> 5TiB)`)
          }

          // record source size
          srcObjectSizes[index] = srcCopySize

          // calculate parts needed for current source
          totalParts += partsRequired(srcCopySize)
          // Do we need more parts than we are allowed?
          if (totalParts > PART_CONSTRAINTS.MAX_PARTS_COUNT) {
            throw new errors.InvalidArgumentError(
              `Your proposed compose object requires more than ${PART_CONSTRAINTS.MAX_PARTS_COUNT} parts`,
            )
          }

          return resItemStat
        })

        if ((totalParts === 1 && totalSize <= PART_CONSTRAINTS.MAX_PART_SIZE) || totalSize === 0) {
          return this.copyObject(sourceObjList[0], destObjConfig, cb) // use copyObjectV2
        }

        // preserve etag to avoid modification of object while copying.
        for (let i = 0; i < sourceFilesLength; i++) {
          sourceObjList[i].MatchETag = validatedStats[i].etag
        }

        const splitPartSizeList = validatedStats.map((resItemStat, idx) => {
          const calSize = calculateEvenSplits(srcObjectSizes[idx], sourceObjList[idx])
          return calSize
        })

        function getUploadPartConfigList(uploadId) {
          const uploadPartConfigList = []

          splitPartSizeList.forEach((splitSize, splitIndex) => {
            const { startIndex: startIdx, endIndex: endIdx, objInfo: objConfig } = splitSize

            let partIndex = splitIndex + 1 // part index starts from 1.
            const totalUploads = Array.from(startIdx)

            const headers = sourceObjList[splitIndex].getHeaders()

            totalUploads.forEach((splitStart, upldCtrIdx) => {
              let splitEnd = endIdx[upldCtrIdx]

              const sourceObj = `${objConfig.Bucket}/${objConfig.Object}`
              headers['x-amz-copy-source'] = `${sourceObj}`
              headers['x-amz-copy-source-range'] = `bytes=${splitStart}-${splitEnd}`

              const uploadPartConfig = {
                bucketName: destObjConfig.Bucket,
                objectName: destObjConfig.Object,
                uploadID: uploadId,
                partNumber: partIndex,
                headers: headers,
                sourceObj: sourceObj,
              }

              uploadPartConfigList.push(uploadPartConfig)
            })
          })

          return uploadPartConfigList
        }

        const performUploadParts = (uploadId) => {
          const uploadList = getUploadPartConfigList(uploadId)

          async.map(uploadList, me.uploadPartCopy.bind(me), (err, res) => {
            if (err) {
              this.abortMultipartUpload(destObjConfig.Bucket, destObjConfig.Object, uploadId).then(
                () => cb(),
                (err) => cb(err),
              )
              return
            }
            const partsDone = res.map((partCopy) => ({ etag: partCopy.etag, part: partCopy.part }))
            return me.completeMultipartUpload(destObjConfig.Bucket, destObjConfig.Object, uploadId, partsDone).then(
              (value) => cb(null, value),
              (err) => cb(err),
            )
          })
        }

        const newUploadHeaders = destObjConfig.getHeaders()

        me.initiateNewMultipartUpload(destObjConfig.Bucket, destObjConfig.Object, newUploadHeaders).then(
          (uploadId) => {
            performUploadParts(uploadId)
          },
          (err) => {
            cb(err, null)
          },
        )
      })
      .catch((error) => {
        cb(error, null)
      })
  }
  selectObjectContent(bucketName, objectName, selectOpts = {}, cb) {
    if (!isValidBucketName(bucketName)) {
      throw new errors.InvalidBucketNameError(`Invalid bucket name: ${bucketName}`)
    }
    if (!isValidObjectName(objectName)) {
      throw new errors.InvalidObjectNameError(`Invalid object name: ${objectName}`)
    }
    if (!_.isEmpty(selectOpts)) {
      if (!isString(selectOpts.expression)) {
        throw new TypeError('sqlExpression should be of type "string"')
      }
      if (!_.isEmpty(selectOpts.inputSerialization)) {
        if (!isObject(selectOpts.inputSerialization)) {
          throw new TypeError('inputSerialization should be of type "object"')
        }
      } else {
        throw new TypeError('inputSerialization is required')
      }
      if (!_.isEmpty(selectOpts.outputSerialization)) {
        if (!isObject(selectOpts.outputSerialization)) {
          throw new TypeError('outputSerialization should be of type "object"')
        }
      } else {
        throw new TypeError('outputSerialization is required')
      }
    } else {
      throw new TypeError('valid select configuration is required')
    }

    if (!isFunction(cb)) {
      throw new TypeError('callback should be of type "function"')
    }

    const method = 'POST'
    let query = `select`
    query += '&select-type=2'

    const config = [
      {
        Expression: selectOpts.expression,
      },
      {
        ExpressionType: selectOpts.expressionType || 'SQL',
      },
      {
        InputSerialization: [selectOpts.inputSerialization],
      },
      {
        OutputSerialization: [selectOpts.outputSerialization],
      },
    ]

    // Optional
    if (selectOpts.requestProgress) {
      config.push({ RequestProgress: selectOpts.requestProgress })
    }
    // Optional
    if (selectOpts.scanRange) {
      config.push({ ScanRange: selectOpts.scanRange })
    }

    const builder = new xml2js.Builder({
      rootName: 'SelectObjectContentRequest',
      renderOpts: { pretty: false },
      headless: true,
    })
    const payload = builder.buildObject(config)

    this.makeRequest({ method, bucketName, objectName, query }, payload, [200], '', true, (e, response) => {
      if (e) {
        return cb(e)
      }

      let selectResult
      pipesetup(response, transformers.selectObjectContentTransformer())
        .on('data', (data) => {
          selectResult = parseSelectObjectContentResponse(data)
        })
        .on('error', cb)
        .on('end', () => {
          cb(null, selectResult)
        })
    })
  }
}

// Promisify various public-facing APIs on the Client module.
Client.prototype.bucketExists = promisify(Client.prototype.bucketExists)

Client.prototype.getObject = promisify(Client.prototype.getObject)
Client.prototype.getPartialObject = promisify(Client.prototype.getPartialObject)
Client.prototype.fGetObject = promisify(Client.prototype.fGetObject)
Client.prototype.copyObject = promisify(Client.prototype.copyObject)
Client.prototype.removeObjects = promisify(Client.prototype.removeObjects)

Client.prototype.presignedUrl = promisify(Client.prototype.presignedUrl)
Client.prototype.presignedGetObject = promisify(Client.prototype.presignedGetObject)
Client.prototype.presignedPutObject = promisify(Client.prototype.presignedPutObject)
Client.prototype.presignedPostPolicy = promisify(Client.prototype.presignedPostPolicy)
Client.prototype.getBucketNotification = promisify(Client.prototype.getBucketNotification)
Client.prototype.setBucketNotification = promisify(Client.prototype.setBucketNotification)
Client.prototype.removeAllBucketNotification = promisify(Client.prototype.removeAllBucketNotification)
Client.prototype.getBucketPolicy = promisify(Client.prototype.getBucketPolicy)
Client.prototype.setBucketPolicy = promisify(Client.prototype.setBucketPolicy)
Client.prototype.removeIncompleteUpload = promisify(Client.prototype.removeIncompleteUpload)
Client.prototype.getBucketVersioning = promisify(Client.prototype.getBucketVersioning)
Client.prototype.setBucketVersioning = promisify(Client.prototype.setBucketVersioning)
Client.prototype.setBucketTagging = promisify(Client.prototype.setBucketTagging)
Client.prototype.removeBucketTagging = promisify(Client.prototype.removeBucketTagging)
Client.prototype.setObjectTagging = promisify(Client.prototype.setObjectTagging)
Client.prototype.removeObjectTagging = promisify(Client.prototype.removeObjectTagging)
Client.prototype.setBucketLifecycle = promisify(Client.prototype.setBucketLifecycle)
Client.prototype.getBucketLifecycle = promisify(Client.prototype.getBucketLifecycle)
Client.prototype.removeBucketLifecycle = promisify(Client.prototype.removeBucketLifecycle)
Client.prototype.getObjectRetention = promisify(Client.prototype.getObjectRetention)
Client.prototype.setBucketEncryption = promisify(Client.prototype.setBucketEncryption)
Client.prototype.getBucketEncryption = promisify(Client.prototype.getBucketEncryption)
Client.prototype.removeBucketEncryption = promisify(Client.prototype.removeBucketEncryption)
Client.prototype.composeObject = promisify(Client.prototype.composeObject)
Client.prototype.selectObjectContent = promisify(Client.prototype.selectObjectContent)

// refactored API use promise internally
<<<<<<< HEAD

Client.prototype.putObject = callbackify(Client.prototype.putObject)
Client.prototype.fPutObject = callbackify(Client.prototype.fPutObject)
=======
Client.prototype.makeBucket = callbackify(Client.prototype.makeBucket)
>>>>>>> d8473f97

Client.prototype.removeObject = callbackify(Client.prototype.removeObject)
Client.prototype.statObject = callbackify(Client.prototype.statObject)
Client.prototype.removeBucket = callbackify(Client.prototype.removeBucket)
Client.prototype.listBuckets = callbackify(Client.prototype.listBuckets)
Client.prototype.removeBucketReplication = callbackify(Client.prototype.removeBucketReplication)
Client.prototype.setBucketReplication = callbackify(Client.prototype.setBucketReplication)
Client.prototype.getBucketReplication = callbackify(Client.prototype.getBucketReplication)
Client.prototype.getObjectLegalHold = callbackify(Client.prototype.getObjectLegalHold)
Client.prototype.setObjectLegalHold = callbackify(Client.prototype.setObjectLegalHold)
Client.prototype.getBucketTagging = callbackify(Client.prototype.getBucketTagging)
Client.prototype.getObjectTagging = callbackify(Client.prototype.getObjectTagging)
Client.prototype.putObjectRetention = callbackify(Client.prototype.putObjectRetention)
Client.prototype.setObjectLockConfig = callbackify(Client.prototype.setObjectLockConfig)
Client.prototype.getObjectLockConfig = callbackify(Client.prototype.getObjectLockConfig)<|MERGE_RESOLUTION|>--- conflicted
+++ resolved
@@ -88,193 +88,6 @@
       throw new errors.InvalidArgumentError('Input appVersion cannot be empty.')
     }
     this.userAgent = `${this.userAgent} ${appName}/${appVersion}`
-  }
-
-<<<<<<< HEAD
-  // Creates the bucket `bucketName`.
-  //
-  // __Arguments__
-  // * `bucketName` _string_ - Name of the bucket
-  // * `region` _string_ - region valid values are _us-west-1_, _us-west-2_,  _eu-west-1_, _eu-central-1_, _ap-southeast-1_, _ap-northeast-1_, _ap-southeast-2_, _sa-east-1_.
-  // * `makeOpts` _object_ - Options to create a bucket. e.g {ObjectLocking:true} (Optional)
-  // * `callback(err)` _function_ - callback function with `err` as the error argument. `err` is null if the bucket is successfully created.
-  makeBucket(bucketName, region, makeOpts = {}, cb) {
-    if (!isValidBucketName(bucketName)) {
-      throw new errors.InvalidBucketNameError('Invalid bucket name: ' + bucketName)
-    }
-    // Backward Compatibility
-    if (isObject(region)) {
-      cb = makeOpts
-      makeOpts = region
-      region = ''
-    }
-    if (isFunction(region)) {
-      cb = region
-      region = ''
-      makeOpts = {}
-    }
-    if (isFunction(makeOpts)) {
-      cb = makeOpts
-      makeOpts = {}
-    }
-
-    if (!isString(region)) {
-      throw new TypeError('region should be of type "string"')
-    }
-    if (!isObject(makeOpts)) {
-      throw new TypeError('makeOpts should be of type "object"')
-    }
-    if (!isFunction(cb)) {
-      throw new TypeError('callback should be of type "function"')
-    }
-
-    var payload = ''
-
-    // Region already set in constructor, validate if
-    // caller requested bucket location is same.
-    if (region && this.region) {
-      if (region !== this.region) {
-        throw new errors.InvalidArgumentError(`Configured region ${this.region}, requested ${region}`)
-      }
-    }
-    // sending makeBucket request with XML containing 'us-east-1' fails. For
-    // default region server expects the request without body
-    if (region && region !== DEFAULT_REGION) {
-      var createBucketConfiguration = []
-      createBucketConfiguration.push({
-        _attr: {
-          xmlns: 'http://s3.amazonaws.com/doc/2006-03-01/',
-        },
-      })
-      createBucketConfiguration.push({
-        LocationConstraint: region,
-      })
-      var payloadObject = {
-        CreateBucketConfiguration: createBucketConfiguration,
-      }
-      payload = Xml(payloadObject)
-    }
-    var method = 'PUT'
-    var headers = {}
-
-    if (makeOpts.ObjectLocking) {
-      headers['x-amz-bucket-object-lock-enabled'] = true
-    }
-
-    if (!region) {
-      region = DEFAULT_REGION
-    }
-
-    const processWithRetry = (err) => {
-      if (err && (region === '' || region === DEFAULT_REGION)) {
-        if (err.code === 'AuthorizationHeaderMalformed' && err.region !== '') {
-          // Retry with region returned as part of error
-          this.makeRequest({ method, bucketName, headers }, payload, [200], err.region, false, cb)
-        } else {
-          return cb && cb(err)
-        }
-      }
-      return cb && cb(err)
-    }
-    this.makeRequest({ method, bucketName, headers }, payload, [200], region, false, processWithRetry)
-=======
-  // Calculate part size given the object size. Part size will be atleast this.partSize
-  calculatePartSize(size) {
-    if (!isNumber(size)) {
-      throw new TypeError('size should be of type "number"')
-    }
-    if (size > this.maxObjectSize) {
-      throw new TypeError(`size should not be more than ${this.maxObjectSize}`)
-    }
-    if (this.overRidePartSize) {
-      return this.partSize
-    }
-    var partSize = this.partSize
-    for (;;) {
-      // while(true) {...} throws linting error.
-      // If partSize is big enough to accomodate the object size, then use it.
-      if (partSize * 10000 > size) {
-        return partSize
-      }
-      // Try part sizes as 64MB, 80MB, 96MB etc.
-      partSize += 16 * 1024 * 1024
-    }
-  }
-
-  // Returns a stream that emits objects that are partially uploaded.
-  //
-  // __Arguments__
-  // * `bucketName` _string_: name of the bucket
-  // * `prefix` _string_: prefix of the object names that are partially uploaded (optional, default `''`)
-  // * `recursive` _bool_: directory style listing when false, recursive listing when true (optional, default `false`)
-  //
-  // __Return Value__
-  // * `stream` _Stream_ : emits objects of the format:
-  //   * `object.key` _string_: name of the object
-  //   * `object.uploadId` _string_: upload ID of the object
-  //   * `object.size` _Integer_: size of the partially uploaded object
-  listIncompleteUploads(bucket, prefix, recursive) {
-    if (prefix === undefined) {
-      prefix = ''
-    }
-    if (recursive === undefined) {
-      recursive = false
-    }
-    if (!isValidBucketName(bucket)) {
-      throw new errors.InvalidBucketNameError('Invalid bucket name: ' + bucket)
-    }
-    if (!isValidPrefix(prefix)) {
-      throw new errors.InvalidPrefixError(`Invalid prefix : ${prefix}`)
-    }
-    if (!isBoolean(recursive)) {
-      throw new TypeError('recursive should be of type "boolean"')
-    }
-    var delimiter = recursive ? '' : '/'
-    var keyMarker = ''
-    var uploadIdMarker = ''
-    var uploads = []
-    var ended = false
-    var readStream = Stream.Readable({ objectMode: true })
-    readStream._read = () => {
-      // push one upload info per _read()
-      if (uploads.length) {
-        return readStream.push(uploads.shift())
-      }
-      if (ended) {
-        return readStream.push(null)
-      }
-      this.listIncompleteUploadsQuery(bucket, prefix, keyMarker, uploadIdMarker, delimiter)
-        .on('error', (e) => readStream.emit('error', e))
-        .on('data', (result) => {
-          result.prefixes.forEach((prefix) => uploads.push(prefix))
-          async.eachSeries(
-            result.uploads,
-            (upload, cb) => {
-              // for each incomplete upload add the sizes of its uploaded parts
-              this.listParts(bucket, upload.key, upload.uploadId).then((parts) => {
-                upload.size = parts.reduce((acc, item) => acc + item.size, 0)
-                uploads.push(upload)
-                cb()
-              }, cb)
-            },
-            (err) => {
-              if (err) {
-                readStream.emit('error', err)
-                return
-              }
-              if (result.isTruncated) {
-                keyMarker = result.nextKeyMarker
-                uploadIdMarker = result.nextUploadIdMarker
-              } else {
-                ended = true
-              }
-              readStream._read()
-            },
-          )
-        })
-    }
-    return readStream
->>>>>>> d8473f97
   }
 
   // To check if a bucket already exists.
@@ -1257,157 +1070,6 @@
     })
   }
 
-<<<<<<< HEAD
-=======
-  // Complete the multipart upload. After all the parts are uploaded issuing
-  // this call will aggregate the parts on the server into a single object.
-  completeMultipartUpload(bucketName, objectName, uploadId, etags, cb) {
-    if (!isValidBucketName(bucketName)) {
-      throw new errors.InvalidBucketNameError('Invalid bucket name: ' + bucketName)
-    }
-    if (!isValidObjectName(objectName)) {
-      throw new errors.InvalidObjectNameError(`Invalid object name: ${objectName}`)
-    }
-    if (!isString(uploadId)) {
-      throw new TypeError('uploadId should be of type "string"')
-    }
-    if (!isObject(etags)) {
-      throw new TypeError('etags should be of type "Array"')
-    }
-    if (!isFunction(cb)) {
-      throw new TypeError('cb should be of type "function"')
-    }
-
-    if (!uploadId) {
-      throw new errors.InvalidArgumentError('uploadId cannot be empty')
-    }
-
-    var method = 'POST'
-    var query = `uploadId=${uriEscape(uploadId)}`
-
-    const builder = new xml2js.Builder()
-    const payload = builder.buildObject({
-      CompleteMultipartUpload: {
-        $: {
-          xmlns: 'http://s3.amazonaws.com/doc/2006-03-01/',
-        },
-        Part: etags.map((etag) => {
-          return {
-            PartNumber: etag.part,
-            ETag: etag.etag,
-          }
-        }),
-      },
-    })
-
-    this.makeRequest({ method, bucketName, objectName, query }, payload, [200], '', true, (e, response) => {
-      if (e) {
-        return cb(e)
-      }
-      var transformer = transformers.getCompleteMultipartTransformer()
-      pipesetup(response, transformer)
-        .on('error', (e) => cb(e))
-        .on('data', (result) => {
-          if (result.errCode) {
-            // Multipart Complete API returns an error XML after a 200 http status
-            cb(new errors.S3Error(result.errMessage))
-          } else {
-            const completeMultipartResult = {
-              etag: result.etag,
-              versionId: getVersionId(response.headers),
-            }
-            cb(null, completeMultipartResult)
-          }
-        })
-    })
-  }
-
-  // Called by listIncompleteUploads to fetch a batch of incomplete uploads.
-  listIncompleteUploadsQuery(bucketName, prefix, keyMarker, uploadIdMarker, delimiter) {
-    if (!isValidBucketName(bucketName)) {
-      throw new errors.InvalidBucketNameError('Invalid bucket name: ' + bucketName)
-    }
-    if (!isString(prefix)) {
-      throw new TypeError('prefix should be of type "string"')
-    }
-    if (!isString(keyMarker)) {
-      throw new TypeError('keyMarker should be of type "string"')
-    }
-    if (!isString(uploadIdMarker)) {
-      throw new TypeError('uploadIdMarker should be of type "string"')
-    }
-    if (!isString(delimiter)) {
-      throw new TypeError('delimiter should be of type "string"')
-    }
-    var queries = []
-    queries.push(`prefix=${uriEscape(prefix)}`)
-    queries.push(`delimiter=${uriEscape(delimiter)}`)
-
-    if (keyMarker) {
-      keyMarker = uriEscape(keyMarker)
-      queries.push(`key-marker=${keyMarker}`)
-    }
-    if (uploadIdMarker) {
-      queries.push(`upload-id-marker=${uploadIdMarker}`)
-    }
-
-    var maxUploads = 1000
-    queries.push(`max-uploads=${maxUploads}`)
-    queries.sort()
-    queries.unshift('uploads')
-    var query = ''
-    if (queries.length > 0) {
-      query = `${queries.join('&')}`
-    }
-    var method = 'GET'
-    var transformer = transformers.getListMultipartTransformer()
-    this.makeRequest({ method, bucketName, query }, '', [200], '', true, (e, response) => {
-      if (e) {
-        return transformer.emit('error', e)
-      }
-      pipesetup(response, transformer)
-    })
-    return transformer
-  }
-
-  // Find uploadId of an incomplete upload.
-  findUploadId(bucketName, objectName, cb) {
-    if (!isValidBucketName(bucketName)) {
-      throw new errors.InvalidBucketNameError('Invalid bucket name: ' + bucketName)
-    }
-    if (!isValidObjectName(objectName)) {
-      throw new errors.InvalidObjectNameError(`Invalid object name: ${objectName}`)
-    }
-    if (!isFunction(cb)) {
-      throw new TypeError('cb should be of type "function"')
-    }
-    var latestUpload
-    var listNext = (keyMarker, uploadIdMarker) => {
-      this.listIncompleteUploadsQuery(bucketName, objectName, keyMarker, uploadIdMarker, '')
-        .on('error', (e) => cb(e))
-        .on('data', (result) => {
-          result.uploads.forEach((upload) => {
-            if (upload.key === objectName) {
-              if (!latestUpload || upload.initiated.getTime() > latestUpload.initiated.getTime()) {
-                latestUpload = upload
-                return
-              }
-            }
-          })
-          if (result.isTruncated) {
-            listNext(result.nextKeyMarker, result.nextUploadIdMarker)
-            return
-          }
-          if (latestUpload) {
-            return cb(null, latestUpload.uploadId)
-          }
-          cb(null, undefined)
-        })
-    }
-    listNext('', '')
-  }
-
->>>>>>> d8473f97
   // Remove all the notification configurations in the S3 provider
   setBucketNotification(bucketName, config, cb) {
     if (!isValidBucketName(bucketName)) {
@@ -2237,18 +1899,15 @@
 Client.prototype.selectObjectContent = promisify(Client.prototype.selectObjectContent)
 
 // refactored API use promise internally
-<<<<<<< HEAD
-
+Client.prototype.makeBucket = callbackify(Client.prototype.makeBucket)
+Client.prototype.removeBucket = callbackify(Client.prototype.removeBucket)
+Client.prototype.listBuckets = callbackify(Client.prototype.listBuckets)
+
+Client.prototype.statObject = callbackify(Client.prototype.statObject)
 Client.prototype.putObject = callbackify(Client.prototype.putObject)
 Client.prototype.fPutObject = callbackify(Client.prototype.fPutObject)
-=======
-Client.prototype.makeBucket = callbackify(Client.prototype.makeBucket)
->>>>>>> d8473f97
-
 Client.prototype.removeObject = callbackify(Client.prototype.removeObject)
-Client.prototype.statObject = callbackify(Client.prototype.statObject)
-Client.prototype.removeBucket = callbackify(Client.prototype.removeBucket)
-Client.prototype.listBuckets = callbackify(Client.prototype.listBuckets)
+
 Client.prototype.removeBucketReplication = callbackify(Client.prototype.removeBucketReplication)
 Client.prototype.setBucketReplication = callbackify(Client.prototype.setBucketReplication)
 Client.prototype.getBucketReplication = callbackify(Client.prototype.getBucketReplication)
