--- conflicted
+++ resolved
@@ -231,207 +231,6 @@
     )
   }
 
-<<<<<<< HEAD
-  // Uploads the object using contents from a file
-=======
-  // Callback is called with readable stream of the object content.
->>>>>>> 863896d2
-  //
-  // __Arguments__
-  // * `bucketName` _string_: name of the bucket
-  // * `objectName` _string_: name of the object
-<<<<<<< HEAD
-  // * `filePath` _string_: file path of the file to be uploaded
-  // * `metaData` _Javascript Object_: metaData assosciated with the object
-  // * `callback(err, objInfo)` _function_: non null `err` indicates error, `objInfo` _object_ which contains versionId and etag.
-  fPutObject(bucketName, objectName, filePath, metaData, callback) {
-=======
-  // * `getOpts` _object_: Version of the object in the form `{versionId:'my-uuid'}`. Default is `{}`. (optional)
-  // * `callback(err, stream)` _function_: callback is called with `err` in case of error. `stream` is the object content stream
-  getObject(bucketName, objectName, getOpts = {}, cb) {
->>>>>>> 863896d2
-    if (!isValidBucketName(bucketName)) {
-      throw new errors.InvalidBucketNameError('Invalid bucket name: ' + bucketName)
-    }
-    if (!isValidObjectName(objectName)) {
-      throw new errors.InvalidObjectNameError(`Invalid object name: ${objectName}`)
-    }
-<<<<<<< HEAD
-
-    if (!isString(filePath)) {
-      throw new TypeError('filePath should be of type "string"')
-    }
-    if (isFunction(metaData)) {
-      callback = metaData
-      metaData = {} // Set metaData empty if no metaData provided.
-    }
-    if (!isObject(metaData)) {
-      throw new TypeError('metaData should be of type "object"')
-    }
-
-    // Inserts correct `content-type` attribute based on metaData and filePath
-    metaData = insertContentType(metaData, filePath)
-
-    fs.lstat(filePath, (err, stat) => {
-      if (err) {
-        return callback(err)
-      }
-      return this.putObject(bucketName, objectName, fs.createReadStream(filePath), stat.size, metaData, callback)
-    })
-  }
-
-  // Uploads the object.
-  //
-  // Uploading a stream
-  // __Arguments__
-  // * `bucketName` _string_: name of the bucket
-  // * `objectName` _string_: name of the object
-  // * `stream` _Stream_: Readable stream
-  // * `size` _number_: size of the object (optional)
-  // * `callback(err, etag)` _function_: non null `err` indicates error, `etag` _string_ is the etag of the object uploaded.
-  //
-  // Uploading "Buffer" or "string"
-  // __Arguments__
-  // * `bucketName` _string_: name of the bucket
-  // * `objectName` _string_: name of the object
-  // * `string or Buffer` _string_ or _Buffer_: string or buffer
-  // * `callback(err, objInfo)` _function_: `err` is `null` in case of success and `info` will have the following object details:
-  //   * `etag` _string_: etag of the object
-  //   * `versionId` _string_: versionId of the object
-  putObject(bucketName, objectName, stream, size, metaData, callback) {
-=======
-    // Backward Compatibility
-    if (isFunction(getOpts)) {
-      cb = getOpts
-      getOpts = {}
-    }
-
-    if (!isFunction(cb)) {
-      throw new TypeError('callback should be of type "function"')
-    }
-    this.getPartialObject(bucketName, objectName, 0, 0, getOpts, cb)
-  }
-
-  // Callback is called with readable stream of the partial object content.
-  //
-  // __Arguments__
-  // * `bucketName` _string_: name of the bucket
-  // * `objectName` _string_: name of the object
-  // * `offset` _number_: offset of the object from where the stream will start
-  // * `length` _number_: length of the object that will be read in the stream (optional, if not specified we read the rest of the file from the offset)
-  // * `getOpts` _object_: Version of the object in the form `{versionId:'my-uuid'}`. Default is `{}`. (optional)
-  // * `callback(err, stream)` _function_: callback is called with `err` in case of error. `stream` is the object content stream
-  getPartialObject(bucketName, objectName, offset, length, getOpts = {}, cb) {
-    if (isFunction(length)) {
-      cb = length
-      length = 0
-    }
->>>>>>> 863896d2
-    if (!isValidBucketName(bucketName)) {
-      throw new errors.InvalidBucketNameError('Invalid bucket name: ' + bucketName)
-    }
-    if (!isValidObjectName(objectName)) {
-      throw new errors.InvalidObjectNameError(`Invalid object name: ${objectName}`)
-    }
-<<<<<<< HEAD
-
-    // We'll need to shift arguments to the left because of size and metaData.
-    if (isFunction(size)) {
-      callback = size
-      metaData = {}
-    } else if (isFunction(metaData)) {
-      callback = metaData
-      metaData = {}
-    }
-
-    // We'll need to shift arguments to the left because of metaData
-    // and size being optional.
-    if (isObject(size)) {
-      metaData = size
-    }
-
-    // Ensures Metadata has appropriate prefix for A3 API
-    metaData = prependXAMZMeta(metaData)
-    if (typeof stream === 'string' || stream instanceof Buffer) {
-      // Adapts the non-stream interface into a stream.
-      size = stream.length
-      stream = readableStream(stream)
-    } else if (!isReadableStream(stream)) {
-      throw new TypeError('third argument should be of type "stream.Readable" or "Buffer" or "string"')
-    }
-
-    if (!isFunction(callback)) {
-      throw new TypeError('callback should be of type "function"')
-    }
-
-    if (isNumber(size) && size < 0) {
-      throw new errors.InvalidArgumentError(`size cannot be negative, given size: ${size}`)
-    }
-
-    // Get the part size and forward that to the BlockStream. Default to the
-    // largest block size possible if necessary.
-    if (!isNumber(size)) {
-      size = this.maxObjectSize
-    }
-
-    size = this.calculatePartSize(size)
-
-    // s3 requires that all non-end chunks be at least `this.partSize`,
-    // so we chunk the stream until we hit either that size or the end before
-    // we flush it to s3.
-    let chunker = new BlockStream2({ size, zeroPadding: false })
-
-    // This is a Writable stream that can be written to in order to upload
-    // to the specified bucket and object automatically.
-    let uploader = new ObjectUploader(this, bucketName, objectName, size, metaData, callback)
-    // stream => chunker => uploader
-    pipesetup(stream, chunker, uploader)
-=======
-    if (!isNumber(offset)) {
-      throw new TypeError('offset should be of type "number"')
-    }
-    if (!isNumber(length)) {
-      throw new TypeError('length should be of type "number"')
-    }
-    // Backward Compatibility
-    if (isFunction(getOpts)) {
-      cb = getOpts
-      getOpts = {}
-    }
-
-    if (!isFunction(cb)) {
-      throw new TypeError('callback should be of type "function"')
-    }
-
-    var range = ''
-    if (offset || length) {
-      if (offset) {
-        range = `bytes=${+offset}-`
-      } else {
-        range = 'bytes=0-'
-        offset = 0
-      }
-      if (length) {
-        range += `${+length + offset - 1}`
-      }
-    }
-
-    var headers = {}
-    if (range !== '') {
-      headers.range = range
-    }
-
-    var expectedStatusCodes = [200]
-    if (range) {
-      expectedStatusCodes.push(206)
-    }
-    var method = 'GET'
-
-    var query = querystring.stringify(getOpts)
-    this.makeRequest({ method, bucketName, objectName, headers, query }, '', expectedStatusCodes, '', true, cb)
->>>>>>> 863896d2
-  }
-
   // Copy the object.
   //
   // __Arguments__
@@ -1955,18 +1754,13 @@
 
 // refactored API use promise internally
 Client.prototype.makeBucket = callbackify(Client.prototype.makeBucket)
-<<<<<<< HEAD
+Client.prototype.removeObject = callbackify(Client.prototype.removeObject)
+Client.prototype.statObject = callbackify(Client.prototype.statObject)
+Client.prototype.removeBucket = callbackify(Client.prototype.removeBucket)
+Client.prototype.listBuckets = callbackify(Client.prototype.listBuckets)
 
 Client.prototype.getObject = callbackify(Client.prototype.getObject)
 Client.prototype.getPartialObject = callbackify(Client.prototype.getPartialObject)
-
-Client.prototype.removeObject = callbackify(Client.prototype.removeObject)
-Client.prototype.statObject = callbackify(Client.prototype.statObject)
-=======
->>>>>>> 863896d2
-Client.prototype.removeBucket = callbackify(Client.prototype.removeBucket)
-Client.prototype.listBuckets = callbackify(Client.prototype.listBuckets)
-
 Client.prototype.statObject = callbackify(Client.prototype.statObject)
 Client.prototype.putObject = callbackify(Client.prototype.putObject)
 Client.prototype.fPutObject = callbackify(Client.prototype.fPutObject)
