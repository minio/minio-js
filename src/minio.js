--- conflicted
+++ resolved
@@ -29,11 +29,8 @@
 import * as errors from './errors.ts'
 import { extensions } from './extensions.js'
 import { CopyDestinationOptions, CopySourceOptions, DEFAULT_REGION } from './helpers.ts'
-<<<<<<< HEAD
 import { TypedClient } from './internal/client.ts'
-=======
 import { CopyConditions } from './internal/copy-conditions.ts'
->>>>>>> 613932c4
 import {
   calculateEvenSplits,
   extractMetadata,
@@ -62,11 +59,7 @@
   uriEscape,
   uriResourceEscape,
 } from './internal/helper.ts'
-<<<<<<< HEAD
-=======
 import { PostPolicy } from './internal/post-policy.ts'
-import { getS3Endpoint } from './internal/s3-endpoints.ts'
->>>>>>> 613932c4
 import { LEGAL_HOLD_STATUS, RETENTION_MODES, RETENTION_VALIDITY_UNITS } from './internal/type.ts'
 import { NotificationConfig, NotificationPoller } from './notification.js'
 import { ObjectUploader } from './object-uploader.js'
@@ -78,9 +71,6 @@
 export * from './helpers.ts'
 export * from './notification.js'
 export { CopyConditions, PostPolicy }
-
-// will be replaced by bundler
-const Package = { version: process.env.MINIO_JS_PACKAGE_VERSION || 'development' }
 
 export class Client extends TypedClient {
   // Set application specific information.
