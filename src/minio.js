/*
 * MinIO Javascript Library for Amazon S3 Compatible Cloud Storage, (C) 2015 MinIO, Inc.
 *
 * Licensed under the Apache License, Version 2.0 (the "License");
 * you may not use this file except in compliance with the License.
 * You may obtain a copy of the License at
 *
 *     http://www.apache.org/licenses/LICENSE-2.0
 *
 * Unless required by applicable law or agreed to in writing, software
 * distributed under the License is distributed on an "AS IS" BASIS,
 * WITHOUT WARRANTIES OR CONDITIONS OF ANY KIND, either express or implied.
 * See the License for the specific language governing permissions and
 * limitations under the License.
 */

import * as fs from 'node:fs'
import * as path from 'node:path'
import * as Stream from 'node:stream'

import async from 'async'
import BlockStream2 from 'block-stream2'
import _ from 'lodash'
import * as querystring from 'query-string'
import { TextEncoder } from 'web-encoding'
import xml2js from 'xml2js'

import * as errors from './errors.ts'
import { CopyDestinationOptions, CopySourceOptions } from './helpers.ts'
import { callbackify } from './internal/callbackify.js'
import { TypedClient } from './internal/client.ts'
import { CopyConditions } from './internal/copy-conditions.ts'
import {
  calculateEvenSplits,
  extractMetadata,
  getScope,
  getSourceVersionId,
  getVersionId,
  insertContentType,
  isBoolean,
  isFunction,
  isNumber,
  isObject,
  isReadableStream,
  isString,
  isValidBucketName,
  isValidDate,
  isValidObjectName,
  isValidPrefix,
  makeDateLong,
  PART_CONSTRAINTS,
  partsRequired,
  pipesetup,
  prependXAMZMeta,
  readableStream,
  sanitizeETag,
  toMd5,
  uriEscape,
  uriResourceEscape,
} from './internal/helper.ts'
import { PostPolicy } from './internal/post-policy.ts'
import { NotificationConfig, NotificationPoller } from './notification.js'
import { ObjectUploader } from './object-uploader.js'
import { promisify } from './promisify.js'
import { postPresignSignatureV4, presignSignatureV4 } from './signing.ts'
import * as transformers from './transformers.js'
import { parseSelectObjectContentResponse } from './xml-parsers.js'

export * from './helpers.ts'
export * from './notification.js'
export { CopyConditions, PostPolicy }

export class Client extends TypedClient {
  // Set application specific information.
  //
  // Generates User-Agent in the following style.
  //
  //       MinIO (OS; ARCH) LIB/VER APP/VER
  //
  // __Arguments__
  // * `appName` _string_ - Application name.
  // * `appVersion` _string_ - Application version.
  setAppInfo(appName, appVersion) {
    if (!isString(appName)) {
      throw new TypeError(`Invalid appName: ${appName}`)
    }
    if (appName.trim() === '') {
      throw new errors.InvalidArgumentError('Input appName cannot be empty.')
    }
    if (!isString(appVersion)) {
      throw new TypeError(`Invalid appVersion: ${appVersion}`)
    }
    if (appVersion.trim() === '') {
      throw new errors.InvalidArgumentError('Input appVersion cannot be empty.')
    }
    this.userAgent = `${this.userAgent} ${appName}/${appVersion}`
  }

  // Calculate part size given the object size. Part size will be atleast this.partSize
  calculatePartSize(size) {
    if (!isNumber(size)) {
      throw new TypeError('size should be of type "number"')
    }
    if (size > this.maxObjectSize) {
      throw new TypeError(`size should not be more than ${this.maxObjectSize}`)
    }
    if (this.overRidePartSize) {
      return this.partSize
    }
    var partSize = this.partSize
    for (;;) {
      // while(true) {...} throws linting error.
      // If partSize is big enough to accomodate the object size, then use it.
      if (partSize * 10000 > size) {
        return partSize
      }
      // Try part sizes as 64MB, 80MB, 96MB etc.
      partSize += 16 * 1024 * 1024
    }
  }

  // To check if a bucket already exists.
  //
  // __Arguments__
  // * `bucketName` _string_ : name of the bucket
  // * `callback(err)` _function_ : `err` is `null` if the bucket exists
  bucketExists(bucketName, cb) {
    if (!isValidBucketName(bucketName)) {
      throw new errors.InvalidBucketNameError('Invalid bucket name: ' + bucketName)
    }
    if (!isFunction(cb)) {
      throw new TypeError('callback should be of type "function"')
    }
    var method = 'HEAD'
    this.makeRequest({ method, bucketName }, '', [200], '', false, (err) => {
      if (err) {
        if (err.code == 'NoSuchBucket' || err.code == 'NotFound') {
          return cb(null, false)
        }
        return cb(err)
      }
      cb(null, true)
    })
  }

  // Remove the partially uploaded object.
  //
  // __Arguments__
  // * `bucketName` _string_: name of the bucket
  // * `objectName` _string_: name of the object
  // * `callback(err)` _function_: callback function is called with non `null` value in case of error
  removeIncompleteUpload(bucketName, objectName, cb) {
    if (!isValidBucketName(bucketName)) {
      throw new errors.IsValidBucketNameError('Invalid bucket name: ' + bucketName)
    }
    if (!isValidObjectName(objectName)) {
      throw new errors.InvalidObjectNameError(`Invalid object name: ${objectName}`)
    }
    if (!isFunction(cb)) {
      throw new TypeError('callback should be of type "function"')
    }
    var removeUploadId
    async.during(
      (cb) => {
        this.findUploadId(bucketName, objectName, (e, uploadId) => {
          if (e) {
            return cb(e)
          }
          removeUploadId = uploadId
          cb(null, uploadId)
        })
      },
      (cb) => {
        var method = 'DELETE'
        var query = `uploadId=${removeUploadId}`
        this.makeRequest({ method, bucketName, objectName, query }, '', [204], '', false, (e) => cb(e))
      },
      cb,
    )
  }

  // Callback is called with `error` in case of error or `null` in case of success
  //
  // __Arguments__
  // * `bucketName` _string_: name of the bucket
  // * `objectName` _string_: name of the object
  // * `filePath` _string_: path to which the object data will be written to
  // * `getOpts` _object_: Version of the object in the form `{versionId:'my-uuid'}`. Default is `{}`. (optional)
  // * `callback(err)` _function_: callback is called with `err` in case of error.
  fGetObject(bucketName, objectName, filePath, getOpts = {}, cb) {
    // Input validation.
    if (!isValidBucketName(bucketName)) {
      throw new errors.InvalidBucketNameError('Invalid bucket name: ' + bucketName)
    }
    if (!isValidObjectName(objectName)) {
      throw new errors.InvalidObjectNameError(`Invalid object name: ${objectName}`)
    }
    if (!isString(filePath)) {
      throw new TypeError('filePath should be of type "string"')
    }
    // Backward Compatibility
    if (isFunction(getOpts)) {
      cb = getOpts
      getOpts = {}
    }

    if (!isFunction(cb)) {
      throw new TypeError('callback should be of type "function"')
    }

    // Internal data.
    var partFile
    var partFileStream
    var objStat

    // Rename wrapper.
    var rename = (err) => {
      if (err) {
        return cb(err)
      }
      fs.rename(partFile, filePath, cb)
    }

    async.waterfall(
      [
        (cb) => this.statObject(bucketName, objectName, getOpts, cb),
        (result, cb) => {
          objStat = result
          // Create any missing top level directories.
          fs.mkdir(path.dirname(filePath), { recursive: true }, (err) => cb(err))
        },
        (cb) => {
          partFile = `${filePath}.${objStat.etag}.part.minio`
          fs.stat(partFile, (e, stats) => {
            var offset = 0
            if (e) {
              partFileStream = fs.createWriteStream(partFile, { flags: 'w' })
            } else {
              if (objStat.size === stats.size) {
                return rename()
              }
              offset = stats.size
              partFileStream = fs.createWriteStream(partFile, { flags: 'a' })
            }
            this.getPartialObject(bucketName, objectName, offset, 0, getOpts, cb)
          })
        },
        (downloadStream, cb) => {
          pipesetup(downloadStream, partFileStream)
            .on('error', (e) => cb(e))
            .on('finish', cb)
        },
        (cb) => fs.stat(partFile, cb),
        (stats, cb) => {
          if (stats.size === objStat.size) {
            return cb()
          }
          cb(new Error('Size mismatch between downloaded file and the object'))
        },
      ],
      rename,
    )
  }

  // Callback is called with readable stream of the object content.
  //
  // __Arguments__
  // * `bucketName` _string_: name of the bucket
  // * `objectName` _string_: name of the object
  // * `getOpts` _object_: Version of the object in the form `{versionId:'my-uuid'}`. Default is `{}`. (optional)
  // * `callback(err, stream)` _function_: callback is called with `err` in case of error. `stream` is the object content stream
  getObject(bucketName, objectName, getOpts = {}, cb) {
    if (!isValidBucketName(bucketName)) {
      throw new errors.InvalidBucketNameError('Invalid bucket name: ' + bucketName)
    }
    if (!isValidObjectName(objectName)) {
      throw new errors.InvalidObjectNameError(`Invalid object name: ${objectName}`)
    }
    // Backward Compatibility
    if (isFunction(getOpts)) {
      cb = getOpts
      getOpts = {}
    }

    if (!isFunction(cb)) {
      throw new TypeError('callback should be of type "function"')
    }
    this.getPartialObject(bucketName, objectName, 0, 0, getOpts, cb)
  }

  // Callback is called with readable stream of the partial object content.
  //
  // __Arguments__
  // * `bucketName` _string_: name of the bucket
  // * `objectName` _string_: name of the object
  // * `offset` _number_: offset of the object from where the stream will start
  // * `length` _number_: length of the object that will be read in the stream (optional, if not specified we read the rest of the file from the offset)
  // * `getOpts` _object_: Version of the object in the form `{versionId:'my-uuid'}`. Default is `{}`. (optional)
  // * `callback(err, stream)` _function_: callback is called with `err` in case of error. `stream` is the object content stream
  getPartialObject(bucketName, objectName, offset, length, getOpts = {}, cb) {
    if (isFunction(length)) {
      cb = length
      length = 0
    }
    if (!isValidBucketName(bucketName)) {
      throw new errors.InvalidBucketNameError('Invalid bucket name: ' + bucketName)
    }
    if (!isValidObjectName(objectName)) {
      throw new errors.InvalidObjectNameError(`Invalid object name: ${objectName}`)
    }
    if (!isNumber(offset)) {
      throw new TypeError('offset should be of type "number"')
    }
    if (!isNumber(length)) {
      throw new TypeError('length should be of type "number"')
    }
    // Backward Compatibility
    if (isFunction(getOpts)) {
      cb = getOpts
      getOpts = {}
    }

    if (!isFunction(cb)) {
      throw new TypeError('callback should be of type "function"')
    }

    var range = ''
    if (offset || length) {
      if (offset) {
        range = `bytes=${+offset}-`
      } else {
        range = 'bytes=0-'
        offset = 0
      }
      if (length) {
        range += `${+length + offset - 1}`
      }
    }

    var headers = {}
    if (range !== '') {
      headers.range = range
    }

    var expectedStatusCodes = [200]
    if (range) {
      expectedStatusCodes.push(206)
    }
    var method = 'GET'

    var query = querystring.stringify(getOpts)
    this.makeRequest({ method, bucketName, objectName, headers, query }, '', expectedStatusCodes, '', true, cb)
  }

  // Uploads the object using contents from a file
  //
  // __Arguments__
  // * `bucketName` _string_: name of the bucket
  // * `objectName` _string_: name of the object
  // * `filePath` _string_: file path of the file to be uploaded
  // * `metaData` _Javascript Object_: metaData assosciated with the object
  // * `callback(err, objInfo)` _function_: non null `err` indicates error, `objInfo` _object_ which contains versionId and etag.
  fPutObject(bucketName, objectName, filePath, metaData, callback) {
    if (!isValidBucketName(bucketName)) {
      throw new errors.InvalidBucketNameError('Invalid bucket name: ' + bucketName)
    }
    if (!isValidObjectName(objectName)) {
      throw new errors.InvalidObjectNameError(`Invalid object name: ${objectName}`)
    }

    if (!isString(filePath)) {
      throw new TypeError('filePath should be of type "string"')
    }
    if (isFunction(metaData)) {
      callback = metaData
      metaData = {} // Set metaData empty if no metaData provided.
    }
    if (!isObject(metaData)) {
      throw new TypeError('metaData should be of type "object"')
    }

    // Inserts correct `content-type` attribute based on metaData and filePath
    metaData = insertContentType(metaData, filePath)

    fs.lstat(filePath, (err, stat) => {
      if (err) {
        return callback(err)
      }
      return this.putObject(bucketName, objectName, fs.createReadStream(filePath), stat.size, metaData, callback)
    })
  }

  // Uploads the object.
  //
  // Uploading a stream
  // __Arguments__
  // * `bucketName` _string_: name of the bucket
  // * `objectName` _string_: name of the object
  // * `stream` _Stream_: Readable stream
  // * `size` _number_: size of the object (optional)
  // * `callback(err, etag)` _function_: non null `err` indicates error, `etag` _string_ is the etag of the object uploaded.
  //
  // Uploading "Buffer" or "string"
  // __Arguments__
  // * `bucketName` _string_: name of the bucket
  // * `objectName` _string_: name of the object
  // * `string or Buffer` _string_ or _Buffer_: string or buffer
  // * `callback(err, objInfo)` _function_: `err` is `null` in case of success and `info` will have the following object details:
  //   * `etag` _string_: etag of the object
  //   * `versionId` _string_: versionId of the object
  putObject(bucketName, objectName, stream, size, metaData, callback) {
    if (!isValidBucketName(bucketName)) {
      throw new errors.InvalidBucketNameError('Invalid bucket name: ' + bucketName)
    }
    if (!isValidObjectName(objectName)) {
      throw new errors.InvalidObjectNameError(`Invalid object name: ${objectName}`)
    }

    // We'll need to shift arguments to the left because of size and metaData.
    if (isFunction(size)) {
      callback = size
      metaData = {}
    } else if (isFunction(metaData)) {
      callback = metaData
      metaData = {}
    }

    // We'll need to shift arguments to the left because of metaData
    // and size being optional.
    if (isObject(size)) {
      metaData = size
    }

    // Ensures Metadata has appropriate prefix for A3 API
    metaData = prependXAMZMeta(metaData)
    if (typeof stream === 'string' || stream instanceof Buffer) {
      // Adapts the non-stream interface into a stream.
      size = stream.length
      stream = readableStream(stream)
    } else if (!isReadableStream(stream)) {
      throw new TypeError('third argument should be of type "stream.Readable" or "Buffer" or "string"')
    }

    if (!isFunction(callback)) {
      throw new TypeError('callback should be of type "function"')
    }

    if (isNumber(size) && size < 0) {
      throw new errors.InvalidArgumentError(`size cannot be negative, given size: ${size}`)
    }

    // Get the part size and forward that to the BlockStream. Default to the
    // largest block size possible if necessary.
    if (!isNumber(size)) {
      size = this.maxObjectSize
    }

    size = this.calculatePartSize(size)

    // s3 requires that all non-end chunks be at least `this.partSize`,
    // so we chunk the stream until we hit either that size or the end before
    // we flush it to s3.
    let chunker = new BlockStream2({ size, zeroPadding: false })

    // This is a Writable stream that can be written to in order to upload
    // to the specified bucket and object automatically.
    let uploader = new ObjectUploader(this, bucketName, objectName, size, metaData, callback)
    // stream => chunker => uploader
    pipesetup(stream, chunker, uploader)
  }

  // Copy the object.
  //
  // __Arguments__
  // * `bucketName` _string_: name of the bucket
  // * `objectName` _string_: name of the object
  // * `srcObject` _string_: path of the source object to be copied
  // * `conditions` _CopyConditions_: copy conditions that needs to be satisfied (optional, default `null`)
  // * `callback(err, {etag, lastModified})` _function_: non null `err` indicates error, `etag` _string_ and `listModifed` _Date_ are respectively the etag and the last modified date of the newly copied object
  copyObjectV1(arg1, arg2, arg3, arg4, arg5) {
    var bucketName = arg1
    var objectName = arg2
    var srcObject = arg3
    var conditions, cb
    if (typeof arg4 == 'function' && arg5 === undefined) {
      conditions = null
      cb = arg4
    } else {
      conditions = arg4
      cb = arg5
    }
    if (!isValidBucketName(bucketName)) {
      throw new errors.InvalidBucketNameError('Invalid bucket name: ' + bucketName)
    }
    if (!isValidObjectName(objectName)) {
      throw new errors.InvalidObjectNameError(`Invalid object name: ${objectName}`)
    }
    if (!isString(srcObject)) {
      throw new TypeError('srcObject should be of type "string"')
    }
    if (srcObject === '') {
      throw new errors.InvalidPrefixError(`Empty source prefix`)
    }

    if (conditions !== null && !(conditions instanceof CopyConditions)) {
      throw new TypeError('conditions should be of type "CopyConditions"')
    }

    var headers = {}
    headers['x-amz-copy-source'] = uriResourceEscape(srcObject)

    if (conditions !== null) {
      if (conditions.modified !== '') {
        headers['x-amz-copy-source-if-modified-since'] = conditions.modified
      }
      if (conditions.unmodified !== '') {
        headers['x-amz-copy-source-if-unmodified-since'] = conditions.unmodified
      }
      if (conditions.matchETag !== '') {
        headers['x-amz-copy-source-if-match'] = conditions.matchETag
      }
      if (conditions.matchEtagExcept !== '') {
        headers['x-amz-copy-source-if-none-match'] = conditions.matchETagExcept
      }
    }

    var method = 'PUT'
    this.makeRequest({ method, bucketName, objectName, headers }, '', [200], '', true, (e, response) => {
      if (e) {
        return cb(e)
      }
      var transformer = transformers.getCopyObjectTransformer()
      pipesetup(response, transformer)
        .on('error', (e) => cb(e))
        .on('data', (data) => cb(null, data))
    })
  }

  /**
   * Internal Method to perform copy of an object.
   * @param sourceConfig __object__   instance of CopySourceOptions @link ./helpers/CopySourceOptions
   * @param destConfig  __object__   instance of CopyDestinationOptions @link ./helpers/CopyDestinationOptions
   * @param cb __function__ called with null if there is an error
   * @returns Promise if no callack is passed.
   */
  copyObjectV2(sourceConfig, destConfig, cb) {
    if (!(sourceConfig instanceof CopySourceOptions)) {
      throw new errors.InvalidArgumentError('sourceConfig should of type CopySourceOptions ')
    }
    if (!(destConfig instanceof CopyDestinationOptions)) {
      throw new errors.InvalidArgumentError('destConfig should of type CopyDestinationOptions ')
    }
    if (!destConfig.validate()) {
      return false
    }
    if (!destConfig.validate()) {
      return false
    }
    if (!isFunction(cb)) {
      throw new TypeError('callback should be of type "function"')
    }

    const headers = Object.assign({}, sourceConfig.getHeaders(), destConfig.getHeaders())

    const bucketName = destConfig.Bucket
    const objectName = destConfig.Object

    const method = 'PUT'
    this.makeRequest({ method, bucketName, objectName, headers }, '', [200], '', true, (e, response) => {
      if (e) {
        return cb(e)
      }
      const transformer = transformers.getCopyObjectTransformer()
      pipesetup(response, transformer)
        .on('error', (e) => cb(e))
        .on('data', (data) => {
          const resHeaders = response.headers

          const copyObjResponse = {
            Bucket: destConfig.Bucket,
            Key: destConfig.Object,
            LastModified: data.LastModified,
            MetaData: extractMetadata(resHeaders),
            VersionId: getVersionId(resHeaders),
            SourceVersionId: getSourceVersionId(resHeaders),
            Etag: sanitizeETag(resHeaders.etag),
            Size: +resHeaders['content-length'],
          }

          return cb(null, copyObjResponse)
        })
    })
  }

  // Backward compatibility for Copy Object API.
  copyObject(...allArgs) {
    if (allArgs[0] instanceof CopySourceOptions && allArgs[1] instanceof CopyDestinationOptions) {
      return this.copyObjectV2(...arguments)
    }
    return this.copyObjectV1(...arguments)
  }

  // list a batch of objects
  listObjectsQuery(bucketName, prefix, marker, listQueryOpts = {}) {
    if (!isValidBucketName(bucketName)) {
      throw new errors.InvalidBucketNameError('Invalid bucket name: ' + bucketName)
    }
    if (!isString(prefix)) {
      throw new TypeError('prefix should be of type "string"')
    }
    if (!isString(marker)) {
      throw new TypeError('marker should be of type "string"')
    }
    let { Delimiter, MaxKeys, IncludeVersion } = listQueryOpts

    if (!isObject(listQueryOpts)) {
      throw new TypeError('listQueryOpts should be of type "object"')
    }

    if (!isString(Delimiter)) {
      throw new TypeError('Delimiter should be of type "string"')
    }
    if (!isNumber(MaxKeys)) {
      throw new TypeError('MaxKeys should be of type "number"')
    }

    const queries = []
    // escape every value in query string, except maxKeys
    queries.push(`prefix=${uriEscape(prefix)}`)
    queries.push(`delimiter=${uriEscape(Delimiter)}`)
    queries.push(`encoding-type=url`)

    if (IncludeVersion) {
      queries.push(`versions`)
    }

    if (marker) {
      marker = uriEscape(marker)
      if (IncludeVersion) {
        queries.push(`key-marker=${marker}`)
      } else {
        queries.push(`marker=${marker}`)
      }
    }

    // no need to escape maxKeys
    if (MaxKeys) {
      if (MaxKeys >= 1000) {
        MaxKeys = 1000
      }
      queries.push(`max-keys=${MaxKeys}`)
    }
    queries.sort()
    var query = ''
    if (queries.length > 0) {
      query = `${queries.join('&')}`
    }

    var method = 'GET'
    var transformer = transformers.getListObjectsTransformer()
    this.makeRequest({ method, bucketName, query }, '', [200], '', true, (e, response) => {
      if (e) {
        return transformer.emit('error', e)
      }
      pipesetup(response, transformer)
    })
    return transformer
  }

  // List the objects in the bucket.
  //
  // __Arguments__
  // * `bucketName` _string_: name of the bucket
  // * `prefix` _string_: the prefix of the objects that should be listed (optional, default `''`)
  // * `recursive` _bool_: `true` indicates recursive style listing and `false` indicates directory style listing delimited by '/'. (optional, default `false`)
  // * `listOpts _object_: query params to list object with below keys
  // *    listOpts.MaxKeys _int_ maximum number of keys to return
  // *    listOpts.IncludeVersion  _bool_ true|false to include versions.
  // __Return Value__
  // * `stream` _Stream_: stream emitting the objects in the bucket, the object is of the format:
  // * `obj.name` _string_: name of the object
  // * `obj.prefix` _string_: name of the object prefix
  // * `obj.size` _number_: size of the object
  // * `obj.etag` _string_: etag of the object
  // * `obj.lastModified` _Date_: modified time stamp
  // * `obj.isDeleteMarker` _boolean_: true if it is a delete marker
  // * `obj.versionId` _string_: versionId of the object
  listObjects(bucketName, prefix, recursive, listOpts = {}) {
    if (prefix === undefined) {
      prefix = ''
    }
    if (recursive === undefined) {
      recursive = false
    }
    if (!isValidBucketName(bucketName)) {
      throw new errors.InvalidBucketNameError('Invalid bucket name: ' + bucketName)
    }
    if (!isValidPrefix(prefix)) {
      throw new errors.InvalidPrefixError(`Invalid prefix : ${prefix}`)
    }
    if (!isString(prefix)) {
      throw new TypeError('prefix should be of type "string"')
    }
    if (!isBoolean(recursive)) {
      throw new TypeError('recursive should be of type "boolean"')
    }
    if (!isObject(listOpts)) {
      throw new TypeError('listOpts should be of type "object"')
    }
    var marker = ''
    const listQueryOpts = {
      Delimiter: recursive ? '' : '/', // if recursive is false set delimiter to '/'
      MaxKeys: 1000,
      IncludeVersion: listOpts.IncludeVersion,
    }
    var objects = []
    var ended = false
    var readStream = Stream.Readable({ objectMode: true })
    readStream._read = () => {
      // push one object per _read()
      if (objects.length) {
        readStream.push(objects.shift())
        return
      }
      if (ended) {
        return readStream.push(null)
      }
      // if there are no objects to push do query for the next batch of objects
      this.listObjectsQuery(bucketName, prefix, marker, listQueryOpts)
        .on('error', (e) => readStream.emit('error', e))
        .on('data', (result) => {
          if (result.isTruncated) {
            marker = result.nextMarker || result.versionIdMarker
          } else {
            ended = true
          }
          objects = result.objects
          readStream._read()
        })
    }
    return readStream
  }

  // listObjectsV2Query - (List Objects V2) - List some or all (up to 1000) of the objects in a bucket.
  //
  // You can use the request parameters as selection criteria to return a subset of the objects in a bucket.
  // request parameters :-
  // * `bucketName` _string_: name of the bucket
  // * `prefix` _string_: Limits the response to keys that begin with the specified prefix.
  // * `continuation-token` _string_: Used to continue iterating over a set of objects.
  // * `delimiter` _string_: A delimiter is a character you use to group keys.
  // * `max-keys` _number_: Sets the maximum number of keys returned in the response body.
  // * `start-after` _string_: Specifies the key to start after when listing objects in a bucket.
  listObjectsV2Query(bucketName, prefix, continuationToken, delimiter, maxKeys, startAfter) {
    if (!isValidBucketName(bucketName)) {
      throw new errors.InvalidBucketNameError('Invalid bucket name: ' + bucketName)
    }
    if (!isString(prefix)) {
      throw new TypeError('prefix should be of type "string"')
    }
    if (!isString(continuationToken)) {
      throw new TypeError('continuationToken should be of type "string"')
    }
    if (!isString(delimiter)) {
      throw new TypeError('delimiter should be of type "string"')
    }
    if (!isNumber(maxKeys)) {
      throw new TypeError('maxKeys should be of type "number"')
    }
    if (!isString(startAfter)) {
      throw new TypeError('startAfter should be of type "string"')
    }
    var queries = []

    // Call for listing objects v2 API
    queries.push(`list-type=2`)
    queries.push(`encoding-type=url`)

    // escape every value in query string, except maxKeys
    queries.push(`prefix=${uriEscape(prefix)}`)
    queries.push(`delimiter=${uriEscape(delimiter)}`)

    if (continuationToken) {
      continuationToken = uriEscape(continuationToken)
      queries.push(`continuation-token=${continuationToken}`)
    }
    // Set start-after
    if (startAfter) {
      startAfter = uriEscape(startAfter)
      queries.push(`start-after=${startAfter}`)
    }
    // no need to escape maxKeys
    if (maxKeys) {
      if (maxKeys >= 1000) {
        maxKeys = 1000
      }
      queries.push(`max-keys=${maxKeys}`)
    }
    queries.sort()
    var query = ''
    if (queries.length > 0) {
      query = `${queries.join('&')}`
    }
    var method = 'GET'
    var transformer = transformers.getListObjectsV2Transformer()
    this.makeRequest({ method, bucketName, query }, '', [200], '', true, (e, response) => {
      if (e) {
        return transformer.emit('error', e)
      }
      pipesetup(response, transformer)
    })
    return transformer
  }

  // List the objects in the bucket using S3 ListObjects V2
  //
  // __Arguments__
  // * `bucketName` _string_: name of the bucket
  // * `prefix` _string_: the prefix of the objects that should be listed (optional, default `''`)
  // * `recursive` _bool_: `true` indicates recursive style listing and `false` indicates directory style listing delimited by '/'. (optional, default `false`)
  // * `startAfter` _string_: Specifies the key to start after when listing objects in a bucket. (optional, default `''`)
  //
  // __Return Value__
  // * `stream` _Stream_: stream emitting the objects in the bucket, the object is of the format:
  //   * `obj.name` _string_: name of the object
  //   * `obj.prefix` _string_: name of the object prefix
  //   * `obj.size` _number_: size of the object
  //   * `obj.etag` _string_: etag of the object
  //   * `obj.lastModified` _Date_: modified time stamp
  listObjectsV2(bucketName, prefix, recursive, startAfter) {
    if (prefix === undefined) {
      prefix = ''
    }
    if (recursive === undefined) {
      recursive = false
    }
    if (startAfter === undefined) {
      startAfter = ''
    }
    if (!isValidBucketName(bucketName)) {
      throw new errors.InvalidBucketNameError('Invalid bucket name: ' + bucketName)
    }
    if (!isValidPrefix(prefix)) {
      throw new errors.InvalidPrefixError(`Invalid prefix : ${prefix}`)
    }
    if (!isString(prefix)) {
      throw new TypeError('prefix should be of type "string"')
    }
    if (!isBoolean(recursive)) {
      throw new TypeError('recursive should be of type "boolean"')
    }
    if (!isString(startAfter)) {
      throw new TypeError('startAfter should be of type "string"')
    }
    // if recursive is false set delimiter to '/'
    var delimiter = recursive ? '' : '/'
    var continuationToken = ''
    var objects = []
    var ended = false
    var readStream = Stream.Readable({ objectMode: true })
    readStream._read = () => {
      // push one object per _read()
      if (objects.length) {
        readStream.push(objects.shift())
        return
      }
      if (ended) {
        return readStream.push(null)
      }
      // if there are no objects to push do query for the next batch of objects
      this.listObjectsV2Query(bucketName, prefix, continuationToken, delimiter, 1000, startAfter)
        .on('error', (e) => readStream.emit('error', e))
        .on('data', (result) => {
          if (result.isTruncated) {
            continuationToken = result.nextContinuationToken
          } else {
            ended = true
          }
          objects = result.objects
          readStream._read()
        })
    }
    return readStream
  }

  // Remove all the objects residing in the objectsList.
  //
  // __Arguments__
  // * `bucketName` _string_: name of the bucket
  // * `objectsList` _array_: array of objects of one of the following:
  // *         List of Object names as array of strings which are object keys:  ['objectname1','objectname2']
  // *         List of Object name and versionId as an object:  [{name:"objectname",versionId:"my-version-id"}]

  removeObjects(bucketName, objectsList, cb) {
    if (!isValidBucketName(bucketName)) {
      throw new errors.InvalidBucketNameError('Invalid bucket name: ' + bucketName)
    }
    if (!Array.isArray(objectsList)) {
      throw new errors.InvalidArgumentError('objectsList should be a list')
    }
    if (!isFunction(cb)) {
      throw new TypeError('callback should be of type "function"')
    }

    const maxEntries = 1000
    const query = 'delete'
    const method = 'POST'

    let result = objectsList.reduce(
      (result, entry) => {
        result.list.push(entry)
        if (result.list.length === maxEntries) {
          result.listOfList.push(result.list)
          result.list = []
        }
        return result
      },
      { listOfList: [], list: [] },
    )

    if (result.list.length > 0) {
      result.listOfList.push(result.list)
    }

    const encoder = new TextEncoder()
    const batchResults = []

    async.eachSeries(
      result.listOfList,
      (list, batchCb) => {
        var objects = []
        list.forEach(function (value) {
          if (isObject(value)) {
            objects.push({ Key: value.name, VersionId: value.versionId })
          } else {
            objects.push({ Key: value })
          }
        })
        let deleteObjects = { Delete: { Quiet: true, Object: objects } }
        const builder = new xml2js.Builder({ headless: true })
        let payload = builder.buildObject(deleteObjects)
        payload = Buffer.from(encoder.encode(payload))
        const headers = {}

        headers['Content-MD5'] = toMd5(payload)

        let removeObjectsResult
        this.makeRequest({ method, bucketName, query, headers }, payload, [200], '', true, (e, response) => {
          if (e) {
            return batchCb(e)
          }
          pipesetup(response, transformers.removeObjectsTransformer())
            .on('data', (data) => {
              removeObjectsResult = data
            })
            .on('error', (e) => {
              return batchCb(e, null)
            })
            .on('end', () => {
              batchResults.push(removeObjectsResult)
              return batchCb(null, removeObjectsResult)
            })
        })
      },
      () => {
        cb(null, _.flatten(batchResults))
      },
    )
  }

  // Get the policy on a bucket or an object prefix.
  //
  // __Arguments__
  // * `bucketName` _string_: name of the bucket
  // * `callback(err, policy)` _function_: callback function
  getBucketPolicy(bucketName, cb) {
    // Validate arguments.
    if (!isValidBucketName(bucketName)) {
      throw new errors.InvalidBucketNameError(`Invalid bucket name: ${bucketName}`)
    }
    if (!isFunction(cb)) {
      throw new TypeError('callback should be of type "function"')
    }

    let method = 'GET'
    let query = 'policy'
    this.makeRequest({ method, bucketName, query }, '', [200], '', true, (e, response) => {
      if (e) {
        return cb(e)
      }

      let policy = Buffer.from('')
      pipesetup(response, transformers.getConcater())
        .on('data', (data) => (policy = data))
        .on('error', cb)
        .on('end', () => {
          cb(null, policy.toString())
        })
    })
  }

  // Set the policy on a bucket or an object prefix.
  //
  // __Arguments__
  // * `bucketName` _string_: name of the bucket
  // * `bucketPolicy` _string_: bucket policy (JSON stringify'ed)
  // * `callback(err)` _function_: callback function
  setBucketPolicy(bucketName, policy, cb) {
    // Validate arguments.
    if (!isValidBucketName(bucketName)) {
      throw new errors.InvalidBucketNameError(`Invalid bucket name: ${bucketName}`)
    }
    if (!isString(policy)) {
      throw new errors.InvalidBucketPolicyError(`Invalid bucket policy: ${policy} - must be "string"`)
    }
    if (!isFunction(cb)) {
      throw new TypeError('callback should be of type "function"')
    }

    let method = 'DELETE'
    let query = 'policy'

    if (policy) {
      method = 'PUT'
    }

    this.makeRequest({ method, bucketName, query }, policy, [204], '', false, cb)
  }

  // Generate a generic presigned URL which can be
  // used for HTTP methods GET, PUT, HEAD and DELETE
  //
  // __Arguments__
  // * `method` _string_: name of the HTTP method
  // * `bucketName` _string_: name of the bucket
  // * `objectName` _string_: name of the object
  // * `expiry` _number_: expiry in seconds (optional, default 7 days)
  // * `reqParams` _object_: request parameters (optional) e.g {versionId:"10fa9946-3f64-4137-a58f-888065c0732e"}
  // * `requestDate` _Date_: A date object, the url will be issued at (optional)
  presignedUrl(method, bucketName, objectName, expires, reqParams, requestDate, cb) {
    if (this.anonymous) {
      throw new errors.AnonymousRequestError('Presigned ' + method + ' url cannot be generated for anonymous requests')
    }
    if (isFunction(requestDate)) {
      cb = requestDate
      requestDate = new Date()
    }
    if (isFunction(reqParams)) {
      cb = reqParams
      reqParams = {}
      requestDate = new Date()
    }
    if (isFunction(expires)) {
      cb = expires
      reqParams = {}
      expires = 24 * 60 * 60 * 7 // 7 days in seconds
      requestDate = new Date()
    }
    if (!isNumber(expires)) {
      throw new TypeError('expires should be of type "number"')
    }
    if (!isObject(reqParams)) {
      throw new TypeError('reqParams should be of type "object"')
    }
    if (!isValidDate(requestDate)) {
      throw new TypeError('requestDate should be of type "Date" and valid')
    }
    if (!isFunction(cb)) {
      throw new TypeError('callback should be of type "function"')
    }
    var query = querystring.stringify(reqParams)
    this.getBucketRegion(bucketName, (e, region) => {
      if (e) {
        return cb(e)
      }
      // This statement is added to ensure that we send error through
      // callback on presign failure.
      var url
      var reqOptions = this.getRequestOptions({ method, region, bucketName, objectName, query })

      this.checkAndRefreshCreds()
      try {
        url = presignSignatureV4(
          reqOptions,
          this.accessKey,
          this.secretKey,
          this.sessionToken,
          region,
          requestDate,
          expires,
        )
      } catch (pe) {
        return cb(pe)
      }
      cb(null, url)
    })
  }

  // Generate a presigned URL for GET
  //
  // __Arguments__
  // * `bucketName` _string_: name of the bucket
  // * `objectName` _string_: name of the object
  // * `expiry` _number_: expiry in seconds (optional, default 7 days)
  // * `respHeaders` _object_: response headers to override or request params for query (optional) e.g {versionId:"10fa9946-3f64-4137-a58f-888065c0732e"}
  // * `requestDate` _Date_: A date object, the url will be issued at (optional)
  presignedGetObject(bucketName, objectName, expires, respHeaders, requestDate, cb) {
    if (!isValidBucketName(bucketName)) {
      throw new errors.InvalidBucketNameError('Invalid bucket name: ' + bucketName)
    }
    if (!isValidObjectName(objectName)) {
      throw new errors.InvalidObjectNameError(`Invalid object name: ${objectName}`)
    }

    if (isFunction(respHeaders)) {
      cb = respHeaders
      respHeaders = {}
      requestDate = new Date()
    }

    var validRespHeaders = [
      'response-content-type',
      'response-content-language',
      'response-expires',
      'response-cache-control',
      'response-content-disposition',
      'response-content-encoding',
    ]
    validRespHeaders.forEach((header) => {
      if (respHeaders !== undefined && respHeaders[header] !== undefined && !isString(respHeaders[header])) {
        throw new TypeError(`response header ${header} should be of type "string"`)
      }
    })
    return this.presignedUrl('GET', bucketName, objectName, expires, respHeaders, requestDate, cb)
  }

  // Generate a presigned URL for PUT. Using this URL, the browser can upload to S3 only with the specified object name.
  //
  // __Arguments__
  // * `bucketName` _string_: name of the bucket
  // * `objectName` _string_: name of the object
  // * `expiry` _number_: expiry in seconds (optional, default 7 days)
  presignedPutObject(bucketName, objectName, expires, cb) {
    if (!isValidBucketName(bucketName)) {
      throw new errors.InvalidBucketNameError(`Invalid bucket name: ${bucketName}`)
    }
    if (!isValidObjectName(objectName)) {
      throw new errors.InvalidObjectNameError(`Invalid object name: ${objectName}`)
    }
    return this.presignedUrl('PUT', bucketName, objectName, expires, cb)
  }

  // return PostPolicy object
  newPostPolicy() {
    return new PostPolicy()
  }

  // presignedPostPolicy can be used in situations where we want more control on the upload than what
  // presignedPutObject() provides. i.e Using presignedPostPolicy we will be able to put policy restrictions
  // on the object's `name` `bucket` `expiry` `Content-Type` `Content-Disposition` `metaData`
  presignedPostPolicy(postPolicy, cb) {
    if (this.anonymous) {
      throw new errors.AnonymousRequestError('Presigned POST policy cannot be generated for anonymous requests')
    }
    if (!isObject(postPolicy)) {
      throw new TypeError('postPolicy should be of type "object"')
    }
    if (!isFunction(cb)) {
      throw new TypeError('cb should be of type "function"')
    }
    this.getBucketRegion(postPolicy.formData.bucket, (e, region) => {
      if (e) {
        return cb(e)
      }
      var date = new Date()
      var dateStr = makeDateLong(date)

      this.checkAndRefreshCreds()

      if (!postPolicy.policy.expiration) {
        // 'expiration' is mandatory field for S3.
        // Set default expiration date of 7 days.
        var expires = new Date()
        expires.setSeconds(24 * 60 * 60 * 7)
        postPolicy.setExpires(expires)
      }

      postPolicy.policy.conditions.push(['eq', '$x-amz-date', dateStr])
      postPolicy.formData['x-amz-date'] = dateStr

      postPolicy.policy.conditions.push(['eq', '$x-amz-algorithm', 'AWS4-HMAC-SHA256'])
      postPolicy.formData['x-amz-algorithm'] = 'AWS4-HMAC-SHA256'

      postPolicy.policy.conditions.push(['eq', '$x-amz-credential', this.accessKey + '/' + getScope(region, date)])
      postPolicy.formData['x-amz-credential'] = this.accessKey + '/' + getScope(region, date)

      if (this.sessionToken) {
        postPolicy.policy.conditions.push(['eq', '$x-amz-security-token', this.sessionToken])
        postPolicy.formData['x-amz-security-token'] = this.sessionToken
      }

      var policyBase64 = Buffer.from(JSON.stringify(postPolicy.policy)).toString('base64')

      postPolicy.formData.policy = policyBase64

      var signature = postPresignSignatureV4(region, date, this.secretKey, policyBase64)

      postPolicy.formData['x-amz-signature'] = signature
      var opts = {}
      opts.region = region
      opts.bucketName = postPolicy.formData.bucket
      var reqOptions = this.getRequestOptions(opts)
      var portStr = this.port == 80 || this.port === 443 ? '' : `:${this.port.toString()}`
      var urlStr = `${reqOptions.protocol}//${reqOptions.host}${portStr}${reqOptions.path}`
      cb(null, { postURL: urlStr, formData: postPolicy.formData })
    })
  }

<<<<<<< HEAD
  // Called by listIncompleteUploads to fetch a batch of incomplete uploads.
  listIncompleteUploadsQuery(bucketName, prefix, keyMarker, uploadIdMarker, delimiter) {
    if (!isValidBucketName(bucketName)) {
      throw new errors.InvalidBucketNameError('Invalid bucket name: ' + bucketName)
    }
    if (!isString(prefix)) {
      throw new TypeError('prefix should be of type "string"')
    }
    if (!isString(keyMarker)) {
      throw new TypeError('keyMarker should be of type "string"')
    }
    if (!isString(uploadIdMarker)) {
      throw new TypeError('uploadIdMarker should be of type "string"')
    }
    if (!isString(delimiter)) {
      throw new TypeError('delimiter should be of type "string"')
    }
    var queries = []
    queries.push(`prefix=${uriEscape(prefix)}`)
    queries.push(`delimiter=${uriEscape(delimiter)}`)

    if (keyMarker) {
      keyMarker = uriEscape(keyMarker)
      queries.push(`key-marker=${keyMarker}`)
    }
    if (uploadIdMarker) {
      queries.push(`upload-id-marker=${uploadIdMarker}`)
    }

    var maxUploads = 1000
    queries.push(`max-uploads=${maxUploads}`)
    queries.sort()
    queries.unshift('uploads')
    var query = ''
    if (queries.length > 0) {
      query = `${queries.join('&')}`
    }
    var method = 'GET'
    var transformer = transformers.getListMultipartTransformer()
    this.makeRequest({ method, bucketName, query }, '', [200], '', true, (e, response) => {
      if (e) {
        return transformer.emit('error', e)
      }
      pipesetup(response, transformer)
    })
    return transformer
=======
  // Complete the multipart upload. After all the parts are uploaded issuing
  // this call will aggregate the parts on the server into a single object.
  completeMultipartUpload(bucketName, objectName, uploadId, etags, cb) {
    if (!isValidBucketName(bucketName)) {
      throw new errors.InvalidBucketNameError('Invalid bucket name: ' + bucketName)
    }
    if (!isValidObjectName(objectName)) {
      throw new errors.InvalidObjectNameError(`Invalid object name: ${objectName}`)
    }
    if (!isString(uploadId)) {
      throw new TypeError('uploadId should be of type "string"')
    }
    if (!isObject(etags)) {
      throw new TypeError('etags should be of type "Array"')
    }
    if (!isFunction(cb)) {
      throw new TypeError('cb should be of type "function"')
    }

    if (!uploadId) {
      throw new errors.InvalidArgumentError('uploadId cannot be empty')
    }

    var method = 'POST'
    var query = `uploadId=${uriEscape(uploadId)}`

    const builder = new xml2js.Builder()
    const payload = builder.buildObject({
      CompleteMultipartUpload: {
        $: {
          xmlns: 'http://s3.amazonaws.com/doc/2006-03-01/',
        },
        Part: etags.map((etag) => {
          return {
            PartNumber: etag.part,
            ETag: etag.etag,
          }
        }),
      },
    })

    this.makeRequest({ method, bucketName, objectName, query }, payload, [200], '', true, (e, response) => {
      if (e) {
        return cb(e)
      }
      var transformer = transformers.getCompleteMultipartTransformer()
      pipesetup(response, transformer)
        .on('error', (e) => cb(e))
        .on('data', (result) => {
          if (result.errCode) {
            // Multipart Complete API returns an error XML after a 200 http status
            cb(new errors.S3Error(result.errMessage))
          } else {
            const completeMultipartResult = {
              etag: result.etag,
              versionId: getVersionId(response.headers),
            }
            cb(null, completeMultipartResult)
          }
        })
    })
>>>>>>> 796d0d6e
  }

  // Find uploadId of an incomplete upload.
  findUploadId(bucketName, objectName, cb) {
    if (!isValidBucketName(bucketName)) {
      throw new errors.InvalidBucketNameError('Invalid bucket name: ' + bucketName)
    }
    if (!isValidObjectName(objectName)) {
      throw new errors.InvalidObjectNameError(`Invalid object name: ${objectName}`)
    }
    if (!isFunction(cb)) {
      throw new TypeError('cb should be of type "function"')
    }
    var latestUpload
    var listNext = (keyMarker, uploadIdMarker) => {
      this.listIncompleteUploadsQuery(bucketName, objectName, keyMarker, uploadIdMarker, '').then(
        (result) => {
          result.uploads.forEach((upload) => {
            if (upload.key === objectName) {
              if (!latestUpload || upload.initiated.getTime() > latestUpload.initiated.getTime()) {
                latestUpload = upload
                return
              }
            }
          })
          if (result.isTruncated) {
            listNext(result.nextKeyMarker, result.nextUploadIdMarker)
            return
          }
          if (latestUpload) {
            return cb(null, latestUpload.uploadId)
          }
          cb(null, undefined)
        },
        (err) => cb(err),
      )
    }
    listNext('', '')
  }

  // Remove all the notification configurations in the S3 provider
  setBucketNotification(bucketName, config, cb) {
    if (!isValidBucketName(bucketName)) {
      throw new errors.InvalidBucketNameError('Invalid bucket name: ' + bucketName)
    }
    if (!isObject(config)) {
      throw new TypeError('notification config should be of type "Object"')
    }
    if (!isFunction(cb)) {
      throw new TypeError('callback should be of type "function"')
    }
    var method = 'PUT'
    var query = 'notification'
    var builder = new xml2js.Builder({
      rootName: 'NotificationConfiguration',
      renderOpts: { pretty: false },
      headless: true,
    })
    var payload = builder.buildObject(config)
    this.makeRequest({ method, bucketName, query }, payload, [200], '', false, cb)
  }

  removeAllBucketNotification(bucketName, cb) {
    this.setBucketNotification(bucketName, new NotificationConfig(), cb)
  }

  // Return the list of notification configurations stored
  // in the S3 provider
  getBucketNotification(bucketName, cb) {
    if (!isValidBucketName(bucketName)) {
      throw new errors.InvalidBucketNameError('Invalid bucket name: ' + bucketName)
    }
    if (!isFunction(cb)) {
      throw new TypeError('callback should be of type "function"')
    }
    var method = 'GET'
    var query = 'notification'
    this.makeRequest({ method, bucketName, query }, '', [200], '', true, (e, response) => {
      if (e) {
        return cb(e)
      }
      var transformer = transformers.getBucketNotificationTransformer()
      var bucketNotification
      pipesetup(response, transformer)
        .on('data', (result) => (bucketNotification = result))
        .on('error', (e) => cb(e))
        .on('end', () => cb(null, bucketNotification))
    })
  }

  // Listens for bucket notifications. Returns an EventEmitter.
  listenBucketNotification(bucketName, prefix, suffix, events) {
    if (!isValidBucketName(bucketName)) {
      throw new errors.InvalidBucketNameError(`Invalid bucket name: ${bucketName}`)
    }
    if (!isString(prefix)) {
      throw new TypeError('prefix must be of type string')
    }
    if (!isString(suffix)) {
      throw new TypeError('suffix must be of type string')
    }
    if (!Array.isArray(events)) {
      throw new TypeError('events must be of type Array')
    }
    let listener = new NotificationPoller(this, bucketName, prefix, suffix, events)
    listener.start()

    return listener
  }

  getBucketVersioning(bucketName, cb) {
    if (!isValidBucketName(bucketName)) {
      throw new errors.InvalidBucketNameError('Invalid bucket name: ' + bucketName)
    }
    if (!isFunction(cb)) {
      throw new errors.InvalidArgumentError('callback should be of type "function"')
    }
    var method = 'GET'
    var query = 'versioning'

    this.makeRequest({ method, bucketName, query }, '', [200], '', true, (e, response) => {
      if (e) {
        return cb(e)
      }

      let versionConfig = Buffer.from('')
      pipesetup(response, transformers.bucketVersioningTransformer())
        .on('data', (data) => {
          versionConfig = data
        })
        .on('error', cb)
        .on('end', () => {
          cb(null, versionConfig)
        })
    })
  }

  setBucketVersioning(bucketName, versionConfig, cb) {
    if (!isValidBucketName(bucketName)) {
      throw new errors.InvalidBucketNameError('Invalid bucket name: ' + bucketName)
    }
    if (!Object.keys(versionConfig).length) {
      throw new errors.InvalidArgumentError('versionConfig should be of type "object"')
    }
    if (!isFunction(cb)) {
      throw new TypeError('callback should be of type "function"')
    }

    var method = 'PUT'
    var query = 'versioning'
    var builder = new xml2js.Builder({
      rootName: 'VersioningConfiguration',
      renderOpts: { pretty: false },
      headless: true,
    })
    var payload = builder.buildObject(versionConfig)

    this.makeRequest({ method, bucketName, query }, payload, [200], '', false, cb)
  }

  /** To set Tags on a bucket or object based on the params
   *  __Arguments__
   * taggingParams _object_ Which contains the following properties
   *  bucketName _string_,
   *  objectName _string_ (Optional),
   *  tags _object_ of the form {'<tag-key-1>':'<tag-value-1>','<tag-key-2>':'<tag-value-2>'}
   *  putOpts _object_ (Optional) e.g {versionId:"my-object-version-id"},
   *  cb(error)` _function_ - callback function with `err` as the error argument. `err` is null if the operation is successful.
   */
  setTagging(taggingParams) {
    const { bucketName, objectName, tags, putOpts = {}, cb } = taggingParams
    const method = 'PUT'
    let query = 'tagging'

    if (putOpts && putOpts.versionId) {
      query = `${query}&versionId=${putOpts.versionId}`
    }
    const tagsList = []
    for (const [key, value] of Object.entries(tags)) {
      tagsList.push({ Key: key, Value: value })
    }
    const taggingConfig = {
      Tagging: {
        TagSet: {
          Tag: tagsList,
        },
      },
    }
    const encoder = new TextEncoder()
    const headers = {}
    const builder = new xml2js.Builder({ headless: true, renderOpts: { pretty: false } })
    let payload = builder.buildObject(taggingConfig)
    payload = Buffer.from(encoder.encode(payload))
    headers['Content-MD5'] = toMd5(payload)
    const requestOptions = { method, bucketName, query, headers }

    if (objectName) {
      requestOptions['objectName'] = objectName
    }
    headers['Content-MD5'] = toMd5(payload)

    this.makeRequest(requestOptions, payload, [200], '', false, cb)
  }

  /** Set Tags on a Bucket
   * __Arguments__
   * bucketName _string_
   * tags _object_ of the form {'<tag-key-1>':'<tag-value-1>','<tag-key-2>':'<tag-value-2>'}
   * `cb(error)` _function_ - callback function with `err` as the error argument. `err` is null if the operation is successful.
   */
  setBucketTagging(bucketName, tags, cb) {
    if (!isValidBucketName(bucketName)) {
      throw new errors.InvalidBucketNameError('Invalid bucket name: ' + bucketName)
    }
    if (!isObject(tags)) {
      throw new errors.InvalidArgumentError('tags should be of type "object"')
    }
    if (Object.keys(tags).length > 10) {
      throw new errors.InvalidArgumentError('maximum tags allowed is 10"')
    }
    if (!isFunction(cb)) {
      throw new errors.InvalidArgumentError('callback should be of type "function"')
    }

    return this.setTagging({ bucketName, tags, cb })
  }

  /** Set Tags on an Object
   * __Arguments__
   * bucketName _string_
   * objectName _string_
   *  * tags _object_ of the form {'<tag-key-1>':'<tag-value-1>','<tag-key-2>':'<tag-value-2>'}
   *  putOpts _object_ (Optional) e.g {versionId:"my-object-version-id"},
   * `cb(error)` _function_ - callback function with `err` as the error argument. `err` is null if the operation is successful.
   */
  setObjectTagging(bucketName, objectName, tags, putOpts = {}, cb) {
    if (!isValidBucketName(bucketName)) {
      throw new errors.InvalidBucketNameError('Invalid bucket name: ' + bucketName)
    }
    if (!isValidObjectName(objectName)) {
      throw new errors.InvalidBucketNameError('Invalid object name: ' + objectName)
    }

    if (isFunction(putOpts)) {
      cb = putOpts
      putOpts = {}
    }

    if (!isObject(tags)) {
      throw new errors.InvalidArgumentError('tags should be of type "object"')
    }
    if (Object.keys(tags).length > 10) {
      throw new errors.InvalidArgumentError('Maximum tags allowed is 10"')
    }

    if (!isFunction(cb)) {
      throw new TypeError('callback should be of type "function"')
    }
    return this.setTagging({ bucketName, objectName, tags, putOpts, cb })
  }

  /** Remove Tags on an Bucket/Object based on params
   * __Arguments__
   * bucketName _string_
   * objectName _string_ (optional)
   * removeOpts _object_ (Optional) e.g {versionId:"my-object-version-id"},
   * `cb(error)` _function_ - callback function with `err` as the error argument. `err` is null if the operation is successful.
   */
  removeTagging({ bucketName, objectName, removeOpts, cb }) {
    const method = 'DELETE'
    let query = 'tagging'

    if (removeOpts && Object.keys(removeOpts).length && removeOpts.versionId) {
      query = `${query}&versionId=${removeOpts.versionId}`
    }
    const requestOptions = { method, bucketName, objectName, query }

    if (objectName) {
      requestOptions['objectName'] = objectName
    }
    this.makeRequest(requestOptions, '', [200, 204], '', true, cb)
  }

  /** Remove Tags associated with a bucket
   *  __Arguments__
   * bucketName _string_
   * `cb(error)` _function_ - callback function with `err` as the error argument. `err` is null if the operation is successful.
   */
  removeBucketTagging(bucketName, cb) {
    if (!isValidBucketName(bucketName)) {
      throw new errors.InvalidBucketNameError('Invalid bucket name: ' + bucketName)
    }
    if (!isFunction(cb)) {
      throw new TypeError('callback should be of type "function"')
    }
    return this.removeTagging({ bucketName, cb })
  }

  /** Remove tags associated with an object
   * __Arguments__
   * bucketName _string_
   * objectName _string_
   * removeOpts _object_ (Optional) e.g. {VersionID:"my-object-version-id"}
   * `cb(error)` _function_ - callback function with `err` as the error argument. `err` is null if the operation is successful.
   */
  removeObjectTagging(bucketName, objectName, removeOpts, cb) {
    if (!isValidBucketName(bucketName)) {
      throw new errors.InvalidBucketNameError('Invalid bucket name: ' + bucketName)
    }
    if (!isValidObjectName(objectName)) {
      throw new errors.InvalidBucketNameError('Invalid object name: ' + objectName)
    }
    if (isFunction(removeOpts)) {
      cb = removeOpts
      removeOpts = {}
    }
    if (removeOpts && Object.keys(removeOpts).length && !isObject(removeOpts)) {
      throw new errors.InvalidArgumentError('removeOpts should be of type "object"')
    }

    if (!isFunction(cb)) {
      throw new TypeError('callback should be of type "function"')
    }

    return this.removeTagging({ bucketName, objectName, removeOpts, cb })
  }

  /**
   * Apply lifecycle configuration on a bucket.
   * bucketName _string_
   * policyConfig _object_ a valid policy configuration object.
   * `cb(error)` _function_ - callback function with `err` as the error argument. `err` is null if the operation is successful.
   */
  applyBucketLifecycle(bucketName, policyConfig, cb) {
    const method = 'PUT'
    const query = 'lifecycle'

    const encoder = new TextEncoder()
    const headers = {}
    const builder = new xml2js.Builder({
      rootName: 'LifecycleConfiguration',
      headless: true,
      renderOpts: { pretty: false },
    })
    let payload = builder.buildObject(policyConfig)
    payload = Buffer.from(encoder.encode(payload))
    const requestOptions = { method, bucketName, query, headers }
    headers['Content-MD5'] = toMd5(payload)

    this.makeRequest(requestOptions, payload, [200], '', false, cb)
  }

  /** Remove lifecycle configuration of a bucket.
   * bucketName _string_
   * `cb(error)` _function_ - callback function with `err` as the error argument. `err` is null if the operation is successful.
   */
  removeBucketLifecycle(bucketName, cb) {
    if (!isValidBucketName(bucketName)) {
      throw new errors.InvalidBucketNameError('Invalid bucket name: ' + bucketName)
    }
    const method = 'DELETE'
    const query = 'lifecycle'
    this.makeRequest({ method, bucketName, query }, '', [204], '', false, cb)
  }

  /** Set/Override lifecycle configuration on a bucket. if the configuration is empty, it removes the configuration.
   * bucketName _string_
   * lifeCycleConfig _object_ one of the following values: (null or '') to remove the lifecycle configuration. or a valid lifecycle configuration
   * `cb(error)` _function_ - callback function with `err` as the error argument. `err` is null if the operation is successful.
   */
  setBucketLifecycle(bucketName, lifeCycleConfig = null, cb) {
    if (!isValidBucketName(bucketName)) {
      throw new errors.InvalidBucketNameError('Invalid bucket name: ' + bucketName)
    }
    if (_.isEmpty(lifeCycleConfig)) {
      this.removeBucketLifecycle(bucketName, cb)
    } else {
      this.applyBucketLifecycle(bucketName, lifeCycleConfig, cb)
    }
  }

  /** Get lifecycle configuration on a bucket.
   * bucketName _string_
   * `cb(config)` _function_ - callback function with lifecycle configuration as the error argument.
   */
  getBucketLifecycle(bucketName, cb) {
    if (!isValidBucketName(bucketName)) {
      throw new errors.InvalidBucketNameError('Invalid bucket name: ' + bucketName)
    }
    const method = 'GET'
    const query = 'lifecycle'
    const requestOptions = { method, bucketName, query }

    this.makeRequest(requestOptions, '', [200], '', true, (e, response) => {
      const transformer = transformers.lifecycleTransformer()
      if (e) {
        return cb(e)
      }
      let lifecycleConfig
      pipesetup(response, transformer)
        .on('data', (result) => (lifecycleConfig = result))
        .on('error', (e) => cb(e))
        .on('end', () => cb(null, lifecycleConfig))
    })
  }

  getObjectRetention(bucketName, objectName, getOpts, cb) {
    if (!isValidBucketName(bucketName)) {
      throw new errors.InvalidBucketNameError('Invalid bucket name: ' + bucketName)
    }
    if (!isValidObjectName(objectName)) {
      throw new errors.InvalidObjectNameError(`Invalid object name: ${objectName}`)
    }
    if (!isObject(getOpts)) {
      throw new errors.InvalidArgumentError('callback should be of type "object"')
    } else if (getOpts.versionId && !isString(getOpts.versionId)) {
      throw new errors.InvalidArgumentError('VersionID should be of type "string"')
    }
    if (cb && !isFunction(cb)) {
      throw new errors.InvalidArgumentError('callback should be of type "function"')
    }
    const method = 'GET'
    let query = 'retention'
    if (getOpts.versionId) {
      query += `&versionId=${getOpts.versionId}`
    }

    this.makeRequest({ method, bucketName, objectName, query }, '', [200], '', true, (e, response) => {
      if (e) {
        return cb(e)
      }

      let retentionConfig = Buffer.from('')
      pipesetup(response, transformers.objectRetentionTransformer())
        .on('data', (data) => {
          retentionConfig = data
        })
        .on('error', cb)
        .on('end', () => {
          cb(null, retentionConfig)
        })
    })
  }

  setBucketEncryption(bucketName, encryptionConfig, cb) {
    if (!isValidBucketName(bucketName)) {
      throw new errors.InvalidBucketNameError('Invalid bucket name: ' + bucketName)
    }

    if (isFunction(encryptionConfig)) {
      cb = encryptionConfig
      encryptionConfig = null
    }

    if (!_.isEmpty(encryptionConfig) && encryptionConfig.Rule.length > 1) {
      throw new errors.InvalidArgumentError('Invalid Rule length. Only one rule is allowed.: ' + encryptionConfig.Rule)
    }
    if (cb && !isFunction(cb)) {
      throw new TypeError('callback should be of type "function"')
    }

    let encryptionObj = encryptionConfig
    if (_.isEmpty(encryptionConfig)) {
      encryptionObj = {
        // Default MinIO Server Supported Rule
        Rule: [
          {
            ApplyServerSideEncryptionByDefault: {
              SSEAlgorithm: 'AES256',
            },
          },
        ],
      }
    }

    let method = 'PUT'
    let query = 'encryption'
    let builder = new xml2js.Builder({
      rootName: 'ServerSideEncryptionConfiguration',
      renderOpts: { pretty: false },
      headless: true,
    })
    let payload = builder.buildObject(encryptionObj)

    const headers = {}
    headers['Content-MD5'] = toMd5(payload)

    this.makeRequest({ method, bucketName, query, headers }, payload, [200], '', false, cb)
  }

  getBucketEncryption(bucketName, cb) {
    if (!isValidBucketName(bucketName)) {
      throw new errors.InvalidBucketNameError('Invalid bucket name: ' + bucketName)
    }
    if (!isFunction(cb)) {
      throw new errors.InvalidArgumentError('callback should be of type "function"')
    }
    const method = 'GET'
    const query = 'encryption'

    this.makeRequest({ method, bucketName, query }, '', [200], '', true, (e, response) => {
      if (e) {
        return cb(e)
      }

      let bucketEncConfig = Buffer.from('')
      pipesetup(response, transformers.bucketEncryptionTransformer())
        .on('data', (data) => {
          bucketEncConfig = data
        })
        .on('error', cb)
        .on('end', () => {
          cb(null, bucketEncConfig)
        })
    })
  }
  removeBucketEncryption(bucketName, cb) {
    if (!isValidBucketName(bucketName)) {
      throw new errors.InvalidBucketNameError('Invalid bucket name: ' + bucketName)
    }
    if (!isFunction(cb)) {
      throw new errors.InvalidArgumentError('callback should be of type "function"')
    }
    const method = 'DELETE'
    const query = 'encryption'

    this.makeRequest({ method, bucketName, query }, '', [204], '', false, cb)
  }

  /**
   * Internal method to upload a part during compose object.
   * @param partConfig __object__ contains the following.
   *    bucketName __string__
   *    objectName __string__
   *    uploadID __string__
   *    partNumber __number__
   *    headers __object__
   * @param cb called with null incase of error.
   */
  uploadPartCopy(partConfig, cb) {
    const { bucketName, objectName, uploadID, partNumber, headers } = partConfig

    const method = 'PUT'
    let query = `uploadId=${uploadID}&partNumber=${partNumber}`
    const requestOptions = { method, bucketName, objectName: objectName, query, headers }
    return this.makeRequest(requestOptions, '', [200], '', true, (e, response) => {
      let partCopyResult = Buffer.from('')
      if (e) {
        return cb(e)
      }
      pipesetup(response, transformers.uploadPartTransformer())
        .on('data', (data) => {
          partCopyResult = data
        })
        .on('error', cb)
        .on('end', () => {
          let uploadPartCopyRes = {
            etag: sanitizeETag(partCopyResult.ETag),
            key: objectName,
            part: partNumber,
          }

          cb(null, uploadPartCopyRes)
        })
    })
  }

  composeObject(destObjConfig = {}, sourceObjList = [], cb) {
    const me = this // many async flows. so store the ref.
    const sourceFilesLength = sourceObjList.length

    if (!Array.isArray(sourceObjList)) {
      throw new errors.InvalidArgumentError('sourceConfig should an array of CopySourceOptions ')
    }
    if (!(destObjConfig instanceof CopyDestinationOptions)) {
      throw new errors.InvalidArgumentError('destConfig should of type CopyDestinationOptions ')
    }

    if (sourceFilesLength < 1 || sourceFilesLength > PART_CONSTRAINTS.MAX_PARTS_COUNT) {
      throw new errors.InvalidArgumentError(
        `"There must be as least one and up to ${PART_CONSTRAINTS.MAX_PARTS_COUNT} source objects.`,
      )
    }

    if (!isFunction(cb)) {
      throw new TypeError('callback should be of type "function"')
    }

    for (let i = 0; i < sourceFilesLength; i++) {
      if (!sourceObjList[i].validate()) {
        return false
      }
    }

    if (!destObjConfig.validate()) {
      return false
    }

    const getStatOptions = (srcConfig) => {
      let statOpts = {}
      if (!_.isEmpty(srcConfig.VersionID)) {
        statOpts = {
          versionId: srcConfig.VersionID,
        }
      }
      return statOpts
    }
    const srcObjectSizes = []
    let totalSize = 0
    let totalParts = 0

    const sourceObjStats = sourceObjList.map((srcItem) =>
      me.statObject(srcItem.Bucket, srcItem.Object, getStatOptions(srcItem)),
    )

    return Promise.all(sourceObjStats)
      .then((srcObjectInfos) => {
        const validatedStats = srcObjectInfos.map((resItemStat, index) => {
          const srcConfig = sourceObjList[index]

          let srcCopySize = resItemStat.size
          // Check if a segment is specified, and if so, is the
          // segment within object bounds?
          if (srcConfig.MatchRange) {
            // Since range is specified,
            //    0 <= src.srcStart <= src.srcEnd
            // so only invalid case to check is:
            const srcStart = srcConfig.Start
            const srcEnd = srcConfig.End
            if (srcEnd >= srcCopySize || srcStart < 0) {
              throw new errors.InvalidArgumentError(
                `CopySrcOptions ${index} has invalid segment-to-copy [${srcStart}, ${srcEnd}] (size is ${srcCopySize})`,
              )
            }
            srcCopySize = srcEnd - srcStart + 1
          }

          // Only the last source may be less than `absMinPartSize`
          if (srcCopySize < PART_CONSTRAINTS.ABS_MIN_PART_SIZE && index < sourceFilesLength - 1) {
            throw new errors.InvalidArgumentError(
              `CopySrcOptions ${index} is too small (${srcCopySize}) and it is not the last part.`,
            )
          }

          // Is data to copy too large?
          totalSize += srcCopySize
          if (totalSize > PART_CONSTRAINTS.MAX_MULTIPART_PUT_OBJECT_SIZE) {
            throw new errors.InvalidArgumentError(`Cannot compose an object of size ${totalSize} (> 5TiB)`)
          }

          // record source size
          srcObjectSizes[index] = srcCopySize

          // calculate parts needed for current source
          totalParts += partsRequired(srcCopySize)
          // Do we need more parts than we are allowed?
          if (totalParts > PART_CONSTRAINTS.MAX_PARTS_COUNT) {
            throw new errors.InvalidArgumentError(
              `Your proposed compose object requires more than ${PART_CONSTRAINTS.MAX_PARTS_COUNT} parts`,
            )
          }

          return resItemStat
        })

        if ((totalParts === 1 && totalSize <= PART_CONSTRAINTS.MAX_PART_SIZE) || totalSize === 0) {
          return this.copyObject(sourceObjList[0], destObjConfig, cb) // use copyObjectV2
        }

        // preserve etag to avoid modification of object while copying.
        for (let i = 0; i < sourceFilesLength; i++) {
          sourceObjList[i].MatchETag = validatedStats[i].etag
        }

        const splitPartSizeList = validatedStats.map((resItemStat, idx) => {
          const calSize = calculateEvenSplits(srcObjectSizes[idx], sourceObjList[idx])
          return calSize
        })

        function getUploadPartConfigList(uploadId) {
          const uploadPartConfigList = []

          splitPartSizeList.forEach((splitSize, splitIndex) => {
            const { startIndex: startIdx, endIndex: endIdx, objInfo: objConfig } = splitSize

            let partIndex = splitIndex + 1 // part index starts from 1.
            const totalUploads = Array.from(startIdx)

            const headers = sourceObjList[splitIndex].getHeaders()

            totalUploads.forEach((splitStart, upldCtrIdx) => {
              let splitEnd = endIdx[upldCtrIdx]

              const sourceObj = `${objConfig.Bucket}/${objConfig.Object}`
              headers['x-amz-copy-source'] = `${sourceObj}`
              headers['x-amz-copy-source-range'] = `bytes=${splitStart}-${splitEnd}`

              const uploadPartConfig = {
                bucketName: destObjConfig.Bucket,
                objectName: destObjConfig.Object,
                uploadID: uploadId,
                partNumber: partIndex,
                headers: headers,
                sourceObj: sourceObj,
              }

              uploadPartConfigList.push(uploadPartConfig)
            })
          })

          return uploadPartConfigList
        }

        const performUploadParts = (uploadId) => {
          const uploadList = getUploadPartConfigList(uploadId)

          async.map(uploadList, me.uploadPartCopy.bind(me), (err, res) => {
            if (err) {
              this.abortMultipartUpload(destObjConfig.Bucket, destObjConfig.Object, uploadId).then(
                () => cb(),
                (err) => cb(err),
              )
              return
            }
            const partsDone = res.map((partCopy) => ({ etag: partCopy.etag, part: partCopy.part }))
            return me.completeMultipartUpload(destObjConfig.Bucket, destObjConfig.Object, uploadId, partsDone).then(
              (result) => cb(null, result),
              (err) => cb(err),
            )
          })
        }

        const newUploadHeaders = destObjConfig.getHeaders()

        me.initiateNewMultipartUpload(destObjConfig.Bucket, destObjConfig.Object, newUploadHeaders).then(
          (uploadId) => {
            performUploadParts(uploadId)
          },
          (err) => {
            cb(err, null)
          },
        )
      })
      .catch((error) => {
        cb(error, null)
      })
  }
  selectObjectContent(bucketName, objectName, selectOpts = {}, cb) {
    if (!isValidBucketName(bucketName)) {
      throw new errors.InvalidBucketNameError(`Invalid bucket name: ${bucketName}`)
    }
    if (!isValidObjectName(objectName)) {
      throw new errors.InvalidObjectNameError(`Invalid object name: ${objectName}`)
    }
    if (!_.isEmpty(selectOpts)) {
      if (!isString(selectOpts.expression)) {
        throw new TypeError('sqlExpression should be of type "string"')
      }
      if (!_.isEmpty(selectOpts.inputSerialization)) {
        if (!isObject(selectOpts.inputSerialization)) {
          throw new TypeError('inputSerialization should be of type "object"')
        }
      } else {
        throw new TypeError('inputSerialization is required')
      }
      if (!_.isEmpty(selectOpts.outputSerialization)) {
        if (!isObject(selectOpts.outputSerialization)) {
          throw new TypeError('outputSerialization should be of type "object"')
        }
      } else {
        throw new TypeError('outputSerialization is required')
      }
    } else {
      throw new TypeError('valid select configuration is required')
    }

    if (!isFunction(cb)) {
      throw new TypeError('callback should be of type "function"')
    }

    const method = 'POST'
    let query = `select`
    query += '&select-type=2'

    const config = [
      {
        Expression: selectOpts.expression,
      },
      {
        ExpressionType: selectOpts.expressionType || 'SQL',
      },
      {
        InputSerialization: [selectOpts.inputSerialization],
      },
      {
        OutputSerialization: [selectOpts.outputSerialization],
      },
    ]

    // Optional
    if (selectOpts.requestProgress) {
      config.push({ RequestProgress: selectOpts.requestProgress })
    }
    // Optional
    if (selectOpts.scanRange) {
      config.push({ ScanRange: selectOpts.scanRange })
    }

    const builder = new xml2js.Builder({
      rootName: 'SelectObjectContentRequest',
      renderOpts: { pretty: false },
      headless: true,
    })
    const payload = builder.buildObject(config)

    this.makeRequest({ method, bucketName, objectName, query }, payload, [200], '', true, (e, response) => {
      if (e) {
        return cb(e)
      }

      let selectResult
      pipesetup(response, transformers.selectObjectContentTransformer())
        .on('data', (data) => {
          selectResult = parseSelectObjectContentResponse(data)
        })
        .on('error', cb)
        .on('end', () => {
          cb(null, selectResult)
        })
    })
  }
}

// Promisify various public-facing APIs on the Client module.
Client.prototype.bucketExists = promisify(Client.prototype.bucketExists)

Client.prototype.getObject = promisify(Client.prototype.getObject)
Client.prototype.getPartialObject = promisify(Client.prototype.getPartialObject)
Client.prototype.fGetObject = promisify(Client.prototype.fGetObject)
Client.prototype.putObject = promisify(Client.prototype.putObject)
Client.prototype.fPutObject = promisify(Client.prototype.fPutObject)
Client.prototype.copyObject = promisify(Client.prototype.copyObject)
Client.prototype.removeObjects = promisify(Client.prototype.removeObjects)

Client.prototype.presignedUrl = promisify(Client.prototype.presignedUrl)
Client.prototype.presignedGetObject = promisify(Client.prototype.presignedGetObject)
Client.prototype.presignedPutObject = promisify(Client.prototype.presignedPutObject)
Client.prototype.presignedPostPolicy = promisify(Client.prototype.presignedPostPolicy)
Client.prototype.getBucketNotification = promisify(Client.prototype.getBucketNotification)
Client.prototype.setBucketNotification = promisify(Client.prototype.setBucketNotification)
Client.prototype.removeAllBucketNotification = promisify(Client.prototype.removeAllBucketNotification)
Client.prototype.getBucketPolicy = promisify(Client.prototype.getBucketPolicy)
Client.prototype.setBucketPolicy = promisify(Client.prototype.setBucketPolicy)
Client.prototype.removeIncompleteUpload = promisify(Client.prototype.removeIncompleteUpload)
Client.prototype.getBucketVersioning = promisify(Client.prototype.getBucketVersioning)
Client.prototype.setBucketVersioning = promisify(Client.prototype.setBucketVersioning)
Client.prototype.setBucketTagging = promisify(Client.prototype.setBucketTagging)
Client.prototype.removeBucketTagging = promisify(Client.prototype.removeBucketTagging)
Client.prototype.setObjectTagging = promisify(Client.prototype.setObjectTagging)
Client.prototype.removeObjectTagging = promisify(Client.prototype.removeObjectTagging)
Client.prototype.setBucketLifecycle = promisify(Client.prototype.setBucketLifecycle)
Client.prototype.getBucketLifecycle = promisify(Client.prototype.getBucketLifecycle)
Client.prototype.removeBucketLifecycle = promisify(Client.prototype.removeBucketLifecycle)
Client.prototype.getObjectRetention = promisify(Client.prototype.getObjectRetention)
Client.prototype.setBucketEncryption = promisify(Client.prototype.setBucketEncryption)
Client.prototype.getBucketEncryption = promisify(Client.prototype.getBucketEncryption)
Client.prototype.removeBucketEncryption = promisify(Client.prototype.removeBucketEncryption)
Client.prototype.composeObject = promisify(Client.prototype.composeObject)
Client.prototype.selectObjectContent = promisify(Client.prototype.selectObjectContent)

// refactored API use promise internally
Client.prototype.makeBucket = callbackify(Client.prototype.makeBucket)

Client.prototype.removeObject = callbackify(Client.prototype.removeObject)
Client.prototype.statObject = callbackify(Client.prototype.statObject)
Client.prototype.removeBucket = callbackify(Client.prototype.removeBucket)
Client.prototype.listBuckets = callbackify(Client.prototype.listBuckets)
Client.prototype.removeBucketReplication = callbackify(Client.prototype.removeBucketReplication)
Client.prototype.setBucketReplication = callbackify(Client.prototype.setBucketReplication)
Client.prototype.getBucketReplication = callbackify(Client.prototype.getBucketReplication)
Client.prototype.getObjectLegalHold = callbackify(Client.prototype.getObjectLegalHold)
Client.prototype.setObjectLegalHold = callbackify(Client.prototype.setObjectLegalHold)
Client.prototype.getBucketTagging = callbackify(Client.prototype.getBucketTagging)
Client.prototype.getObjectTagging = callbackify(Client.prototype.getObjectTagging)
Client.prototype.putObjectRetention = callbackify(Client.prototype.putObjectRetention)
Client.prototype.setObjectLockConfig = callbackify(Client.prototype.setObjectLockConfig)
Client.prototype.getObjectLockConfig = callbackify(Client.prototype.getObjectLockConfig)<|MERGE_RESOLUTION|>--- conflicted
+++ resolved
@@ -1216,118 +1216,6 @@
     })
   }
 
-<<<<<<< HEAD
-  // Called by listIncompleteUploads to fetch a batch of incomplete uploads.
-  listIncompleteUploadsQuery(bucketName, prefix, keyMarker, uploadIdMarker, delimiter) {
-    if (!isValidBucketName(bucketName)) {
-      throw new errors.InvalidBucketNameError('Invalid bucket name: ' + bucketName)
-    }
-    if (!isString(prefix)) {
-      throw new TypeError('prefix should be of type "string"')
-    }
-    if (!isString(keyMarker)) {
-      throw new TypeError('keyMarker should be of type "string"')
-    }
-    if (!isString(uploadIdMarker)) {
-      throw new TypeError('uploadIdMarker should be of type "string"')
-    }
-    if (!isString(delimiter)) {
-      throw new TypeError('delimiter should be of type "string"')
-    }
-    var queries = []
-    queries.push(`prefix=${uriEscape(prefix)}`)
-    queries.push(`delimiter=${uriEscape(delimiter)}`)
-
-    if (keyMarker) {
-      keyMarker = uriEscape(keyMarker)
-      queries.push(`key-marker=${keyMarker}`)
-    }
-    if (uploadIdMarker) {
-      queries.push(`upload-id-marker=${uploadIdMarker}`)
-    }
-
-    var maxUploads = 1000
-    queries.push(`max-uploads=${maxUploads}`)
-    queries.sort()
-    queries.unshift('uploads')
-    var query = ''
-    if (queries.length > 0) {
-      query = `${queries.join('&')}`
-    }
-    var method = 'GET'
-    var transformer = transformers.getListMultipartTransformer()
-    this.makeRequest({ method, bucketName, query }, '', [200], '', true, (e, response) => {
-      if (e) {
-        return transformer.emit('error', e)
-      }
-      pipesetup(response, transformer)
-    })
-    return transformer
-=======
-  // Complete the multipart upload. After all the parts are uploaded issuing
-  // this call will aggregate the parts on the server into a single object.
-  completeMultipartUpload(bucketName, objectName, uploadId, etags, cb) {
-    if (!isValidBucketName(bucketName)) {
-      throw new errors.InvalidBucketNameError('Invalid bucket name: ' + bucketName)
-    }
-    if (!isValidObjectName(objectName)) {
-      throw new errors.InvalidObjectNameError(`Invalid object name: ${objectName}`)
-    }
-    if (!isString(uploadId)) {
-      throw new TypeError('uploadId should be of type "string"')
-    }
-    if (!isObject(etags)) {
-      throw new TypeError('etags should be of type "Array"')
-    }
-    if (!isFunction(cb)) {
-      throw new TypeError('cb should be of type "function"')
-    }
-
-    if (!uploadId) {
-      throw new errors.InvalidArgumentError('uploadId cannot be empty')
-    }
-
-    var method = 'POST'
-    var query = `uploadId=${uriEscape(uploadId)}`
-
-    const builder = new xml2js.Builder()
-    const payload = builder.buildObject({
-      CompleteMultipartUpload: {
-        $: {
-          xmlns: 'http://s3.amazonaws.com/doc/2006-03-01/',
-        },
-        Part: etags.map((etag) => {
-          return {
-            PartNumber: etag.part,
-            ETag: etag.etag,
-          }
-        }),
-      },
-    })
-
-    this.makeRequest({ method, bucketName, objectName, query }, payload, [200], '', true, (e, response) => {
-      if (e) {
-        return cb(e)
-      }
-      var transformer = transformers.getCompleteMultipartTransformer()
-      pipesetup(response, transformer)
-        .on('error', (e) => cb(e))
-        .on('data', (result) => {
-          if (result.errCode) {
-            // Multipart Complete API returns an error XML after a 200 http status
-            cb(new errors.S3Error(result.errMessage))
-          } else {
-            const completeMultipartResult = {
-              etag: result.etag,
-              versionId: getVersionId(response.headers),
-            }
-            cb(null, completeMultipartResult)
-          }
-        })
-    })
->>>>>>> 796d0d6e
-  }
-
   // Find uploadId of an incomplete upload.
   findUploadId(bucketName, objectName, cb) {
     if (!isValidBucketName(bucketName)) {
