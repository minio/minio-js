--- conflicted
+++ resolved
@@ -60,11 +60,6 @@
 } from './internal/helper.ts'
 import { NotificationConfig, NotificationPoller } from './internal/notification.ts'
 import { PostPolicy } from './internal/post-policy.ts'
-<<<<<<< HEAD
-import { RETENTION_MODES } from './internal/type.ts'
-=======
-import { NotificationConfig, NotificationPoller } from './notification.js'
->>>>>>> db5189fd
 import { ObjectUploader } from './object-uploader.js'
 import { promisify } from './promisify.js'
 import { postPresignSignatureV4, presignSignatureV4 } from './signing.ts'
