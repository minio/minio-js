--- conflicted
+++ resolved
@@ -119,106 +119,6 @@
     }
   }
 
-<<<<<<< HEAD
-  // Returns a stream that emits objects that are partially uploaded.
-  //
-  // __Arguments__
-  // * `bucketName` _string_: name of the bucket
-  // * `prefix` _string_: prefix of the object names that are partially uploaded (optional, default `''`)
-  // * `recursive` _bool_: directory style listing when false, recursive listing when true (optional, default `false`)
-  //
-  // __Return Value__
-  // * `stream` _Stream_ : emits objects of the format:
-  //   * `object.key` _string_: name of the object
-  //   * `object.uploadId` _string_: upload ID of the object
-  //   * `object.size` _Integer_: size of the partially uploaded object
-  listIncompleteUploads(bucket, prefix, recursive) {
-    if (prefix === undefined) {
-      prefix = ''
-    }
-    if (recursive === undefined) {
-      recursive = false
-    }
-    if (!isValidBucketName(bucket)) {
-      throw new errors.InvalidBucketNameError('Invalid bucket name: ' + bucket)
-    }
-    if (!isValidPrefix(prefix)) {
-      throw new errors.InvalidPrefixError(`Invalid prefix : ${prefix}`)
-    }
-    if (!isBoolean(recursive)) {
-      throw new TypeError('recursive should be of type "boolean"')
-    }
-    var delimiter = recursive ? '' : '/'
-    var keyMarker = ''
-    var uploadIdMarker = ''
-    var uploads = []
-    var ended = false
-    var readStream = Stream.Readable({ objectMode: true })
-    readStream._read = () => {
-      // push one upload info per _read()
-      if (uploads.length) {
-        return readStream.push(uploads.shift())
-      }
-      if (ended) {
-        return readStream.push(null)
-      }
-      this.listIncompleteUploadsQuery(bucket, prefix, keyMarker, uploadIdMarker, delimiter)
-        .on('error', (e) => readStream.emit('error', e))
-        .on('data', (result) => {
-          result.prefixes.forEach((prefix) => uploads.push(prefix))
-          async.eachSeries(
-            result.uploads,
-            (upload, cb) => {
-              // for each incomplete upload add the sizes of its uploaded parts
-              this.listParts(bucket, upload.key, upload.uploadId).then((parts) => {
-                upload.size = parts.reduce((acc, item) => acc + item.size, 0)
-                uploads.push(upload)
-                cb()
-              }, cb)
-            },
-            (err) => {
-              if (err) {
-                readStream.emit('error', err)
-                return
-              }
-              if (result.isTruncated) {
-                keyMarker = result.nextKeyMarker
-                uploadIdMarker = result.nextUploadIdMarker
-              } else {
-                ended = true
-              }
-              readStream._read()
-            },
-          )
-        })
-    }
-    return readStream
-=======
-  // To check if a bucket already exists.
-  //
-  // __Arguments__
-  // * `bucketName` _string_ : name of the bucket
-  // * `callback(err)` _function_ : `err` is `null` if the bucket exists
-  bucketExists(bucketName, cb) {
-    if (!isValidBucketName(bucketName)) {
-      throw new errors.InvalidBucketNameError('Invalid bucket name: ' + bucketName)
-    }
-    if (!isFunction(cb)) {
-      throw new TypeError('callback should be of type "function"')
-    }
-    var method = 'HEAD'
-    this.makeRequest({ method, bucketName }, '', [200], '', false, (err) => {
-      if (err) {
-        if (err.code == 'NoSuchBucket' || err.code == 'NotFound') {
-          return cb(null, false)
-        }
-        return cb(err)
-      }
-      cb(null, true)
-    })
->>>>>>> 796d0d6e
-  }
-
   // Remove the partially uploaded object.
   //
   // __Arguments__
