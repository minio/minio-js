--- conflicted
+++ resolved
@@ -60,7 +60,6 @@
   uriResourceEscape,
 } from './internal/helper.ts'
 import { PostPolicy } from './internal/post-policy.ts'
-import { RETENTION_MODES } from './internal/type.ts'
 import { NotificationConfig, NotificationPoller } from './notification.js'
 import { ObjectUploader } from './object-uploader.js'
 import { promisify } from './promisify.js'
@@ -1898,150 +1897,6 @@
     })
   }
 
-<<<<<<< HEAD
-  setObjectLockConfig(bucketName, lockConfigOpts = {}, cb) {
-    const retentionModes = [RETENTION_MODES.COMPLIANCE, RETENTION_MODES.GOVERNANCE]
-    const validUnits = [RETENTION_VALIDITY_UNITS.DAYS, RETENTION_VALIDITY_UNITS.YEARS]
-
-    if (!isValidBucketName(bucketName)) {
-      throw new errors.InvalidBucketNameError('Invalid bucket name: ' + bucketName)
-    }
-
-    if (lockConfigOpts.mode && !retentionModes.includes(lockConfigOpts.mode)) {
-      throw new TypeError(`lockConfigOpts.mode should be one of ${retentionModes}`)
-    }
-    if (lockConfigOpts.unit && !validUnits.includes(lockConfigOpts.unit)) {
-      throw new TypeError(`lockConfigOpts.unit should be one of ${validUnits}`)
-    }
-    if (lockConfigOpts.validity && !isNumber(lockConfigOpts.validity)) {
-      throw new TypeError(`lockConfigOpts.validity should be a number`)
-    }
-
-    const method = 'PUT'
-    const query = 'object-lock'
-
-    let config = {
-      ObjectLockEnabled: 'Enabled',
-    }
-    const configKeys = Object.keys(lockConfigOpts)
-    // Check if keys are present and all keys are present.
-    if (configKeys.length > 0) {
-      if (_.difference(configKeys, ['unit', 'mode', 'validity']).length !== 0) {
-        throw new TypeError(
-          `lockConfigOpts.mode,lockConfigOpts.unit,lockConfigOpts.validity all the properties should be specified.`,
-        )
-      } else {
-        config.Rule = {
-          DefaultRetention: {},
-        }
-        if (lockConfigOpts.mode) {
-          config.Rule.DefaultRetention.Mode = lockConfigOpts.mode
-        }
-        if (lockConfigOpts.unit === RETENTION_VALIDITY_UNITS.DAYS) {
-          config.Rule.DefaultRetention.Days = lockConfigOpts.validity
-        } else if (lockConfigOpts.unit === RETENTION_VALIDITY_UNITS.YEARS) {
-          config.Rule.DefaultRetention.Years = lockConfigOpts.validity
-        }
-      }
-    }
-
-    const builder = new xml2js.Builder({
-      rootName: 'ObjectLockConfiguration',
-      renderOpts: { pretty: false },
-      headless: true,
-    })
-    const payload = builder.buildObject(config)
-
-    const headers = {}
-    headers['Content-MD5'] = toMd5(payload)
-
-    this.makeRequest({ method, bucketName, query, headers }, payload, [200], '', false, cb)
-  }
-
-  getObjectLockConfig(bucketName, cb) {
-    if (!isValidBucketName(bucketName)) {
-      throw new errors.InvalidBucketNameError('Invalid bucket name: ' + bucketName)
-    }
-    if (!isFunction(cb)) {
-      throw new errors.InvalidArgumentError('callback should be of type "function"')
-    }
-    const method = 'GET'
-    const query = 'object-lock'
-
-    this.makeRequest({ method, bucketName, query }, '', [200], '', true, (e, response) => {
-      if (e) {
-        return cb(e)
-      }
-
-      let objectLockConfig = Buffer.from('')
-      pipesetup(response, transformers.objectLockTransformer())
-        .on('data', (data) => {
-          objectLockConfig = data
-        })
-        .on('error', cb)
-        .on('end', () => {
-          cb(null, objectLockConfig)
-        })
-    })
-=======
-  putObjectRetention(bucketName, objectName, retentionOpts = {}, cb) {
-    if (!isValidBucketName(bucketName)) {
-      throw new errors.InvalidBucketNameError('Invalid bucket name: ' + bucketName)
-    }
-    if (!isValidObjectName(objectName)) {
-      throw new errors.InvalidObjectNameError(`Invalid object name: ${objectName}`)
-    }
-    if (!isObject(retentionOpts)) {
-      throw new errors.InvalidArgumentError('retentionOpts should be of type "object"')
-    } else {
-      if (retentionOpts.governanceBypass && !isBoolean(retentionOpts.governanceBypass)) {
-        throw new errors.InvalidArgumentError('Invalid value for governanceBypass', retentionOpts.governanceBypass)
-      }
-      if (
-        retentionOpts.mode &&
-        ![RETENTION_MODES.COMPLIANCE, RETENTION_MODES.GOVERNANCE].includes(retentionOpts.mode)
-      ) {
-        throw new errors.InvalidArgumentError('Invalid object retention mode ', retentionOpts.mode)
-      }
-      if (retentionOpts.retainUntilDate && !isString(retentionOpts.retainUntilDate)) {
-        throw new errors.InvalidArgumentError('Invalid value for retainUntilDate', retentionOpts.retainUntilDate)
-      }
-      if (retentionOpts.versionId && !isString(retentionOpts.versionId)) {
-        throw new errors.InvalidArgumentError('Invalid value for versionId', retentionOpts.versionId)
-      }
-    }
-    if (!isFunction(cb)) {
-      throw new TypeError('callback should be of type "function"')
-    }
-
-    const method = 'PUT'
-    let query = 'retention'
-
-    const headers = {}
-    if (retentionOpts.governanceBypass) {
-      headers['X-Amz-Bypass-Governance-Retention'] = true
-    }
-
-    const builder = new xml2js.Builder({ rootName: 'Retention', renderOpts: { pretty: false }, headless: true })
-    const params = {}
-
-    if (retentionOpts.mode) {
-      params.Mode = retentionOpts.mode
-    }
-    if (retentionOpts.retainUntilDate) {
-      params.RetainUntilDate = retentionOpts.retainUntilDate
-    }
-    if (retentionOpts.versionId) {
-      query += `&versionId=${retentionOpts.versionId}`
-    }
-
-    let payload = builder.buildObject(params)
-
-    headers['Content-MD5'] = toMd5(payload)
-    this.makeRequest({ method, bucketName, objectName, query, headers }, payload, [200, 204], '', false, cb)
->>>>>>> 79425dd6
-  }
-
   getObjectRetention(bucketName, objectName, getOpts, cb) {
     if (!isValidBucketName(bucketName)) {
       throw new errors.InvalidBucketNameError('Invalid bucket name: ' + bucketName)
@@ -2497,12 +2352,6 @@
 Client.prototype.setBucketLifecycle = promisify(Client.prototype.setBucketLifecycle)
 Client.prototype.getBucketLifecycle = promisify(Client.prototype.getBucketLifecycle)
 Client.prototype.removeBucketLifecycle = promisify(Client.prototype.removeBucketLifecycle)
-<<<<<<< HEAD
-Client.prototype.setObjectLockConfig = promisify(Client.prototype.setObjectLockConfig)
-Client.prototype.getObjectLockConfig = promisify(Client.prototype.getObjectLockConfig)
-=======
-Client.prototype.putObjectRetention = promisify(Client.prototype.putObjectRetention)
->>>>>>> 79425dd6
 Client.prototype.getObjectRetention = promisify(Client.prototype.getObjectRetention)
 Client.prototype.setBucketEncryption = promisify(Client.prototype.setBucketEncryption)
 Client.prototype.getBucketEncryption = promisify(Client.prototype.getBucketEncryption)
@@ -2522,9 +2371,6 @@
 Client.prototype.setObjectLegalHold = callbackify(Client.prototype.setObjectLegalHold)
 Client.prototype.getBucketTagging = callbackify(Client.prototype.getBucketTagging)
 Client.prototype.getObjectTagging = callbackify(Client.prototype.getObjectTagging)
-<<<<<<< HEAD
 Client.prototype.putObjectRetention = callbackify(Client.prototype.putObjectRetention)
-=======
 Client.prototype.setObjectLockConfig = callbackify(Client.prototype.setObjectLockConfig)
-Client.prototype.getObjectLockConfig = callbackify(Client.prototype.getObjectLockConfig)
->>>>>>> 79425dd6
+Client.prototype.getObjectLockConfig = callbackify(Client.prototype.getObjectLockConfig)