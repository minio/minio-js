--- conflicted
+++ resolved
@@ -54,12 +54,10 @@
   uriResourceEscape,
 } from './internal/helper.ts'
 import { PostPolicy } from './internal/post-policy.ts'
-<<<<<<< HEAD
+
 import { NotificationConfig, NotificationPoller } from './notification.ts'
 import { ObjectUploader } from './object-uploader.js'
-=======
-import { NotificationConfig, NotificationPoller } from './notification.js'
->>>>>>> 863896d2
+
 import { promisify } from './promisify.js'
 import { postPresignSignatureV4, presignSignatureV4 } from './signing.ts'
 import * as transformers from './transformers.js'
