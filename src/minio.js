/*
 * MinIO Javascript Library for Amazon S3 Compatible Cloud Storage, (C) 2015 MinIO, Inc.
 *
 * Licensed under the Apache License, Version 2.0 (the "License");
 * you may not use this file except in compliance with the License.
 * You may obtain a copy of the License at
 *
 *     http://www.apache.org/licenses/LICENSE-2.0
 *
 * Unless required by applicable law or agreed to in writing, software
 * distributed under the License is distributed on an "AS IS" BASIS,
 * WITHOUT WARRANTIES OR CONDITIONS OF ANY KIND, either express or implied.
 * See the License for the specific language governing permissions and
 * limitations under the License.
 */

import * as fs from 'node:fs'
import * as path from 'node:path'
import * as Stream from 'node:stream'

import async from 'async'
import BlockStream2 from 'block-stream2'
import _ from 'lodash'
import * as querystring from 'query-string'
import { TextEncoder } from 'web-encoding'
import xml2js from 'xml2js'

import * as errors from './errors.ts'
import { CopyDestinationOptions, CopySourceOptions, DEFAULT_REGION } from './helpers.ts'
import { callbackify } from './internal/callbackify.js'
import { TypedClient } from './internal/client.ts'
import { CopyConditions } from './internal/copy-conditions.ts'
import {
  calculateEvenSplits,
  extractMetadata,
  getScope,
  getSourceVersionId,
  getVersionId,
  insertContentType,
  isBoolean,
  isFunction,
  isNumber,
  isObject,
  isReadableStream,
  isString,
  isValidBucketName,
  isValidDate,
  isValidObjectName,
  isValidPrefix,
  makeDateLong,
  PART_CONSTRAINTS,
  partsRequired,
  pipesetup,
  prependXAMZMeta,
  readableStream,
  sanitizeETag,
  toMd5,
  uriEscape,
  uriResourceEscape,
} from './internal/helper.ts'
import { PostPolicy } from './internal/post-policy.ts'
import { NotificationConfig, NotificationPoller } from './notification.js'
import { ObjectUploader } from './object-uploader.js'
import { promisify } from './promisify.js'
import { postPresignSignatureV4, presignSignatureV4 } from './signing.ts'
import * as transformers from './transformers.js'
import { parseSelectObjectContentResponse } from './xml-parsers.js'

export * from './helpers.ts'
export * from './notification.js'
export { CopyConditions, PostPolicy }

export class Client extends TypedClient {
  // Set application specific information.
  //
  // Generates User-Agent in the following style.
  //
  //       MinIO (OS; ARCH) LIB/VER APP/VER
  //
  // __Arguments__
  // * `appName` _string_ - Application name.
  // * `appVersion` _string_ - Application version.
  setAppInfo(appName, appVersion) {
    if (!isString(appName)) {
      throw new TypeError(`Invalid appName: ${appName}`)
    }
    if (appName.trim() === '') {
      throw new errors.InvalidArgumentError('Input appName cannot be empty.')
    }
    if (!isString(appVersion)) {
      throw new TypeError(`Invalid appVersion: ${appVersion}`)
    }
    if (appVersion.trim() === '') {
      throw new errors.InvalidArgumentError('Input appVersion cannot be empty.')
    }
    this.userAgent = `${this.userAgent} ${appName}/${appVersion}`
  }

  // Calculate part size given the object size. Part size will be atleast this.partSize
  calculatePartSize(size) {
    if (!isNumber(size)) {
      throw new TypeError('size should be of type "number"')
    }
    if (size > this.maxObjectSize) {
      throw new TypeError(`size should not be more than ${this.maxObjectSize}`)
    }
    if (this.overRidePartSize) {
      return this.partSize
    }
    var partSize = this.partSize
    for (;;) {
      // while(true) {...} throws linting error.
      // If partSize is big enough to accomodate the object size, then use it.
      if (partSize * 10000 > size) {
        return partSize
      }
      // Try part sizes as 64MB, 80MB, 96MB etc.
      partSize += 16 * 1024 * 1024
    }
  }

  // Creates the bucket `bucketName`.
  //
  // __Arguments__
  // * `bucketName` _string_ - Name of the bucket
  // * `region` _string_ - region valid values are _us-west-1_, _us-west-2_,  _eu-west-1_, _eu-central-1_, _ap-southeast-1_, _ap-northeast-1_, _ap-southeast-2_, _sa-east-1_.
  // * `makeOpts` _object_ - Options to create a bucket. e.g {ObjectLocking:true} (Optional)
  // * `callback(err)` _function_ - callback function with `err` as the error argument. `err` is null if the bucket is successfully created.
  makeBucket(bucketName, region, makeOpts = {}, cb) {
    if (!isValidBucketName(bucketName)) {
      throw new errors.InvalidBucketNameError('Invalid bucket name: ' + bucketName)
    }
    // Backward Compatibility
    if (isObject(region)) {
      cb = makeOpts
      makeOpts = region
      region = ''
    }
    if (isFunction(region)) {
      cb = region
      region = ''
      makeOpts = {}
    }
    if (isFunction(makeOpts)) {
      cb = makeOpts
      makeOpts = {}
    }

    if (!isString(region)) {
      throw new TypeError('region should be of type "string"')
    }
    if (!isObject(makeOpts)) {
      throw new TypeError('makeOpts should be of type "object"')
    }
    if (!isFunction(cb)) {
      throw new TypeError('callback should be of type "function"')
    }

    var payload = ''

    // Region already set in constructor, validate if
    // caller requested bucket location is same.
    if (region && this.region) {
      if (region !== this.region) {
        throw new errors.InvalidArgumentError(`Configured region ${this.region}, requested ${region}`)
      }
    }
    // sending makeBucket request with XML containing 'us-east-1' fails. For
    // default region server expects the request without body
    if (region && region !== DEFAULT_REGION) {
      const builder = new xml2js.Builder()
      payload = builder.buildObject({
        CreateBucketConfiguration: {
          $: { xmlns: 'http://s3.amazonaws.com/doc/2006-03-01/' },
          LocationConstraint: region,
        },
      })
    }
    var method = 'PUT'
    var headers = {}

    if (makeOpts.ObjectLocking) {
      headers['x-amz-bucket-object-lock-enabled'] = true
    }

    if (!region) {
      region = DEFAULT_REGION
    }

    const processWithRetry = (err) => {
      if (err && (region === '' || region === DEFAULT_REGION)) {
        if (err.code === 'AuthorizationHeaderMalformed' && err.region !== '') {
          // Retry with region returned as part of error
          this.makeRequest({ method, bucketName, headers }, payload, [200], err.region, false, cb)
        } else {
          return cb && cb(err)
        }
      }
      return cb && cb(err)
    }
    this.makeRequest({ method, bucketName, headers }, payload, [200], region, false, processWithRetry)
  }

  // Returns a stream that emits objects that are partially uploaded.
  //
  // __Arguments__
  // * `bucketName` _string_: name of the bucket
  // * `prefix` _string_: prefix of the object names that are partially uploaded (optional, default `''`)
  // * `recursive` _bool_: directory style listing when false, recursive listing when true (optional, default `false`)
  //
  // __Return Value__
  // * `stream` _Stream_ : emits objects of the format:
  //   * `object.key` _string_: name of the object
  //   * `object.uploadId` _string_: upload ID of the object
  //   * `object.size` _Integer_: size of the partially uploaded object
  listIncompleteUploads(bucket, prefix, recursive) {
    if (prefix === undefined) {
      prefix = ''
    }
    if (recursive === undefined) {
      recursive = false
    }
    if (!isValidBucketName(bucket)) {
      throw new errors.InvalidBucketNameError('Invalid bucket name: ' + bucket)
    }
    if (!isValidPrefix(prefix)) {
      throw new errors.InvalidPrefixError(`Invalid prefix : ${prefix}`)
    }
    if (!isBoolean(recursive)) {
      throw new TypeError('recursive should be of type "boolean"')
    }
    var delimiter = recursive ? '' : '/'
    var keyMarker = ''
    var uploadIdMarker = ''
    var uploads = []
    var ended = false
    var readStream = Stream.Readable({ objectMode: true })
    readStream._read = () => {
      // push one upload info per _read()
      if (uploads.length) {
        return readStream.push(uploads.shift())
      }
      if (ended) {
        return readStream.push(null)
      }
      this.listIncompleteUploadsQuery(bucket, prefix, keyMarker, uploadIdMarker, delimiter)
        .on('error', (e) => readStream.emit('error', e))
        .on('data', (result) => {
          result.prefixes.forEach((prefix) => uploads.push(prefix))
          async.eachSeries(
            result.uploads,
            (upload, cb) => {
              // for each incomplete upload add the sizes of its uploaded parts
              this.listParts(bucket, upload.key, upload.uploadId).then((parts) => {
                upload.size = parts.reduce((acc, item) => acc + item.size, 0)
                uploads.push(upload)
                cb()
              }, cb)
            },
            (err) => {
              if (err) {
                readStream.emit('error', err)
                return
              }
              if (result.isTruncated) {
                keyMarker = result.nextKeyMarker
                uploadIdMarker = result.nextUploadIdMarker
              } else {
                ended = true
              }
              readStream._read()
            },
          )
        })
    }
    return readStream
  }

  // To check if a bucket already exists.
  //
  // __Arguments__
  // * `bucketName` _string_ : name of the bucket
  // * `callback(err)` _function_ : `err` is `null` if the bucket exists
  bucketExists(bucketName, cb) {
    if (!isValidBucketName(bucketName)) {
      throw new errors.InvalidBucketNameError('Invalid bucket name: ' + bucketName)
    }
    if (!isFunction(cb)) {
      throw new TypeError('callback should be of type "function"')
    }
    var method = 'HEAD'
    this.makeRequest({ method, bucketName }, '', [200], '', false, (err) => {
      if (err) {
        if (err.code == 'NoSuchBucket' || err.code == 'NotFound') {
          return cb(null, false)
        }
        return cb(err)
      }
      cb(null, true)
    })
  }

  // Remove the partially uploaded object.
  //
  // __Arguments__
  // * `bucketName` _string_: name of the bucket
  // * `objectName` _string_: name of the object
  // * `callback(err)` _function_: callback function is called with non `null` value in case of error
  removeIncompleteUpload(bucketName, objectName, cb) {
    if (!isValidBucketName(bucketName)) {
      throw new errors.IsValidBucketNameError('Invalid bucket name: ' + bucketName)
    }
    if (!isValidObjectName(objectName)) {
      throw new errors.InvalidObjectNameError(`Invalid object name: ${objectName}`)
    }
    if (!isFunction(cb)) {
      throw new TypeError('callback should be of type "function"')
    }
    var removeUploadId
    async.during(
      (cb) => {
        this.findUploadId(bucketName, objectName, (e, uploadId) => {
          if (e) {
            return cb(e)
          }
          removeUploadId = uploadId
          cb(null, uploadId)
        })
      },
      (cb) => {
        var method = 'DELETE'
        var query = `uploadId=${removeUploadId}`
        this.makeRequest({ method, bucketName, objectName, query }, '', [204], '', false, (e) => cb(e))
      },
      cb,
    )
  }

  // Callback is called with `error` in case of error or `null` in case of success
  //
  // __Arguments__
  // * `bucketName` _string_: name of the bucket
  // * `objectName` _string_: name of the object
  // * `filePath` _string_: path to which the object data will be written to
  // * `getOpts` _object_: Version of the object in the form `{versionId:'my-uuid'}`. Default is `{}`. (optional)
  // * `callback(err)` _function_: callback is called with `err` in case of error.
  fGetObject(bucketName, objectName, filePath, getOpts = {}, cb) {
    // Input validation.
    if (!isValidBucketName(bucketName)) {
      throw new errors.InvalidBucketNameError('Invalid bucket name: ' + bucketName)
    }
    if (!isValidObjectName(objectName)) {
      throw new errors.InvalidObjectNameError(`Invalid object name: ${objectName}`)
    }
    if (!isString(filePath)) {
      throw new TypeError('filePath should be of type "string"')
    }
    // Backward Compatibility
    if (isFunction(getOpts)) {
      cb = getOpts
      getOpts = {}
    }

    if (!isFunction(cb)) {
      throw new TypeError('callback should be of type "function"')
    }

    // Internal data.
    var partFile
    var partFileStream
    var objStat

    // Rename wrapper.
    var rename = (err) => {
      if (err) {
        return cb(err)
      }
      fs.rename(partFile, filePath, cb)
    }

    async.waterfall(
      [
        (cb) => this.statObject(bucketName, objectName, getOpts, cb),
        (result, cb) => {
          objStat = result
          // Create any missing top level directories.
          fs.mkdir(path.dirname(filePath), { recursive: true }, (err) => cb(err))
        },
        (cb) => {
          partFile = `${filePath}.${objStat.etag}.part.minio`
          fs.stat(partFile, (e, stats) => {
            var offset = 0
            if (e) {
              partFileStream = fs.createWriteStream(partFile, { flags: 'w' })
            } else {
              if (objStat.size === stats.size) {
                return rename()
              }
              offset = stats.size
              partFileStream = fs.createWriteStream(partFile, { flags: 'a' })
            }
            this.getPartialObject(bucketName, objectName, offset, 0, getOpts, cb)
          })
        },
        (downloadStream, cb) => {
          pipesetup(downloadStream, partFileStream)
            .on('error', (e) => cb(e))
            .on('finish', cb)
        },
        (cb) => fs.stat(partFile, cb),
        (stats, cb) => {
          if (stats.size === objStat.size) {
            return cb()
          }
          cb(new Error('Size mismatch between downloaded file and the object'))
        },
      ],
      rename,
    )
  }

  // Callback is called with readable stream of the object content.
  //
  // __Arguments__
  // * `bucketName` _string_: name of the bucket
  // * `objectName` _string_: name of the object
  // * `getOpts` _object_: Version of the object in the form `{versionId:'my-uuid'}`. Default is `{}`. (optional)
  // * `callback(err, stream)` _function_: callback is called with `err` in case of error. `stream` is the object content stream
  getObject(bucketName, objectName, getOpts = {}, cb) {
    if (!isValidBucketName(bucketName)) {
      throw new errors.InvalidBucketNameError('Invalid bucket name: ' + bucketName)
    }
    if (!isValidObjectName(objectName)) {
      throw new errors.InvalidObjectNameError(`Invalid object name: ${objectName}`)
    }
    // Backward Compatibility
    if (isFunction(getOpts)) {
      cb = getOpts
      getOpts = {}
    }

    if (!isFunction(cb)) {
      throw new TypeError('callback should be of type "function"')
    }
    this.getPartialObject(bucketName, objectName, 0, 0, getOpts, cb)
  }

  // Callback is called with readable stream of the partial object content.
  //
  // __Arguments__
  // * `bucketName` _string_: name of the bucket
  // * `objectName` _string_: name of the object
  // * `offset` _number_: offset of the object from where the stream will start
  // * `length` _number_: length of the object that will be read in the stream (optional, if not specified we read the rest of the file from the offset)
  // * `getOpts` _object_: Version of the object in the form `{versionId:'my-uuid'}`. Default is `{}`. (optional)
  // * `callback(err, stream)` _function_: callback is called with `err` in case of error. `stream` is the object content stream
  getPartialObject(bucketName, objectName, offset, length, getOpts = {}, cb) {
    if (isFunction(length)) {
      cb = length
      length = 0
    }
    if (!isValidBucketName(bucketName)) {
      throw new errors.InvalidBucketNameError('Invalid bucket name: ' + bucketName)
    }
    if (!isValidObjectName(objectName)) {
      throw new errors.InvalidObjectNameError(`Invalid object name: ${objectName}`)
    }
    if (!isNumber(offset)) {
      throw new TypeError('offset should be of type "number"')
    }
    if (!isNumber(length)) {
      throw new TypeError('length should be of type "number"')
    }
    // Backward Compatibility
    if (isFunction(getOpts)) {
      cb = getOpts
      getOpts = {}
    }

    if (!isFunction(cb)) {
      throw new TypeError('callback should be of type "function"')
    }

    var range = ''
    if (offset || length) {
      if (offset) {
        range = `bytes=${+offset}-`
      } else {
        range = 'bytes=0-'
        offset = 0
      }
      if (length) {
        range += `${+length + offset - 1}`
      }
    }

    var headers = {}
    if (range !== '') {
      headers.range = range
    }

    var expectedStatusCodes = [200]
    if (range) {
      expectedStatusCodes.push(206)
    }
    var method = 'GET'

    var query = querystring.stringify(getOpts)
    this.makeRequest({ method, bucketName, objectName, headers, query }, '', expectedStatusCodes, '', true, cb)
  }

  // Uploads the object using contents from a file
  //
  // __Arguments__
  // * `bucketName` _string_: name of the bucket
  // * `objectName` _string_: name of the object
  // * `filePath` _string_: file path of the file to be uploaded
  // * `metaData` _Javascript Object_: metaData assosciated with the object
  // * `callback(err, objInfo)` _function_: non null `err` indicates error, `objInfo` _object_ which contains versionId and etag.
  fPutObject(bucketName, objectName, filePath, metaData, callback) {
    if (!isValidBucketName(bucketName)) {
      throw new errors.InvalidBucketNameError('Invalid bucket name: ' + bucketName)
    }
    if (!isValidObjectName(objectName)) {
      throw new errors.InvalidObjectNameError(`Invalid object name: ${objectName}`)
    }

    if (!isString(filePath)) {
      throw new TypeError('filePath should be of type "string"')
    }
    if (isFunction(metaData)) {
      callback = metaData
      metaData = {} // Set metaData empty if no metaData provided.
    }
    if (!isObject(metaData)) {
      throw new TypeError('metaData should be of type "object"')
    }

    // Inserts correct `content-type` attribute based on metaData and filePath
    metaData = insertContentType(metaData, filePath)

    fs.lstat(filePath, (err, stat) => {
      if (err) {
        return callback(err)
      }
      return this.putObject(bucketName, objectName, fs.createReadStream(filePath), stat.size, metaData, callback)
    })
  }

  // Uploads the object.
  //
  // Uploading a stream
  // __Arguments__
  // * `bucketName` _string_: name of the bucket
  // * `objectName` _string_: name of the object
  // * `stream` _Stream_: Readable stream
  // * `size` _number_: size of the object (optional)
  // * `callback(err, etag)` _function_: non null `err` indicates error, `etag` _string_ is the etag of the object uploaded.
  //
  // Uploading "Buffer" or "string"
  // __Arguments__
  // * `bucketName` _string_: name of the bucket
  // * `objectName` _string_: name of the object
  // * `string or Buffer` _string_ or _Buffer_: string or buffer
  // * `callback(err, objInfo)` _function_: `err` is `null` in case of success and `info` will have the following object details:
  //   * `etag` _string_: etag of the object
  //   * `versionId` _string_: versionId of the object
  putObject(bucketName, objectName, stream, size, metaData, callback) {
    if (!isValidBucketName(bucketName)) {
      throw new errors.InvalidBucketNameError('Invalid bucket name: ' + bucketName)
    }
    if (!isValidObjectName(objectName)) {
      throw new errors.InvalidObjectNameError(`Invalid object name: ${objectName}`)
    }

    // We'll need to shift arguments to the left because of size and metaData.
    if (isFunction(size)) {
      callback = size
      metaData = {}
    } else if (isFunction(metaData)) {
      callback = metaData
      metaData = {}
    }

    // We'll need to shift arguments to the left because of metaData
    // and size being optional.
    if (isObject(size)) {
      metaData = size
    }

    // Ensures Metadata has appropriate prefix for A3 API
    metaData = prependXAMZMeta(metaData)
    if (typeof stream === 'string' || stream instanceof Buffer) {
      // Adapts the non-stream interface into a stream.
      size = stream.length
      stream = readableStream(stream)
    } else if (!isReadableStream(stream)) {
      throw new TypeError('third argument should be of type "stream.Readable" or "Buffer" or "string"')
    }

    if (!isFunction(callback)) {
      throw new TypeError('callback should be of type "function"')
    }

    if (isNumber(size) && size < 0) {
      throw new errors.InvalidArgumentError(`size cannot be negative, given size: ${size}`)
    }

    // Get the part size and forward that to the BlockStream. Default to the
    // largest block size possible if necessary.
    if (!isNumber(size)) {
      size = this.maxObjectSize
    }

    size = this.calculatePartSize(size)

    // s3 requires that all non-end chunks be at least `this.partSize`,
    // so we chunk the stream until we hit either that size or the end before
    // we flush it to s3.
    let chunker = new BlockStream2({ size, zeroPadding: false })

    // This is a Writable stream that can be written to in order to upload
    // to the specified bucket and object automatically.
    let uploader = new ObjectUploader(this, bucketName, objectName, size, metaData, callback)
    // stream => chunker => uploader
    pipesetup(stream, chunker, uploader)
  }

  // Copy the object.
  //
  // __Arguments__
  // * `bucketName` _string_: name of the bucket
  // * `objectName` _string_: name of the object
  // * `srcObject` _string_: path of the source object to be copied
  // * `conditions` _CopyConditions_: copy conditions that needs to be satisfied (optional, default `null`)
  // * `callback(err, {etag, lastModified})` _function_: non null `err` indicates error, `etag` _string_ and `listModifed` _Date_ are respectively the etag and the last modified date of the newly copied object
  copyObjectV1(arg1, arg2, arg3, arg4, arg5) {
    var bucketName = arg1
    var objectName = arg2
    var srcObject = arg3
    var conditions, cb
    if (typeof arg4 == 'function' && arg5 === undefined) {
      conditions = null
      cb = arg4
    } else {
      conditions = arg4
      cb = arg5
    }
    if (!isValidBucketName(bucketName)) {
      throw new errors.InvalidBucketNameError('Invalid bucket name: ' + bucketName)
    }
    if (!isValidObjectName(objectName)) {
      throw new errors.InvalidObjectNameError(`Invalid object name: ${objectName}`)
    }
    if (!isString(srcObject)) {
      throw new TypeError('srcObject should be of type "string"')
    }
    if (srcObject === '') {
      throw new errors.InvalidPrefixError(`Empty source prefix`)
    }

    if (conditions !== null && !(conditions instanceof CopyConditions)) {
      throw new TypeError('conditions should be of type "CopyConditions"')
    }

    var headers = {}
    headers['x-amz-copy-source'] = uriResourceEscape(srcObject)

    if (conditions !== null) {
      if (conditions.modified !== '') {
        headers['x-amz-copy-source-if-modified-since'] = conditions.modified
      }
      if (conditions.unmodified !== '') {
        headers['x-amz-copy-source-if-unmodified-since'] = conditions.unmodified
      }
      if (conditions.matchETag !== '') {
        headers['x-amz-copy-source-if-match'] = conditions.matchETag
      }
      if (conditions.matchEtagExcept !== '') {
        headers['x-amz-copy-source-if-none-match'] = conditions.matchETagExcept
      }
    }

    var method = 'PUT'
    this.makeRequest({ method, bucketName, objectName, headers }, '', [200], '', true, (e, response) => {
      if (e) {
        return cb(e)
      }
      var transformer = transformers.getCopyObjectTransformer()
      pipesetup(response, transformer)
        .on('error', (e) => cb(e))
        .on('data', (data) => cb(null, data))
    })
  }

  /**
   * Internal Method to perform copy of an object.
   * @param sourceConfig __object__   instance of CopySourceOptions @link ./helpers/CopySourceOptions
   * @param destConfig  __object__   instance of CopyDestinationOptions @link ./helpers/CopyDestinationOptions
   * @param cb __function__ called with null if there is an error
   * @returns Promise if no callack is passed.
   */
  copyObjectV2(sourceConfig, destConfig, cb) {
    if (!(sourceConfig instanceof CopySourceOptions)) {
      throw new errors.InvalidArgumentError('sourceConfig should of type CopySourceOptions ')
    }
    if (!(destConfig instanceof CopyDestinationOptions)) {
      throw new errors.InvalidArgumentError('destConfig should of type CopyDestinationOptions ')
    }
    if (!destConfig.validate()) {
      return false
    }
    if (!destConfig.validate()) {
      return false
    }
    if (!isFunction(cb)) {
      throw new TypeError('callback should be of type "function"')
    }

    const headers = Object.assign({}, sourceConfig.getHeaders(), destConfig.getHeaders())

    const bucketName = destConfig.Bucket
    const objectName = destConfig.Object

    const method = 'PUT'
    this.makeRequest({ method, bucketName, objectName, headers }, '', [200], '', true, (e, response) => {
      if (e) {
        return cb(e)
      }
      const transformer = transformers.getCopyObjectTransformer()
      pipesetup(response, transformer)
        .on('error', (e) => cb(e))
        .on('data', (data) => {
          const resHeaders = response.headers

          const copyObjResponse = {
            Bucket: destConfig.Bucket,
            Key: destConfig.Object,
            LastModified: data.LastModified,
            MetaData: extractMetadata(resHeaders),
            VersionId: getVersionId(resHeaders),
            SourceVersionId: getSourceVersionId(resHeaders),
            Etag: sanitizeETag(resHeaders.etag),
            Size: +resHeaders['content-length'],
          }

          return cb(null, copyObjResponse)
        })
    })
  }

  // Backward compatibility for Copy Object API.
  copyObject(...allArgs) {
    if (allArgs[0] instanceof CopySourceOptions && allArgs[1] instanceof CopyDestinationOptions) {
      return this.copyObjectV2(...arguments)
    }
    return this.copyObjectV1(...arguments)
  }

  // list a batch of objects
  listObjectsQuery(bucketName, prefix, marker, listQueryOpts = {}) {
    if (!isValidBucketName(bucketName)) {
      throw new errors.InvalidBucketNameError('Invalid bucket name: ' + bucketName)
    }
    if (!isString(prefix)) {
      throw new TypeError('prefix should be of type "string"')
    }
    if (!isString(marker)) {
      throw new TypeError('marker should be of type "string"')
    }
    let { Delimiter, MaxKeys, IncludeVersion } = listQueryOpts

    if (!isObject(listQueryOpts)) {
      throw new TypeError('listQueryOpts should be of type "object"')
    }

    if (!isString(Delimiter)) {
      throw new TypeError('Delimiter should be of type "string"')
    }
    if (!isNumber(MaxKeys)) {
      throw new TypeError('MaxKeys should be of type "number"')
    }

    const queries = []
    // escape every value in query string, except maxKeys
    queries.push(`prefix=${uriEscape(prefix)}`)
    queries.push(`delimiter=${uriEscape(Delimiter)}`)
    queries.push(`encoding-type=url`)

    if (IncludeVersion) {
      queries.push(`versions`)
    }

    if (marker) {
      marker = uriEscape(marker)
      if (IncludeVersion) {
        queries.push(`key-marker=${marker}`)
      } else {
        queries.push(`marker=${marker}`)
      }
    }

    // no need to escape maxKeys
    if (MaxKeys) {
      if (MaxKeys >= 1000) {
        MaxKeys = 1000
      }
      queries.push(`max-keys=${MaxKeys}`)
    }
    queries.sort()
    var query = ''
    if (queries.length > 0) {
      query = `${queries.join('&')}`
    }

    var method = 'GET'
    var transformer = transformers.getListObjectsTransformer()
    this.makeRequest({ method, bucketName, query }, '', [200], '', true, (e, response) => {
      if (e) {
        return transformer.emit('error', e)
      }
      pipesetup(response, transformer)
    })
    return transformer
  }

  // List the objects in the bucket.
  //
  // __Arguments__
  // * `bucketName` _string_: name of the bucket
  // * `prefix` _string_: the prefix of the objects that should be listed (optional, default `''`)
  // * `recursive` _bool_: `true` indicates recursive style listing and `false` indicates directory style listing delimited by '/'. (optional, default `false`)
  // * `listOpts _object_: query params to list object with below keys
  // *    listOpts.MaxKeys _int_ maximum number of keys to return
  // *    listOpts.IncludeVersion  _bool_ true|false to include versions.
  // __Return Value__
  // * `stream` _Stream_: stream emitting the objects in the bucket, the object is of the format:
  // * `obj.name` _string_: name of the object
  // * `obj.prefix` _string_: name of the object prefix
  // * `obj.size` _number_: size of the object
  // * `obj.etag` _string_: etag of the object
  // * `obj.lastModified` _Date_: modified time stamp
  // * `obj.isDeleteMarker` _boolean_: true if it is a delete marker
  // * `obj.versionId` _string_: versionId of the object
  listObjects(bucketName, prefix, recursive, listOpts = {}) {
    if (prefix === undefined) {
      prefix = ''
    }
    if (recursive === undefined) {
      recursive = false
    }
    if (!isValidBucketName(bucketName)) {
      throw new errors.InvalidBucketNameError('Invalid bucket name: ' + bucketName)
    }
    if (!isValidPrefix(prefix)) {
      throw new errors.InvalidPrefixError(`Invalid prefix : ${prefix}`)
    }
    if (!isString(prefix)) {
      throw new TypeError('prefix should be of type "string"')
    }
    if (!isBoolean(recursive)) {
      throw new TypeError('recursive should be of type "boolean"')
    }
    if (!isObject(listOpts)) {
      throw new TypeError('listOpts should be of type "object"')
    }
    var marker = ''
    const listQueryOpts = {
      Delimiter: recursive ? '' : '/', // if recursive is false set delimiter to '/'
      MaxKeys: 1000,
      IncludeVersion: listOpts.IncludeVersion,
    }
    var objects = []
    var ended = false
    var readStream = Stream.Readable({ objectMode: true })
    readStream._read = () => {
      // push one object per _read()
      if (objects.length) {
        readStream.push(objects.shift())
        return
      }
      if (ended) {
        return readStream.push(null)
      }
      // if there are no objects to push do query for the next batch of objects
      this.listObjectsQuery(bucketName, prefix, marker, listQueryOpts)
        .on('error', (e) => readStream.emit('error', e))
        .on('data', (result) => {
          if (result.isTruncated) {
            marker = result.nextMarker || result.versionIdMarker
          } else {
            ended = true
          }
          objects = result.objects
          readStream._read()
        })
    }
    return readStream
  }

  // listObjectsV2Query - (List Objects V2) - List some or all (up to 1000) of the objects in a bucket.
  //
  // You can use the request parameters as selection criteria to return a subset of the objects in a bucket.
  // request parameters :-
  // * `bucketName` _string_: name of the bucket
  // * `prefix` _string_: Limits the response to keys that begin with the specified prefix.
  // * `continuation-token` _string_: Used to continue iterating over a set of objects.
  // * `delimiter` _string_: A delimiter is a character you use to group keys.
  // * `max-keys` _number_: Sets the maximum number of keys returned in the response body.
  // * `start-after` _string_: Specifies the key to start after when listing objects in a bucket.
  listObjectsV2Query(bucketName, prefix, continuationToken, delimiter, maxKeys, startAfter) {
    if (!isValidBucketName(bucketName)) {
      throw new errors.InvalidBucketNameError('Invalid bucket name: ' + bucketName)
    }
    if (!isString(prefix)) {
      throw new TypeError('prefix should be of type "string"')
    }
    if (!isString(continuationToken)) {
      throw new TypeError('continuationToken should be of type "string"')
    }
    if (!isString(delimiter)) {
      throw new TypeError('delimiter should be of type "string"')
    }
    if (!isNumber(maxKeys)) {
      throw new TypeError('maxKeys should be of type "number"')
    }
    if (!isString(startAfter)) {
      throw new TypeError('startAfter should be of type "string"')
    }
    var queries = []

    // Call for listing objects v2 API
    queries.push(`list-type=2`)
    queries.push(`encoding-type=url`)

    // escape every value in query string, except maxKeys
    queries.push(`prefix=${uriEscape(prefix)}`)
    queries.push(`delimiter=${uriEscape(delimiter)}`)

    if (continuationToken) {
      continuationToken = uriEscape(continuationToken)
      queries.push(`continuation-token=${continuationToken}`)
    }
    // Set start-after
    if (startAfter) {
      startAfter = uriEscape(startAfter)
      queries.push(`start-after=${startAfter}`)
    }
    // no need to escape maxKeys
    if (maxKeys) {
      if (maxKeys >= 1000) {
        maxKeys = 1000
      }
      queries.push(`max-keys=${maxKeys}`)
    }
    queries.sort()
    var query = ''
    if (queries.length > 0) {
      query = `${queries.join('&')}`
    }
    var method = 'GET'
    var transformer = transformers.getListObjectsV2Transformer()
    this.makeRequest({ method, bucketName, query }, '', [200], '', true, (e, response) => {
      if (e) {
        return transformer.emit('error', e)
      }
      pipesetup(response, transformer)
    })
    return transformer
  }

  // List the objects in the bucket using S3 ListObjects V2
  //
  // __Arguments__
  // * `bucketName` _string_: name of the bucket
  // * `prefix` _string_: the prefix of the objects that should be listed (optional, default `''`)
  // * `recursive` _bool_: `true` indicates recursive style listing and `false` indicates directory style listing delimited by '/'. (optional, default `false`)
  // * `startAfter` _string_: Specifies the key to start after when listing objects in a bucket. (optional, default `''`)
  //
  // __Return Value__
  // * `stream` _Stream_: stream emitting the objects in the bucket, the object is of the format:
  //   * `obj.name` _string_: name of the object
  //   * `obj.prefix` _string_: name of the object prefix
  //   * `obj.size` _number_: size of the object
  //   * `obj.etag` _string_: etag of the object
  //   * `obj.lastModified` _Date_: modified time stamp
  listObjectsV2(bucketName, prefix, recursive, startAfter) {
    if (prefix === undefined) {
      prefix = ''
    }
    if (recursive === undefined) {
      recursive = false
    }
    if (startAfter === undefined) {
      startAfter = ''
    }
    if (!isValidBucketName(bucketName)) {
      throw new errors.InvalidBucketNameError('Invalid bucket name: ' + bucketName)
    }
    if (!isValidPrefix(prefix)) {
      throw new errors.InvalidPrefixError(`Invalid prefix : ${prefix}`)
    }
    if (!isString(prefix)) {
      throw new TypeError('prefix should be of type "string"')
    }
    if (!isBoolean(recursive)) {
      throw new TypeError('recursive should be of type "boolean"')
    }
    if (!isString(startAfter)) {
      throw new TypeError('startAfter should be of type "string"')
    }
    // if recursive is false set delimiter to '/'
    var delimiter = recursive ? '' : '/'
    var continuationToken = ''
    var objects = []
    var ended = false
    var readStream = Stream.Readable({ objectMode: true })
    readStream._read = () => {
      // push one object per _read()
      if (objects.length) {
        readStream.push(objects.shift())
        return
      }
      if (ended) {
        return readStream.push(null)
      }
      // if there are no objects to push do query for the next batch of objects
      this.listObjectsV2Query(bucketName, prefix, continuationToken, delimiter, 1000, startAfter)
        .on('error', (e) => readStream.emit('error', e))
        .on('data', (result) => {
          if (result.isTruncated) {
            continuationToken = result.nextContinuationToken
          } else {
            ended = true
          }
          objects = result.objects
          readStream._read()
        })
    }
    return readStream
  }

  // Remove all the objects residing in the objectsList.
  //
  // __Arguments__
  // * `bucketName` _string_: name of the bucket
  // * `objectsList` _array_: array of objects of one of the following:
  // *         List of Object names as array of strings which are object keys:  ['objectname1','objectname2']
  // *         List of Object name and versionId as an object:  [{name:"objectname",versionId:"my-version-id"}]

  removeObjects(bucketName, objectsList, cb) {
    if (!isValidBucketName(bucketName)) {
      throw new errors.InvalidBucketNameError('Invalid bucket name: ' + bucketName)
    }
    if (!Array.isArray(objectsList)) {
      throw new errors.InvalidArgumentError('objectsList should be a list')
    }
    if (!isFunction(cb)) {
      throw new TypeError('callback should be of type "function"')
    }

    const maxEntries = 1000
    const query = 'delete'
    const method = 'POST'

    let result = objectsList.reduce(
      (result, entry) => {
        result.list.push(entry)
        if (result.list.length === maxEntries) {
          result.listOfList.push(result.list)
          result.list = []
        }
        return result
      },
      { listOfList: [], list: [] },
    )

    if (result.list.length > 0) {
      result.listOfList.push(result.list)
    }

    const encoder = new TextEncoder()
    const batchResults = []

    async.eachSeries(
      result.listOfList,
      (list, batchCb) => {
        var objects = []
        list.forEach(function (value) {
          if (isObject(value)) {
            objects.push({ Key: value.name, VersionId: value.versionId })
          } else {
            objects.push({ Key: value })
          }
        })
        let deleteObjects = { Delete: { Quiet: true, Object: objects } }
        const builder = new xml2js.Builder({ headless: true })
        let payload = builder.buildObject(deleteObjects)
        payload = Buffer.from(encoder.encode(payload))
        const headers = {}

        headers['Content-MD5'] = toMd5(payload)

        let removeObjectsResult
        this.makeRequest({ method, bucketName, query, headers }, payload, [200], '', true, (e, response) => {
          if (e) {
            return batchCb(e)
          }
          pipesetup(response, transformers.removeObjectsTransformer())
            .on('data', (data) => {
              removeObjectsResult = data
            })
            .on('error', (e) => {
              return batchCb(e, null)
            })
            .on('end', () => {
              batchResults.push(removeObjectsResult)
              return batchCb(null, removeObjectsResult)
            })
        })
      },
      () => {
        cb(null, _.flatten(batchResults))
      },
    )
  }

  // Get the policy on a bucket or an object prefix.
  //
  // __Arguments__
  // * `bucketName` _string_: name of the bucket
  // * `callback(err, policy)` _function_: callback function
  getBucketPolicy(bucketName, cb) {
    // Validate arguments.
    if (!isValidBucketName(bucketName)) {
      throw new errors.InvalidBucketNameError(`Invalid bucket name: ${bucketName}`)
    }
    if (!isFunction(cb)) {
      throw new TypeError('callback should be of type "function"')
    }

    let method = 'GET'
    let query = 'policy'
    this.makeRequest({ method, bucketName, query }, '', [200], '', true, (e, response) => {
      if (e) {
        return cb(e)
      }

      let policy = Buffer.from('')
      pipesetup(response, transformers.getConcater())
        .on('data', (data) => (policy = data))
        .on('error', cb)
        .on('end', () => {
          cb(null, policy.toString())
        })
    })
  }

  // Set the policy on a bucket or an object prefix.
  //
  // __Arguments__
  // * `bucketName` _string_: name of the bucket
  // * `bucketPolicy` _string_: bucket policy (JSON stringify'ed)
  // * `callback(err)` _function_: callback function
  setBucketPolicy(bucketName, policy, cb) {
    // Validate arguments.
    if (!isValidBucketName(bucketName)) {
      throw new errors.InvalidBucketNameError(`Invalid bucket name: ${bucketName}`)
    }
    if (!isString(policy)) {
      throw new errors.InvalidBucketPolicyError(`Invalid bucket policy: ${policy} - must be "string"`)
    }
    if (!isFunction(cb)) {
      throw new TypeError('callback should be of type "function"')
    }

    let method = 'DELETE'
    let query = 'policy'

    if (policy) {
      method = 'PUT'
    }

    this.makeRequest({ method, bucketName, query }, policy, [204], '', false, cb)
  }

  // Generate a generic presigned URL which can be
  // used for HTTP methods GET, PUT, HEAD and DELETE
  //
  // __Arguments__
  // * `method` _string_: name of the HTTP method
  // * `bucketName` _string_: name of the bucket
  // * `objectName` _string_: name of the object
  // * `expiry` _number_: expiry in seconds (optional, default 7 days)
  // * `reqParams` _object_: request parameters (optional) e.g {versionId:"10fa9946-3f64-4137-a58f-888065c0732e"}
  // * `requestDate` _Date_: A date object, the url will be issued at (optional)
  presignedUrl(method, bucketName, objectName, expires, reqParams, requestDate, cb) {
    if (this.anonymous) {
      throw new errors.AnonymousRequestError('Presigned ' + method + ' url cannot be generated for anonymous requests')
    }
    if (isFunction(requestDate)) {
      cb = requestDate
      requestDate = new Date()
    }
    if (isFunction(reqParams)) {
      cb = reqParams
      reqParams = {}
      requestDate = new Date()
    }
    if (isFunction(expires)) {
      cb = expires
      reqParams = {}
      expires = 24 * 60 * 60 * 7 // 7 days in seconds
      requestDate = new Date()
    }
    if (!isNumber(expires)) {
      throw new TypeError('expires should be of type "number"')
    }
    if (!isObject(reqParams)) {
      throw new TypeError('reqParams should be of type "object"')
    }
    if (!isValidDate(requestDate)) {
      throw new TypeError('requestDate should be of type "Date" and valid')
    }
    if (!isFunction(cb)) {
      throw new TypeError('callback should be of type "function"')
    }
    var query = querystring.stringify(reqParams)
    this.getBucketRegion(bucketName, (e, region) => {
      if (e) {
        return cb(e)
      }
      // This statement is added to ensure that we send error through
      // callback on presign failure.
      var url
      var reqOptions = this.getRequestOptions({ method, region, bucketName, objectName, query })

      this.checkAndRefreshCreds()
      try {
        url = presignSignatureV4(
          reqOptions,
          this.accessKey,
          this.secretKey,
          this.sessionToken,
          region,
          requestDate,
          expires,
        )
      } catch (pe) {
        return cb(pe)
      }
      cb(null, url)
    })
  }

  // Generate a presigned URL for GET
  //
  // __Arguments__
  // * `bucketName` _string_: name of the bucket
  // * `objectName` _string_: name of the object
  // * `expiry` _number_: expiry in seconds (optional, default 7 days)
  // * `respHeaders` _object_: response headers to override or request params for query (optional) e.g {versionId:"10fa9946-3f64-4137-a58f-888065c0732e"}
  // * `requestDate` _Date_: A date object, the url will be issued at (optional)
  presignedGetObject(bucketName, objectName, expires, respHeaders, requestDate, cb) {
    if (!isValidBucketName(bucketName)) {
      throw new errors.InvalidBucketNameError('Invalid bucket name: ' + bucketName)
    }
    if (!isValidObjectName(objectName)) {
      throw new errors.InvalidObjectNameError(`Invalid object name: ${objectName}`)
    }

    if (isFunction(respHeaders)) {
      cb = respHeaders
      respHeaders = {}
      requestDate = new Date()
    }

    var validRespHeaders = [
      'response-content-type',
      'response-content-language',
      'response-expires',
      'response-cache-control',
      'response-content-disposition',
      'response-content-encoding',
    ]
    validRespHeaders.forEach((header) => {
      if (respHeaders !== undefined && respHeaders[header] !== undefined && !isString(respHeaders[header])) {
        throw new TypeError(`response header ${header} should be of type "string"`)
      }
    })
    return this.presignedUrl('GET', bucketName, objectName, expires, respHeaders, requestDate, cb)
  }

  // Generate a presigned URL for PUT. Using this URL, the browser can upload to S3 only with the specified object name.
  //
  // __Arguments__
  // * `bucketName` _string_: name of the bucket
  // * `objectName` _string_: name of the object
  // * `expiry` _number_: expiry in seconds (optional, default 7 days)
  presignedPutObject(bucketName, objectName, expires, cb) {
    if (!isValidBucketName(bucketName)) {
      throw new errors.InvalidBucketNameError(`Invalid bucket name: ${bucketName}`)
    }
    if (!isValidObjectName(objectName)) {
      throw new errors.InvalidObjectNameError(`Invalid object name: ${objectName}`)
    }
    return this.presignedUrl('PUT', bucketName, objectName, expires, cb)
  }

  // return PostPolicy object
  newPostPolicy() {
    return new PostPolicy()
  }

  // presignedPostPolicy can be used in situations where we want more control on the upload than what
  // presignedPutObject() provides. i.e Using presignedPostPolicy we will be able to put policy restrictions
  // on the object's `name` `bucket` `expiry` `Content-Type` `Content-Disposition` `metaData`
  presignedPostPolicy(postPolicy, cb) {
    if (this.anonymous) {
      throw new errors.AnonymousRequestError('Presigned POST policy cannot be generated for anonymous requests')
    }
    if (!isObject(postPolicy)) {
      throw new TypeError('postPolicy should be of type "object"')
    }
    if (!isFunction(cb)) {
      throw new TypeError('cb should be of type "function"')
    }
    this.getBucketRegion(postPolicy.formData.bucket, (e, region) => {
      if (e) {
        return cb(e)
      }
      var date = new Date()
      var dateStr = makeDateLong(date)

      this.checkAndRefreshCreds()

      if (!postPolicy.policy.expiration) {
        // 'expiration' is mandatory field for S3.
        // Set default expiration date of 7 days.
        var expires = new Date()
        expires.setSeconds(24 * 60 * 60 * 7)
        postPolicy.setExpires(expires)
      }

      postPolicy.policy.conditions.push(['eq', '$x-amz-date', dateStr])
      postPolicy.formData['x-amz-date'] = dateStr

      postPolicy.policy.conditions.push(['eq', '$x-amz-algorithm', 'AWS4-HMAC-SHA256'])
      postPolicy.formData['x-amz-algorithm'] = 'AWS4-HMAC-SHA256'

      postPolicy.policy.conditions.push(['eq', '$x-amz-credential', this.accessKey + '/' + getScope(region, date)])
      postPolicy.formData['x-amz-credential'] = this.accessKey + '/' + getScope(region, date)

      if (this.sessionToken) {
        postPolicy.policy.conditions.push(['eq', '$x-amz-security-token', this.sessionToken])
        postPolicy.formData['x-amz-security-token'] = this.sessionToken
      }

      var policyBase64 = Buffer.from(JSON.stringify(postPolicy.policy)).toString('base64')

      postPolicy.formData.policy = policyBase64

      var signature = postPresignSignatureV4(region, date, this.secretKey, policyBase64)

      postPolicy.formData['x-amz-signature'] = signature
      var opts = {}
      opts.region = region
      opts.bucketName = postPolicy.formData.bucket
      var reqOptions = this.getRequestOptions(opts)
      var portStr = this.port == 80 || this.port === 443 ? '' : `:${this.port.toString()}`
      var urlStr = `${reqOptions.protocol}//${reqOptions.host}${portStr}${reqOptions.path}`
      cb(null, { postURL: urlStr, formData: postPolicy.formData })
    })
  }

<<<<<<< HEAD
=======
  // Complete the multipart upload. After all the parts are uploaded issuing
  // this call will aggregate the parts on the server into a single object.
  completeMultipartUpload(bucketName, objectName, uploadId, etags, cb) {
    if (!isValidBucketName(bucketName)) {
      throw new errors.InvalidBucketNameError('Invalid bucket name: ' + bucketName)
    }
    if (!isValidObjectName(objectName)) {
      throw new errors.InvalidObjectNameError(`Invalid object name: ${objectName}`)
    }
    if (!isString(uploadId)) {
      throw new TypeError('uploadId should be of type "string"')
    }
    if (!isObject(etags)) {
      throw new TypeError('etags should be of type "Array"')
    }
    if (!isFunction(cb)) {
      throw new TypeError('cb should be of type "function"')
    }

    if (!uploadId) {
      throw new errors.InvalidArgumentError('uploadId cannot be empty')
    }

    var method = 'POST'
    var query = `uploadId=${uriEscape(uploadId)}`

    const builder = new xml2js.Builder()
    const payload = builder.buildObject({
      CompleteMultipartUpload: {
        $: {
          xmlns: 'http://s3.amazonaws.com/doc/2006-03-01/',
        },
        Part: etags.map((etag) => {
          return {
            PartNumber: etag.part,
            ETag: etag.etag,
          }
        }),
      },
    })

    this.makeRequest({ method, bucketName, objectName, query }, payload, [200], '', true, (e, response) => {
      if (e) {
        return cb(e)
      }
      var transformer = transformers.getCompleteMultipartTransformer()
      pipesetup(response, transformer)
        .on('error', (e) => cb(e))
        .on('data', (result) => {
          if (result.errCode) {
            // Multipart Complete API returns an error XML after a 200 http status
            cb(new errors.S3Error(result.errMessage))
          } else {
            const completeMultipartResult = {
              etag: result.etag,
              versionId: getVersionId(response.headers),
            }
            cb(null, completeMultipartResult)
          }
        })
    })
  }

>>>>>>> 3273e7b9
  // Called by listIncompleteUploads to fetch a batch of incomplete uploads.
  listIncompleteUploadsQuery(bucketName, prefix, keyMarker, uploadIdMarker, delimiter) {
    if (!isValidBucketName(bucketName)) {
      throw new errors.InvalidBucketNameError('Invalid bucket name: ' + bucketName)
    }
    if (!isString(prefix)) {
      throw new TypeError('prefix should be of type "string"')
    }
    if (!isString(keyMarker)) {
      throw new TypeError('keyMarker should be of type "string"')
    }
    if (!isString(uploadIdMarker)) {
      throw new TypeError('uploadIdMarker should be of type "string"')
    }
    if (!isString(delimiter)) {
      throw new TypeError('delimiter should be of type "string"')
    }
    var queries = []
    queries.push(`prefix=${uriEscape(prefix)}`)
    queries.push(`delimiter=${uriEscape(delimiter)}`)

    if (keyMarker) {
      keyMarker = uriEscape(keyMarker)
      queries.push(`key-marker=${keyMarker}`)
    }
    if (uploadIdMarker) {
      queries.push(`upload-id-marker=${uploadIdMarker}`)
    }

    var maxUploads = 1000
    queries.push(`max-uploads=${maxUploads}`)
    queries.sort()
    queries.unshift('uploads')
    var query = ''
    if (queries.length > 0) {
      query = `${queries.join('&')}`
    }
    var method = 'GET'
    var transformer = transformers.getListMultipartTransformer()
    this.makeRequest({ method, bucketName, query }, '', [200], '', true, (e, response) => {
      if (e) {
        return transformer.emit('error', e)
      }
      pipesetup(response, transformer)
    })
    return transformer
  }

  // Find uploadId of an incomplete upload.
  findUploadId(bucketName, objectName, cb) {
    if (!isValidBucketName(bucketName)) {
      throw new errors.InvalidBucketNameError('Invalid bucket name: ' + bucketName)
    }
    if (!isValidObjectName(objectName)) {
      throw new errors.InvalidObjectNameError(`Invalid object name: ${objectName}`)
    }
    if (!isFunction(cb)) {
      throw new TypeError('cb should be of type "function"')
    }
    var latestUpload
    var listNext = (keyMarker, uploadIdMarker) => {
      this.listIncompleteUploadsQuery(bucketName, objectName, keyMarker, uploadIdMarker, '')
        .on('error', (e) => cb(e))
        .on('data', (result) => {
          result.uploads.forEach((upload) => {
            if (upload.key === objectName) {
              if (!latestUpload || upload.initiated.getTime() > latestUpload.initiated.getTime()) {
                latestUpload = upload
                return
              }
            }
          })
          if (result.isTruncated) {
            listNext(result.nextKeyMarker, result.nextUploadIdMarker)
            return
          }
          if (latestUpload) {
            return cb(null, latestUpload.uploadId)
          }
          cb(null, undefined)
        })
    }
    listNext('', '')
  }

  // Remove all the notification configurations in the S3 provider
  setBucketNotification(bucketName, config, cb) {
    if (!isValidBucketName(bucketName)) {
      throw new errors.InvalidBucketNameError('Invalid bucket name: ' + bucketName)
    }
    if (!isObject(config)) {
      throw new TypeError('notification config should be of type "Object"')
    }
    if (!isFunction(cb)) {
      throw new TypeError('callback should be of type "function"')
    }
    var method = 'PUT'
    var query = 'notification'
    var builder = new xml2js.Builder({
      rootName: 'NotificationConfiguration',
      renderOpts: { pretty: false },
      headless: true,
    })
    var payload = builder.buildObject(config)
    this.makeRequest({ method, bucketName, query }, payload, [200], '', false, cb)
  }

  removeAllBucketNotification(bucketName, cb) {
    this.setBucketNotification(bucketName, new NotificationConfig(), cb)
  }

  // Return the list of notification configurations stored
  // in the S3 provider
  getBucketNotification(bucketName, cb) {
    if (!isValidBucketName(bucketName)) {
      throw new errors.InvalidBucketNameError('Invalid bucket name: ' + bucketName)
    }
    if (!isFunction(cb)) {
      throw new TypeError('callback should be of type "function"')
    }
    var method = 'GET'
    var query = 'notification'
    this.makeRequest({ method, bucketName, query }, '', [200], '', true, (e, response) => {
      if (e) {
        return cb(e)
      }
      var transformer = transformers.getBucketNotificationTransformer()
      var bucketNotification
      pipesetup(response, transformer)
        .on('data', (result) => (bucketNotification = result))
        .on('error', (e) => cb(e))
        .on('end', () => cb(null, bucketNotification))
    })
  }

  // Listens for bucket notifications. Returns an EventEmitter.
  listenBucketNotification(bucketName, prefix, suffix, events) {
    if (!isValidBucketName(bucketName)) {
      throw new errors.InvalidBucketNameError(`Invalid bucket name: ${bucketName}`)
    }
    if (!isString(prefix)) {
      throw new TypeError('prefix must be of type string')
    }
    if (!isString(suffix)) {
      throw new TypeError('suffix must be of type string')
    }
    if (!Array.isArray(events)) {
      throw new TypeError('events must be of type Array')
    }
    let listener = new NotificationPoller(this, bucketName, prefix, suffix, events)
    listener.start()

    return listener
  }

  getBucketVersioning(bucketName, cb) {
    if (!isValidBucketName(bucketName)) {
      throw new errors.InvalidBucketNameError('Invalid bucket name: ' + bucketName)
    }
    if (!isFunction(cb)) {
      throw new errors.InvalidArgumentError('callback should be of type "function"')
    }
    var method = 'GET'
    var query = 'versioning'

    this.makeRequest({ method, bucketName, query }, '', [200], '', true, (e, response) => {
      if (e) {
        return cb(e)
      }

      let versionConfig = Buffer.from('')
      pipesetup(response, transformers.bucketVersioningTransformer())
        .on('data', (data) => {
          versionConfig = data
        })
        .on('error', cb)
        .on('end', () => {
          cb(null, versionConfig)
        })
    })
  }

  setBucketVersioning(bucketName, versionConfig, cb) {
    if (!isValidBucketName(bucketName)) {
      throw new errors.InvalidBucketNameError('Invalid bucket name: ' + bucketName)
    }
    if (!Object.keys(versionConfig).length) {
      throw new errors.InvalidArgumentError('versionConfig should be of type "object"')
    }
    if (!isFunction(cb)) {
      throw new TypeError('callback should be of type "function"')
    }

    var method = 'PUT'
    var query = 'versioning'
    var builder = new xml2js.Builder({
      rootName: 'VersioningConfiguration',
      renderOpts: { pretty: false },
      headless: true,
    })
    var payload = builder.buildObject(versionConfig)

    this.makeRequest({ method, bucketName, query }, payload, [200], '', false, cb)
  }

  /** To set Tags on a bucket or object based on the params
   *  __Arguments__
   * taggingParams _object_ Which contains the following properties
   *  bucketName _string_,
   *  objectName _string_ (Optional),
   *  tags _object_ of the form {'<tag-key-1>':'<tag-value-1>','<tag-key-2>':'<tag-value-2>'}
   *  putOpts _object_ (Optional) e.g {versionId:"my-object-version-id"},
   *  cb(error)` _function_ - callback function with `err` as the error argument. `err` is null if the operation is successful.
   */
  setTagging(taggingParams) {
    const { bucketName, objectName, tags, putOpts = {}, cb } = taggingParams
    const method = 'PUT'
    let query = 'tagging'

    if (putOpts && putOpts.versionId) {
      query = `${query}&versionId=${putOpts.versionId}`
    }
    const tagsList = []
    for (const [key, value] of Object.entries(tags)) {
      tagsList.push({ Key: key, Value: value })
    }
    const taggingConfig = {
      Tagging: {
        TagSet: {
          Tag: tagsList,
        },
      },
    }
    const encoder = new TextEncoder()
    const headers = {}
    const builder = new xml2js.Builder({ headless: true, renderOpts: { pretty: false } })
    let payload = builder.buildObject(taggingConfig)
    payload = Buffer.from(encoder.encode(payload))
    headers['Content-MD5'] = toMd5(payload)
    const requestOptions = { method, bucketName, query, headers }

    if (objectName) {
      requestOptions['objectName'] = objectName
    }
    headers['Content-MD5'] = toMd5(payload)

    this.makeRequest(requestOptions, payload, [200], '', false, cb)
  }

  /** Set Tags on a Bucket
   * __Arguments__
   * bucketName _string_
   * tags _object_ of the form {'<tag-key-1>':'<tag-value-1>','<tag-key-2>':'<tag-value-2>'}
   * `cb(error)` _function_ - callback function with `err` as the error argument. `err` is null if the operation is successful.
   */
  setBucketTagging(bucketName, tags, cb) {
    if (!isValidBucketName(bucketName)) {
      throw new errors.InvalidBucketNameError('Invalid bucket name: ' + bucketName)
    }
    if (!isObject(tags)) {
      throw new errors.InvalidArgumentError('tags should be of type "object"')
    }
    if (Object.keys(tags).length > 10) {
      throw new errors.InvalidArgumentError('maximum tags allowed is 10"')
    }
    if (!isFunction(cb)) {
      throw new errors.InvalidArgumentError('callback should be of type "function"')
    }

    return this.setTagging({ bucketName, tags, cb })
  }

  /** Set Tags on an Object
   * __Arguments__
   * bucketName _string_
   * objectName _string_
   *  * tags _object_ of the form {'<tag-key-1>':'<tag-value-1>','<tag-key-2>':'<tag-value-2>'}
   *  putOpts _object_ (Optional) e.g {versionId:"my-object-version-id"},
   * `cb(error)` _function_ - callback function with `err` as the error argument. `err` is null if the operation is successful.
   */
  setObjectTagging(bucketName, objectName, tags, putOpts = {}, cb) {
    if (!isValidBucketName(bucketName)) {
      throw new errors.InvalidBucketNameError('Invalid bucket name: ' + bucketName)
    }
    if (!isValidObjectName(objectName)) {
      throw new errors.InvalidBucketNameError('Invalid object name: ' + objectName)
    }

    if (isFunction(putOpts)) {
      cb = putOpts
      putOpts = {}
    }

    if (!isObject(tags)) {
      throw new errors.InvalidArgumentError('tags should be of type "object"')
    }
    if (Object.keys(tags).length > 10) {
      throw new errors.InvalidArgumentError('Maximum tags allowed is 10"')
    }

    if (!isFunction(cb)) {
      throw new TypeError('callback should be of type "function"')
    }
    return this.setTagging({ bucketName, objectName, tags, putOpts, cb })
  }

  /** Remove Tags on an Bucket/Object based on params
   * __Arguments__
   * bucketName _string_
   * objectName _string_ (optional)
   * removeOpts _object_ (Optional) e.g {versionId:"my-object-version-id"},
   * `cb(error)` _function_ - callback function with `err` as the error argument. `err` is null if the operation is successful.
   */
  removeTagging({ bucketName, objectName, removeOpts, cb }) {
    const method = 'DELETE'
    let query = 'tagging'

    if (removeOpts && Object.keys(removeOpts).length && removeOpts.versionId) {
      query = `${query}&versionId=${removeOpts.versionId}`
    }
    const requestOptions = { method, bucketName, objectName, query }

    if (objectName) {
      requestOptions['objectName'] = objectName
    }
    this.makeRequest(requestOptions, '', [200, 204], '', true, cb)
  }

  /** Remove Tags associated with a bucket
   *  __Arguments__
   * bucketName _string_
   * `cb(error)` _function_ - callback function with `err` as the error argument. `err` is null if the operation is successful.
   */
  removeBucketTagging(bucketName, cb) {
    if (!isValidBucketName(bucketName)) {
      throw new errors.InvalidBucketNameError('Invalid bucket name: ' + bucketName)
    }
    if (!isFunction(cb)) {
      throw new TypeError('callback should be of type "function"')
    }
    return this.removeTagging({ bucketName, cb })
  }

  /** Remove tags associated with an object
   * __Arguments__
   * bucketName _string_
   * objectName _string_
   * removeOpts _object_ (Optional) e.g. {VersionID:"my-object-version-id"}
   * `cb(error)` _function_ - callback function with `err` as the error argument. `err` is null if the operation is successful.
   */
  removeObjectTagging(bucketName, objectName, removeOpts, cb) {
    if (!isValidBucketName(bucketName)) {
      throw new errors.InvalidBucketNameError('Invalid bucket name: ' + bucketName)
    }
    if (!isValidObjectName(objectName)) {
      throw new errors.InvalidBucketNameError('Invalid object name: ' + objectName)
    }
    if (isFunction(removeOpts)) {
      cb = removeOpts
      removeOpts = {}
    }
    if (removeOpts && Object.keys(removeOpts).length && !isObject(removeOpts)) {
      throw new errors.InvalidArgumentError('removeOpts should be of type "object"')
    }

    if (!isFunction(cb)) {
      throw new TypeError('callback should be of type "function"')
    }

    return this.removeTagging({ bucketName, objectName, removeOpts, cb })
  }

  /**
   * Apply lifecycle configuration on a bucket.
   * bucketName _string_
   * policyConfig _object_ a valid policy configuration object.
   * `cb(error)` _function_ - callback function with `err` as the error argument. `err` is null if the operation is successful.
   */
  applyBucketLifecycle(bucketName, policyConfig, cb) {
    const method = 'PUT'
    const query = 'lifecycle'

    const encoder = new TextEncoder()
    const headers = {}
    const builder = new xml2js.Builder({
      rootName: 'LifecycleConfiguration',
      headless: true,
      renderOpts: { pretty: false },
    })
    let payload = builder.buildObject(policyConfig)
    payload = Buffer.from(encoder.encode(payload))
    const requestOptions = { method, bucketName, query, headers }
    headers['Content-MD5'] = toMd5(payload)

    this.makeRequest(requestOptions, payload, [200], '', false, cb)
  }

  /** Remove lifecycle configuration of a bucket.
   * bucketName _string_
   * `cb(error)` _function_ - callback function with `err` as the error argument. `err` is null if the operation is successful.
   */
  removeBucketLifecycle(bucketName, cb) {
    if (!isValidBucketName(bucketName)) {
      throw new errors.InvalidBucketNameError('Invalid bucket name: ' + bucketName)
    }
    const method = 'DELETE'
    const query = 'lifecycle'
    this.makeRequest({ method, bucketName, query }, '', [204], '', false, cb)
  }

  /** Set/Override lifecycle configuration on a bucket. if the configuration is empty, it removes the configuration.
   * bucketName _string_
   * lifeCycleConfig _object_ one of the following values: (null or '') to remove the lifecycle configuration. or a valid lifecycle configuration
   * `cb(error)` _function_ - callback function with `err` as the error argument. `err` is null if the operation is successful.
   */
  setBucketLifecycle(bucketName, lifeCycleConfig = null, cb) {
    if (!isValidBucketName(bucketName)) {
      throw new errors.InvalidBucketNameError('Invalid bucket name: ' + bucketName)
    }
    if (_.isEmpty(lifeCycleConfig)) {
      this.removeBucketLifecycle(bucketName, cb)
    } else {
      this.applyBucketLifecycle(bucketName, lifeCycleConfig, cb)
    }
  }

  /** Get lifecycle configuration on a bucket.
   * bucketName _string_
   * `cb(config)` _function_ - callback function with lifecycle configuration as the error argument.
   */
  getBucketLifecycle(bucketName, cb) {
    if (!isValidBucketName(bucketName)) {
      throw new errors.InvalidBucketNameError('Invalid bucket name: ' + bucketName)
    }
    const method = 'GET'
    const query = 'lifecycle'
    const requestOptions = { method, bucketName, query }

    this.makeRequest(requestOptions, '', [200], '', true, (e, response) => {
      const transformer = transformers.lifecycleTransformer()
      if (e) {
        return cb(e)
      }
      let lifecycleConfig
      pipesetup(response, transformer)
        .on('data', (result) => (lifecycleConfig = result))
        .on('error', (e) => cb(e))
        .on('end', () => cb(null, lifecycleConfig))
    })
  }

  getObjectRetention(bucketName, objectName, getOpts, cb) {
    if (!isValidBucketName(bucketName)) {
      throw new errors.InvalidBucketNameError('Invalid bucket name: ' + bucketName)
    }
    if (!isValidObjectName(objectName)) {
      throw new errors.InvalidObjectNameError(`Invalid object name: ${objectName}`)
    }
    if (!isObject(getOpts)) {
      throw new errors.InvalidArgumentError('callback should be of type "object"')
    } else if (getOpts.versionId && !isString(getOpts.versionId)) {
      throw new errors.InvalidArgumentError('VersionID should be of type "string"')
    }
    if (cb && !isFunction(cb)) {
      throw new errors.InvalidArgumentError('callback should be of type "function"')
    }
    const method = 'GET'
    let query = 'retention'
    if (getOpts.versionId) {
      query += `&versionId=${getOpts.versionId}`
    }

    this.makeRequest({ method, bucketName, objectName, query }, '', [200], '', true, (e, response) => {
      if (e) {
        return cb(e)
      }

      let retentionConfig = Buffer.from('')
      pipesetup(response, transformers.objectRetentionTransformer())
        .on('data', (data) => {
          retentionConfig = data
        })
        .on('error', cb)
        .on('end', () => {
          cb(null, retentionConfig)
        })
    })
  }

  setBucketEncryption(bucketName, encryptionConfig, cb) {
    if (!isValidBucketName(bucketName)) {
      throw new errors.InvalidBucketNameError('Invalid bucket name: ' + bucketName)
    }

    if (isFunction(encryptionConfig)) {
      cb = encryptionConfig
      encryptionConfig = null
    }

    if (!_.isEmpty(encryptionConfig) && encryptionConfig.Rule.length > 1) {
      throw new errors.InvalidArgumentError('Invalid Rule length. Only one rule is allowed.: ' + encryptionConfig.Rule)
    }
    if (cb && !isFunction(cb)) {
      throw new TypeError('callback should be of type "function"')
    }

    let encryptionObj = encryptionConfig
    if (_.isEmpty(encryptionConfig)) {
      encryptionObj = {
        // Default MinIO Server Supported Rule
        Rule: [
          {
            ApplyServerSideEncryptionByDefault: {
              SSEAlgorithm: 'AES256',
            },
          },
        ],
      }
    }

    let method = 'PUT'
    let query = 'encryption'
    let builder = new xml2js.Builder({
      rootName: 'ServerSideEncryptionConfiguration',
      renderOpts: { pretty: false },
      headless: true,
    })
    let payload = builder.buildObject(encryptionObj)

    const headers = {}
    headers['Content-MD5'] = toMd5(payload)

    this.makeRequest({ method, bucketName, query, headers }, payload, [200], '', false, cb)
  }

  getBucketEncryption(bucketName, cb) {
    if (!isValidBucketName(bucketName)) {
      throw new errors.InvalidBucketNameError('Invalid bucket name: ' + bucketName)
    }
    if (!isFunction(cb)) {
      throw new errors.InvalidArgumentError('callback should be of type "function"')
    }
    const method = 'GET'
    const query = 'encryption'

    this.makeRequest({ method, bucketName, query }, '', [200], '', true, (e, response) => {
      if (e) {
        return cb(e)
      }

      let bucketEncConfig = Buffer.from('')
      pipesetup(response, transformers.bucketEncryptionTransformer())
        .on('data', (data) => {
          bucketEncConfig = data
        })
        .on('error', cb)
        .on('end', () => {
          cb(null, bucketEncConfig)
        })
    })
  }
  removeBucketEncryption(bucketName, cb) {
    if (!isValidBucketName(bucketName)) {
      throw new errors.InvalidBucketNameError('Invalid bucket name: ' + bucketName)
    }
    if (!isFunction(cb)) {
      throw new errors.InvalidArgumentError('callback should be of type "function"')
    }
    const method = 'DELETE'
    const query = 'encryption'

    this.makeRequest({ method, bucketName, query }, '', [204], '', false, cb)
  }

  /**
   * Internal method to upload a part during compose object.
   * @param partConfig __object__ contains the following.
   *    bucketName __string__
   *    objectName __string__
   *    uploadID __string__
   *    partNumber __number__
   *    headers __object__
   * @param cb called with null incase of error.
   */
  uploadPartCopy(partConfig, cb) {
    const { bucketName, objectName, uploadID, partNumber, headers } = partConfig

    const method = 'PUT'
    let query = `uploadId=${uploadID}&partNumber=${partNumber}`
    const requestOptions = { method, bucketName, objectName: objectName, query, headers }
    return this.makeRequest(requestOptions, '', [200], '', true, (e, response) => {
      let partCopyResult = Buffer.from('')
      if (e) {
        return cb(e)
      }
      pipesetup(response, transformers.uploadPartTransformer())
        .on('data', (data) => {
          partCopyResult = data
        })
        .on('error', cb)
        .on('end', () => {
          let uploadPartCopyRes = {
            etag: sanitizeETag(partCopyResult.ETag),
            key: objectName,
            part: partNumber,
          }

          cb(null, uploadPartCopyRes)
        })
    })
  }

  composeObject(destObjConfig = {}, sourceObjList = [], cb) {
    const me = this // many async flows. so store the ref.
    const sourceFilesLength = sourceObjList.length

    if (!Array.isArray(sourceObjList)) {
      throw new errors.InvalidArgumentError('sourceConfig should an array of CopySourceOptions ')
    }
    if (!(destObjConfig instanceof CopyDestinationOptions)) {
      throw new errors.InvalidArgumentError('destConfig should of type CopyDestinationOptions ')
    }

    if (sourceFilesLength < 1 || sourceFilesLength > PART_CONSTRAINTS.MAX_PARTS_COUNT) {
      throw new errors.InvalidArgumentError(
        `"There must be as least one and up to ${PART_CONSTRAINTS.MAX_PARTS_COUNT} source objects.`,
      )
    }

    if (!isFunction(cb)) {
      throw new TypeError('callback should be of type "function"')
    }

    for (let i = 0; i < sourceFilesLength; i++) {
      if (!sourceObjList[i].validate()) {
        return false
      }
    }

    if (!destObjConfig.validate()) {
      return false
    }

    const getStatOptions = (srcConfig) => {
      let statOpts = {}
      if (!_.isEmpty(srcConfig.VersionID)) {
        statOpts = {
          versionId: srcConfig.VersionID,
        }
      }
      return statOpts
    }
    const srcObjectSizes = []
    let totalSize = 0
    let totalParts = 0

    const sourceObjStats = sourceObjList.map((srcItem) =>
      me.statObject(srcItem.Bucket, srcItem.Object, getStatOptions(srcItem)),
    )

    return Promise.all(sourceObjStats)
      .then((srcObjectInfos) => {
        const validatedStats = srcObjectInfos.map((resItemStat, index) => {
          const srcConfig = sourceObjList[index]

          let srcCopySize = resItemStat.size
          // Check if a segment is specified, and if so, is the
          // segment within object bounds?
          if (srcConfig.MatchRange) {
            // Since range is specified,
            //    0 <= src.srcStart <= src.srcEnd
            // so only invalid case to check is:
            const srcStart = srcConfig.Start
            const srcEnd = srcConfig.End
            if (srcEnd >= srcCopySize || srcStart < 0) {
              throw new errors.InvalidArgumentError(
                `CopySrcOptions ${index} has invalid segment-to-copy [${srcStart}, ${srcEnd}] (size is ${srcCopySize})`,
              )
            }
            srcCopySize = srcEnd - srcStart + 1
          }

          // Only the last source may be less than `absMinPartSize`
          if (srcCopySize < PART_CONSTRAINTS.ABS_MIN_PART_SIZE && index < sourceFilesLength - 1) {
            throw new errors.InvalidArgumentError(
              `CopySrcOptions ${index} is too small (${srcCopySize}) and it is not the last part.`,
            )
          }

          // Is data to copy too large?
          totalSize += srcCopySize
          if (totalSize > PART_CONSTRAINTS.MAX_MULTIPART_PUT_OBJECT_SIZE) {
            throw new errors.InvalidArgumentError(`Cannot compose an object of size ${totalSize} (> 5TiB)`)
          }

          // record source size
          srcObjectSizes[index] = srcCopySize

          // calculate parts needed for current source
          totalParts += partsRequired(srcCopySize)
          // Do we need more parts than we are allowed?
          if (totalParts > PART_CONSTRAINTS.MAX_PARTS_COUNT) {
            throw new errors.InvalidArgumentError(
              `Your proposed compose object requires more than ${PART_CONSTRAINTS.MAX_PARTS_COUNT} parts`,
            )
          }

          return resItemStat
        })

        if ((totalParts === 1 && totalSize <= PART_CONSTRAINTS.MAX_PART_SIZE) || totalSize === 0) {
          return this.copyObject(sourceObjList[0], destObjConfig, cb) // use copyObjectV2
        }

        // preserve etag to avoid modification of object while copying.
        for (let i = 0; i < sourceFilesLength; i++) {
          sourceObjList[i].MatchETag = validatedStats[i].etag
        }

        const splitPartSizeList = validatedStats.map((resItemStat, idx) => {
          const calSize = calculateEvenSplits(srcObjectSizes[idx], sourceObjList[idx])
          return calSize
        })

        function getUploadPartConfigList(uploadId) {
          const uploadPartConfigList = []

          splitPartSizeList.forEach((splitSize, splitIndex) => {
            const { startIndex: startIdx, endIndex: endIdx, objInfo: objConfig } = splitSize

            let partIndex = splitIndex + 1 // part index starts from 1.
            const totalUploads = Array.from(startIdx)

            const headers = sourceObjList[splitIndex].getHeaders()

            totalUploads.forEach((splitStart, upldCtrIdx) => {
              let splitEnd = endIdx[upldCtrIdx]

              const sourceObj = `${objConfig.Bucket}/${objConfig.Object}`
              headers['x-amz-copy-source'] = `${sourceObj}`
              headers['x-amz-copy-source-range'] = `bytes=${splitStart}-${splitEnd}`

              const uploadPartConfig = {
                bucketName: destObjConfig.Bucket,
                objectName: destObjConfig.Object,
                uploadID: uploadId,
                partNumber: partIndex,
                headers: headers,
                sourceObj: sourceObj,
              }

              uploadPartConfigList.push(uploadPartConfig)
            })
          })

          return uploadPartConfigList
        }

        const performUploadParts = (uploadId) => {
          const uploadList = getUploadPartConfigList(uploadId)

          async.map(uploadList, me.uploadPartCopy.bind(me), (err, res) => {
            if (err) {
              this.abortMultipartUpload(destObjConfig.Bucket, destObjConfig.Object, uploadId).then(
                () => cb(),
                (err) => cb(err),
              )
              return
            }
            const partsDone = res.map((partCopy) => ({ etag: partCopy.etag, part: partCopy.part }))
            return me.completeMultipartUpload(destObjConfig.Bucket, destObjConfig.Object, uploadId, partsDone).then(
              (result) => cb(null, result),
              (err) => cb(err),
            )
          })
        }

        const newUploadHeaders = destObjConfig.getHeaders()

        me.initiateNewMultipartUpload(destObjConfig.Bucket, destObjConfig.Object, newUploadHeaders).then(
          (uploadId) => {
            performUploadParts(uploadId)
          },
          (err) => {
            cb(err, null)
          },
        )
      })
      .catch((error) => {
        cb(error, null)
      })
  }
  selectObjectContent(bucketName, objectName, selectOpts = {}, cb) {
    if (!isValidBucketName(bucketName)) {
      throw new errors.InvalidBucketNameError(`Invalid bucket name: ${bucketName}`)
    }
    if (!isValidObjectName(objectName)) {
      throw new errors.InvalidObjectNameError(`Invalid object name: ${objectName}`)
    }
    if (!_.isEmpty(selectOpts)) {
      if (!isString(selectOpts.expression)) {
        throw new TypeError('sqlExpression should be of type "string"')
      }
      if (!_.isEmpty(selectOpts.inputSerialization)) {
        if (!isObject(selectOpts.inputSerialization)) {
          throw new TypeError('inputSerialization should be of type "object"')
        }
      } else {
        throw new TypeError('inputSerialization is required')
      }
      if (!_.isEmpty(selectOpts.outputSerialization)) {
        if (!isObject(selectOpts.outputSerialization)) {
          throw new TypeError('outputSerialization should be of type "object"')
        }
      } else {
        throw new TypeError('outputSerialization is required')
      }
    } else {
      throw new TypeError('valid select configuration is required')
    }

    if (!isFunction(cb)) {
      throw new TypeError('callback should be of type "function"')
    }

    const method = 'POST'
    let query = `select`
    query += '&select-type=2'

    const config = [
      {
        Expression: selectOpts.expression,
      },
      {
        ExpressionType: selectOpts.expressionType || 'SQL',
      },
      {
        InputSerialization: [selectOpts.inputSerialization],
      },
      {
        OutputSerialization: [selectOpts.outputSerialization],
      },
    ]

    // Optional
    if (selectOpts.requestProgress) {
      config.push({ RequestProgress: selectOpts.requestProgress })
    }
    // Optional
    if (selectOpts.scanRange) {
      config.push({ ScanRange: selectOpts.scanRange })
    }

    const builder = new xml2js.Builder({
      rootName: 'SelectObjectContentRequest',
      renderOpts: { pretty: false },
      headless: true,
    })
    const payload = builder.buildObject(config)

    this.makeRequest({ method, bucketName, objectName, query }, payload, [200], '', true, (e, response) => {
      if (e) {
        return cb(e)
      }

      let selectResult
      pipesetup(response, transformers.selectObjectContentTransformer())
        .on('data', (data) => {
          selectResult = parseSelectObjectContentResponse(data)
        })
        .on('error', cb)
        .on('end', () => {
          cb(null, selectResult)
        })
    })
  }
}

// Promisify various public-facing APIs on the Client module.
Client.prototype.makeBucket = promisify(Client.prototype.makeBucket)
Client.prototype.bucketExists = promisify(Client.prototype.bucketExists)

Client.prototype.getObject = promisify(Client.prototype.getObject)
Client.prototype.getPartialObject = promisify(Client.prototype.getPartialObject)
Client.prototype.fGetObject = promisify(Client.prototype.fGetObject)
Client.prototype.putObject = promisify(Client.prototype.putObject)
Client.prototype.fPutObject = promisify(Client.prototype.fPutObject)
Client.prototype.copyObject = promisify(Client.prototype.copyObject)
Client.prototype.removeObjects = promisify(Client.prototype.removeObjects)

Client.prototype.presignedUrl = promisify(Client.prototype.presignedUrl)
Client.prototype.presignedGetObject = promisify(Client.prototype.presignedGetObject)
Client.prototype.presignedPutObject = promisify(Client.prototype.presignedPutObject)
Client.prototype.presignedPostPolicy = promisify(Client.prototype.presignedPostPolicy)
Client.prototype.getBucketNotification = promisify(Client.prototype.getBucketNotification)
Client.prototype.setBucketNotification = promisify(Client.prototype.setBucketNotification)
Client.prototype.removeAllBucketNotification = promisify(Client.prototype.removeAllBucketNotification)
Client.prototype.getBucketPolicy = promisify(Client.prototype.getBucketPolicy)
Client.prototype.setBucketPolicy = promisify(Client.prototype.setBucketPolicy)
Client.prototype.removeIncompleteUpload = promisify(Client.prototype.removeIncompleteUpload)
Client.prototype.getBucketVersioning = promisify(Client.prototype.getBucketVersioning)
Client.prototype.setBucketVersioning = promisify(Client.prototype.setBucketVersioning)
Client.prototype.setBucketTagging = promisify(Client.prototype.setBucketTagging)
Client.prototype.removeBucketTagging = promisify(Client.prototype.removeBucketTagging)
Client.prototype.setObjectTagging = promisify(Client.prototype.setObjectTagging)
Client.prototype.removeObjectTagging = promisify(Client.prototype.removeObjectTagging)
Client.prototype.setBucketLifecycle = promisify(Client.prototype.setBucketLifecycle)
Client.prototype.getBucketLifecycle = promisify(Client.prototype.getBucketLifecycle)
Client.prototype.removeBucketLifecycle = promisify(Client.prototype.removeBucketLifecycle)
Client.prototype.getObjectRetention = promisify(Client.prototype.getObjectRetention)
Client.prototype.setBucketEncryption = promisify(Client.prototype.setBucketEncryption)
Client.prototype.getBucketEncryption = promisify(Client.prototype.getBucketEncryption)
Client.prototype.removeBucketEncryption = promisify(Client.prototype.removeBucketEncryption)
Client.prototype.composeObject = promisify(Client.prototype.composeObject)
Client.prototype.selectObjectContent = promisify(Client.prototype.selectObjectContent)

// refactored API use promise internally
Client.prototype.removeObject = callbackify(Client.prototype.removeObject)
Client.prototype.statObject = callbackify(Client.prototype.statObject)
Client.prototype.removeBucket = callbackify(Client.prototype.removeBucket)
Client.prototype.listBuckets = callbackify(Client.prototype.listBuckets)
Client.prototype.removeBucketReplication = callbackify(Client.prototype.removeBucketReplication)
Client.prototype.setBucketReplication = callbackify(Client.prototype.setBucketReplication)
Client.prototype.getBucketReplication = callbackify(Client.prototype.getBucketReplication)
Client.prototype.getObjectLegalHold = callbackify(Client.prototype.getObjectLegalHold)
Client.prototype.setObjectLegalHold = callbackify(Client.prototype.setObjectLegalHold)
Client.prototype.getBucketTagging = callbackify(Client.prototype.getBucketTagging)
Client.prototype.getObjectTagging = callbackify(Client.prototype.getObjectTagging)
Client.prototype.putObjectRetention = callbackify(Client.prototype.putObjectRetention)
Client.prototype.setObjectLockConfig = callbackify(Client.prototype.setObjectLockConfig)
Client.prototype.getObjectLockConfig = callbackify(Client.prototype.getObjectLockConfig)<|MERGE_RESOLUTION|>--- conflicted
+++ resolved
@@ -1373,72 +1373,6 @@
     })
   }
 
-<<<<<<< HEAD
-=======
-  // Complete the multipart upload. After all the parts are uploaded issuing
-  // this call will aggregate the parts on the server into a single object.
-  completeMultipartUpload(bucketName, objectName, uploadId, etags, cb) {
-    if (!isValidBucketName(bucketName)) {
-      throw new errors.InvalidBucketNameError('Invalid bucket name: ' + bucketName)
-    }
-    if (!isValidObjectName(objectName)) {
-      throw new errors.InvalidObjectNameError(`Invalid object name: ${objectName}`)
-    }
-    if (!isString(uploadId)) {
-      throw new TypeError('uploadId should be of type "string"')
-    }
-    if (!isObject(etags)) {
-      throw new TypeError('etags should be of type "Array"')
-    }
-    if (!isFunction(cb)) {
-      throw new TypeError('cb should be of type "function"')
-    }
-
-    if (!uploadId) {
-      throw new errors.InvalidArgumentError('uploadId cannot be empty')
-    }
-
-    var method = 'POST'
-    var query = `uploadId=${uriEscape(uploadId)}`
-
-    const builder = new xml2js.Builder()
-    const payload = builder.buildObject({
-      CompleteMultipartUpload: {
-        $: {
-          xmlns: 'http://s3.amazonaws.com/doc/2006-03-01/',
-        },
-        Part: etags.map((etag) => {
-          return {
-            PartNumber: etag.part,
-            ETag: etag.etag,
-          }
-        }),
-      },
-    })
-
-    this.makeRequest({ method, bucketName, objectName, query }, payload, [200], '', true, (e, response) => {
-      if (e) {
-        return cb(e)
-      }
-      var transformer = transformers.getCompleteMultipartTransformer()
-      pipesetup(response, transformer)
-        .on('error', (e) => cb(e))
-        .on('data', (result) => {
-          if (result.errCode) {
-            // Multipart Complete API returns an error XML after a 200 http status
-            cb(new errors.S3Error(result.errMessage))
-          } else {
-            const completeMultipartResult = {
-              etag: result.etag,
-              versionId: getVersionId(response.headers),
-            }
-            cb(null, completeMultipartResult)
-          }
-        })
-    })
-  }
-
->>>>>>> 3273e7b9
   // Called by listIncompleteUploads to fetch a batch of incomplete uploads.
   listIncompleteUploadsQuery(bucketName, prefix, keyMarker, uploadIdMarker, delimiter) {
     if (!isValidBucketName(bucketName)) {
