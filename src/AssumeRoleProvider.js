import * as Http from 'node:http'
import * as Https from 'node:https'
import { URL, URLSearchParams } from 'node:url'

<<<<<<< HEAD
import { CredentialProvider } from './CredentialProvider.ts'
import { Credentials } from './Credentials.ts'
import { makeDateLong, parseXml, toSha256 } from './helpers.js'
import { signV4ByServiceName } from './signing.js'
=======
import { CredentialProvider } from './CredentialProvider.js'
import { Credentials } from './Credentials.js'
import { makeDateLong, parseXml, toSha256 } from './internal/helper.ts'
import { signV4ByServiceName } from './signing.ts'
>>>>>>> 52e214e7

export class AssumeRoleProvider extends CredentialProvider {
  constructor({
    stsEndpoint,
    accessKey,
    secretKey,
    durationSeconds = 900,
    sessionToken,
    policy,
    region = '',
    roleArn,
    roleSessionName,
    externalId,
    token,
    webIdentityToken,
    action = 'AssumeRole',
    transportAgent = undefined,
  }) {
    super({})

    this.stsEndpoint = stsEndpoint
    this.accessKey = accessKey
    this.secretKey = secretKey
    this.durationSeconds = durationSeconds
    this.policy = policy
    this.region = region
    this.roleArn = roleArn
    this.roleSessionName = roleSessionName
    this.externalId = externalId
    this.token = token
    this.webIdentityToken = webIdentityToken
    this.action = action
    this.sessionToken = sessionToken
    // By default, nodejs uses a global agent if the 'agent' property
    // is set to undefined. Otherwise, it's okay to assume the users
    // know what they're doing if they specify a custom transport agent.
    this.transportAgent = transportAgent

    /**
     * Internal Tracking variables
     */
    this.credentials = null
    this.expirySeconds = null
    this.accessExpiresAt = null
  }

  getRequestConfig() {
    const url = new URL(this.stsEndpoint)
    const hostValue = url.hostname
    const portValue = url.port
    const isHttp = url.protocol.includes('http:')
    const qryParams = new URLSearchParams()
    qryParams.set('Action', this.action)
    qryParams.set('Version', '2011-06-15')

    const defaultExpiry = 900
    let expirySeconds = parseInt(this.durationSeconds)
    if (expirySeconds < defaultExpiry) {
      expirySeconds = defaultExpiry
    }
    this.expirySeconds = expirySeconds // for calculating refresh of credentials.

    qryParams.set('DurationSeconds', this.expirySeconds)

    if (this.policy) {
      qryParams.set('Policy', this.policy)
    }
    if (this.roleArn) {
      qryParams.set('RoleArn', this.roleArn)
    }

    if (this.roleSessionName != null) {
      qryParams.set('RoleSessionName', this.roleSessionName)
    }
    if (this.token != null) {
      qryParams.set('Token', this.token)
    }

    if (this.webIdentityToken) {
      qryParams.set('WebIdentityToken', this.webIdentityToken)
    }

    if (this.externalId) {
      qryParams.set('ExternalId', this.externalId)
    }

    const urlParams = qryParams.toString()
    const contentSha256 = toSha256(urlParams)

    const date = new Date()

    /**
     * Nodejs's Request Configuration.
     */
    const requestOptions = {
      hostname: hostValue,
      port: portValue,
      path: '/',
      protocol: url.protocol,
      method: 'POST',
      headers: {
        'Content-Type': 'application/x-www-form-urlencoded',
        'content-length': urlParams.length,
        host: hostValue,
        'x-amz-date': makeDateLong(date),
        'x-amz-content-sha256': contentSha256,
      },
      agent: this.transportAgent,
    }

    const authorization = signV4ByServiceName(
      requestOptions,
      this.accessKey,
      this.secretKey,
      this.region,
      date,
      contentSha256,
      'sts',
    )
    requestOptions.headers.authorization = authorization

    return {
      requestOptions,
      requestData: urlParams,
      isHttp: isHttp,
    }
  }

  async performRequest() {
    const reqObj = this.getRequestConfig()
    const requestOptions = reqObj.requestOptions
    const requestData = reqObj.requestData

    const isHttp = reqObj.isHttp
    const Transport = isHttp ? Http : Https

    const promise = new Promise((resolve, reject) => {
      const requestObj = Transport.request(requestOptions, (resp) => {
        let resChunks = []
        resp.on('data', (rChunk) => {
          resChunks.push(rChunk)
        })
        resp.on('end', () => {
          let body = Buffer.concat(resChunks).toString()
          const xmlobj = parseXml(body)
          resolve(xmlobj)
        })
        resp.on('error', (err) => {
          reject(err)
        })
      })
      requestObj.on('error', (e) => {
        reject(e)
      })
      requestObj.write(requestData)
      requestObj.end()
    })
    return promise
  }

  parseCredentials(respObj = {}) {
    if (respObj.ErrorResponse) {
      throw new Error('Unable to obtain credentials:', respObj)
    }
    const {
      AssumeRoleResponse: {
        AssumeRoleResult: {
          Credentials: {
            AccessKeyId: accessKey,
            SecretAccessKey: secretKey,
            SessionToken: sessionToken,
            Expiration: expiresAt,
          } = {},
        } = {},
      } = {},
    } = respObj

    this.accessExpiresAt = expiresAt

    const newCreds = new Credentials({
      accessKey,
      secretKey,
      sessionToken,
    })

    this.setCredentials(newCreds)
    return this.credentials
  }

  async refreshCredentials() {
    try {
      const assumeRoleCredentials = await this.performRequest()
      this.credentials = this.parseCredentials(assumeRoleCredentials)
    } catch (err) {
      this.credentials = null
    }
    return this.credentials
  }

  async getCredentials() {
    let credConfig
    if (!this.credentials || (this.credentials && this.isAboutToExpire())) {
      credConfig = await this.refreshCredentials()
    } else {
      credConfig = this.credentials
    }
    return credConfig
  }

  isAboutToExpire() {
    const expiresAt = new Date(this.accessExpiresAt)
    const provisionalExpiry = new Date(Date.now() + 1000 * 10) // check before 10 seconds.
    const isAboutToExpire = provisionalExpiry > expiresAt
    return isAboutToExpire
  }
}

// deprecated default export, please use named exports.
// keep for backward compatibility.
// eslint-disable-next-line import/no-default-export
export default AssumeRoleProvider<|MERGE_RESOLUTION|>--- conflicted
+++ resolved
@@ -2,17 +2,10 @@
 import * as Https from 'node:https'
 import { URL, URLSearchParams } from 'node:url'
 
-<<<<<<< HEAD
 import { CredentialProvider } from './CredentialProvider.ts'
 import { Credentials } from './Credentials.ts'
 import { makeDateLong, parseXml, toSha256 } from './helpers.js'
 import { signV4ByServiceName } from './signing.js'
-=======
-import { CredentialProvider } from './CredentialProvider.js'
-import { Credentials } from './Credentials.js'
-import { makeDateLong, parseXml, toSha256 } from './internal/helper.ts'
-import { signV4ByServiceName } from './signing.ts'
->>>>>>> 52e214e7
 
 export class AssumeRoleProvider extends CredentialProvider {
   constructor({
