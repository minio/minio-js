/*
 * MinIO Javascript Library for Amazon S3 Compatible Cloud Storage, (C) 2015 MinIO, Inc.
 *
 * Licensed under the Apache License, Version 2.0 (the "License");
 * you may not use this file except in compliance with the License.
 * You may obtain a copy of the License at
 *
 *     http://www.apache.org/licenses/LICENSE-2.0
 *
 * Unless required by applicable law or agreed to in writing, software
 * distributed under the License is distributed on an "AS IS" BASIS,
 * WITHOUT WARRANTIES OR CONDITIONS OF ANY KIND, either express or implied.
 * See the License for the specific language governing permissions and
 * limitations under the License.
 */

const os = require('os')
const stream = require('stream')
const crypto = require('crypto')
const async = require('async')
const _ = require('lodash')
const fs = require('fs')
const http = require('http')
const https = require('https')
const url = require('url')
const chai = require('chai')
const assert = chai.assert
const superagent = require('superagent')
const uuid = require("uuid")
const splitFile = require('split-file')
const step = require("mocha-steps").step

let helpers
try {
  helpers = require("../../../dist/main/helpers")
} catch (err) {
  helpers = require('minio/dist/main/helpers')
}

let AssumeRoleProvider
try {
  AssumeRoleProvider = require("../../../dist/main/AssumeRoleProvider")
} catch (err) {
  AssumeRoleProvider = require('minio/dist/main/AssumeRoleProvider')
}
AssumeRoleProvider = AssumeRoleProvider.default

let minio
try {
  minio = require('../../../dist/main/minio')
} catch (err) {
  minio = require('minio')
}

const {
  getVersionId, isArray,
  CopyDestinationOptions,
  CopySourceOptions,
  removeDirAndFiles,
  DEFAULT_REGION
} = helpers

require('source-map-support').install()

const isWindowsPlatform = process.platform === "win32"

describe('functional tests', function () {
  this.timeout(30 * 60 * 1000)
  var clientConfigParams = {}
  var region_conf_env=process.env['MINIO_REGION']

  if (process.env['SERVER_ENDPOINT']) {
    var res = process.env['SERVER_ENDPOINT'].split(":")
    clientConfigParams.endPoint = res[0]
    clientConfigParams.port = parseInt(res[1])
    var access_Key_env= process.env['ACCESS_KEY']
    var secret_key_env=process.env['SECRET_KEY']

    // If the user provides ENABLE_HTTPS, 1 = secure, anything else = unsecure.
    // Otherwise default useSSL as true.
    var enable_https_env = process.env['ENABLE_HTTPS']
    // Get the credentials from env vars, error out if they don't exist
    if (access_Key_env) {
      clientConfigParams.accessKey = access_Key_env
    } else {
      // eslint-disable-next-line no-console
      console.error(`Error: ACCESS_KEY Environment variable is not set`)
      process.exit(1)
    }
    if (secret_key_env) {
      clientConfigParams.secretKey = secret_key_env
    } else {
      // eslint-disable-next-line no-console
      console.error(`Error:  SECRET_KEY Environment variable is not set`)
      process.exit(1)
    }
    clientConfigParams.useSSL = (enable_https_env == '1')

  } else {
    // If credentials aren't given, default to play.min.io.
    clientConfigParams.endPoint = 'play.min.io'
    clientConfigParams.port = 9000
    clientConfigParams.accessKey = 'Q3AM3UQ867SPQQA43P2F'
    clientConfigParams.secretKey = 'zuf+tfteSlswRu7BJ86wekitnifILbZam1KYY3TG'
    clientConfigParams.useSSL = true
  }
  const server_region = region_conf_env || DEFAULT_REGION

  clientConfigParams.region = server_region
  // set the partSize to ensure multipart upload chunk size.
  // if not set, putObject with stream data and undefined length will use about 500Mb chunkSize (5Tb/10000).
  clientConfigParams.partSize = 64 * 1024 * 1024


  // dataDir is falsy if we need to generate data on the fly. Otherwise, it will be
  // a directory with files to read from, i.e. /mint/data.
  var dataDir = process.env['MINT_DATA_DIR']

  var client = new minio.Client(clientConfigParams)
  var usEastConfig = clientConfigParams
  usEastConfig.region = server_region
  var clientUsEastRegion = new minio.Client(usEastConfig)


  var traceStream
  // FUNCTIONAL_TEST_TRACE env variable contains the path to which trace
  // will be logged. Set it to /dev/stdout log to the stdout.
  var trace_func_test_file_path = process.env['FUNCTIONAL_TEST_TRACE']
  if (trace_func_test_file_path) {
    // This is necessary for windows.
    if (trace_func_test_file_path === 'process.stdout') {
      traceStream = process.stdout
    } else {
      traceStream = fs.createWriteStream(trace_func_test_file_path, {flags: 'a'})
    }
    traceStream.write('====================================\n')
    client.traceOn(traceStream)
  }

  var bucketName = "minio-js-test-" + uuid.v4()
  var objectName = uuid.v4()

  var _1byteObjectName = 'datafile-1-b'
  var _1byte = dataDir ? fs.readFileSync(dataDir + '/' + _1byteObjectName) : Buffer.alloc(1, 0)

  var _100kbObjectName = 'datafile-100-kB'
  var _100kb = dataDir ? fs.readFileSync(dataDir + '/' + _100kbObjectName) : Buffer.alloc(100 * 1024, 0)
  var _100kbObjectNameCopy = _100kbObjectName + '-copy'

  var _100kbObjectBufferName = `${_100kbObjectName}.buffer`
  var _MultiPath100kbObjectBufferName = `path/to/${_100kbObjectName}.buffer`
  var _100kbmd5 = crypto.createHash('md5').update(_100kb).digest('hex')
  var _100kb1kboffsetmd5 = crypto.createHash('md5').update(_100kb.slice(1024)).digest('hex')

  var _65mbObjectName = 'datafile-65-MB'
  var _65mb = dataDir ? fs.readFileSync(dataDir + '/' + _65mbObjectName) : Buffer.alloc(65 * 1024 * 1024, 0)
  var _65mbmd5 = crypto.createHash('md5').update(_65mb).digest('hex')
  var _65mbObjectNameCopy = _65mbObjectName + '-copy'

  var _5mbObjectName = 'datafile-5-MB'
  var _5mb = dataDir ? fs.readFileSync(dataDir + '/' + _5mbObjectName) : Buffer.alloc(5 * 1024 * 1024, 0)
  var _5mbmd5 = crypto.createHash('md5').update(_5mb).digest('hex')

  // create new http agent to check requests release sockets
  var httpAgent = (clientConfigParams.useSSL ? https : http).Agent({keepAlive: true})
  client.setRequestOptions({agent: httpAgent})
  var metaData = {
    'Content-Type': 'text/html',
    'Content-Language': 'en',
    'X-Amz-Meta-Testing': 1234,
    'randomstuff': 5678
  }

  var tmpDir = os.tmpdir()

  function readableStream(data) {
    var s = new stream.Readable()
    s._read = () => {}
    s.push(data)
    s.push(null)
    return s
  }

  before(done => client.makeBucket(bucketName, server_region, done))
  after(done => client.removeBucket(bucketName, done))

  if (traceStream) {
    after(() => {
      client.traceOff()
      if (trace_func_test_file_path !== 'process.stdout') {
        traceStream.end()
      }
    })
  }

  describe('makeBucket with period and region', () => {
    if (clientConfigParams.endPoint === 's3.amazonaws.com') {
      step('makeBucket(bucketName, region, cb)_region:eu-central-1_', done => client.makeBucket(`${bucketName}.sec.period`,
                                                                                                'eu-central-1', done))
      step('removeBucket(bucketName, cb)__', done => client.removeBucket(`${bucketName}.sec.period`, done))
    }
  })

  describe('listBuckets', () => {
    step('listBuckets(cb)__', done => {
      client.listBuckets((e, buckets) => {
        if (e) return done(e)
        if (_.find(buckets, {name: bucketName})) return done()
        done(new Error('bucket not found'))
      })
    })
    step('listBuckets()__', done => {
      client.listBuckets()
        .then(buckets => {
          if (!_.find(buckets, {name: bucketName}))
            return done(new Error('bucket not found'))
        })
        .then(() => done())
        .catch(done)
    })
  })

  describe('makeBucket with region', () => {
    let isDifferentServerRegion = false
    step(`makeBucket(bucketName, region, cb)_bucketName:${bucketName}-region, region:us-east-2_`, done => {
      try {
        clientUsEastRegion.makeBucket(`${bucketName}-region`, 'us-east-2', assert.fail)
      } catch (e) {
        isDifferentServerRegion = true
        done()
      }
    })
    step(`makeBucket(bucketName, region, cb)_bucketName:${bucketName}-region, region:us-east-1_`, done => {
      if(!isDifferentServerRegion) {
        clientUsEastRegion.makeBucket(`${bucketName}-region`, 'us-east-1', done)
      }
      done()
    })
    step(`removeBucket(bucketName, cb)_bucketName:${bucketName}-region_`, done => {
      if(!isDifferentServerRegion) {
        clientUsEastRegion.removeBucket(`${bucketName}-region`, done)
      }
      done()
    })
    step(`makeBucket(bucketName, region)_bucketName:${bucketName}-region, region:us-east-1_`, done => {
      if(!isDifferentServerRegion) {
        clientUsEastRegion.makeBucket(`${bucketName}-region`, 'us-east-1', (e) => {
          if (e) {
            // Some object storage servers like Azure, might not delete a bucket rightaway
            // Add a sleep of 40 seconds and retry
            setTimeout(() => {
              clientUsEastRegion.makeBucket(`${bucketName}-region`, 'us-east-1', done)
            }, 40 * 1000)
          } else done()
        })
      }
      done()
    })
    step(`removeBucket(bucketName)_bucketName:${bucketName}-region_`, done => {
      if(!isDifferentServerRegion) {
        clientUsEastRegion.removeBucket(`${bucketName}-region`)
          .then(() => done())
          .catch(done)
      }
      done()
    })
  })

  describe('bucketExists', () => {
    step(`bucketExists(bucketName, cb)_bucketName:${bucketName}_`, done => client.bucketExists(bucketName, done))
    step(`bucketExists(bucketName, cb)_bucketName:${bucketName}random_`, done => {
      client.bucketExists(bucketName + 'random', (e, exists) => {
        if (e === null && !exists) return done()
        done(new Error())
      })
    })
    step(`bucketExists(bucketName)_bucketName:${bucketName}_`, done => {
      client.bucketExists(bucketName)
        .then(() => done())
        .catch(done)
    })
  })


  describe('removeBucket', () => {
    step(`removeBucket(bucketName, cb)_bucketName:${bucketName}random_`, done => {
      client.removeBucket(bucketName + 'random', (e) => {
        if (e.code === 'NoSuchBucket') return done()
        done(new Error())
      })
    })
    step(`makeBucket(bucketName, region)_bucketName:${bucketName}-region-1, region:us-east-1_`, done => {
      client.makeBucket(`${bucketName}-region-1`, '')
        .then(() => client.removeBucket(`${bucketName}-region-1`))
        .then(() => done())
        .catch(done)
    })
  })
  describe('tests for putObject getObject removeObject with multipath', function () {
    step(`putObject(bucketName, objectName, stream)_bucketName:${bucketName}, objectName:${_MultiPath100kbObjectBufferName}, stream:100Kib_`, done => {
      client.putObject(bucketName, _MultiPath100kbObjectBufferName, _100kb)
        .then(() => done())
        .catch(done)
    })

    step(`getObject(bucketName, objectName, callback)_bucketName:${bucketName}, objectName:${_MultiPath100kbObjectBufferName}_`, done => {
      var hash = crypto.createHash('md5')
      client.getObject(bucketName, _MultiPath100kbObjectBufferName, (e, stream) => {
        if (e) return done(e)
        stream.on('data', data => hash.update(data))
        stream.on('error', done)
        stream.on('end', () => {
          if (hash.digest('hex') === _100kbmd5) return done()
          done(new Error('content mismatch'))
        })
      })
    })

    step(`removeObject(bucketName, objectName)_bucketName:${bucketName}, objectName:${_MultiPath100kbObjectBufferName}_`, done => {
      client.removeObject(bucketName, _MultiPath100kbObjectBufferName)
        .then(() => done())
        .catch(done)
    })

  })
  describe('tests for putObject copyObject getObject getPartialObject statObject removeObject', function () {
    var tmpFileUpload = `${tmpDir}/${_100kbObjectName}`
    step(`fPutObject(bucketName, objectName, filePath, metaData, callback)_bucketName:${bucketName}, objectName:${_100kbObjectName}, filePath: ${tmpFileUpload}_`, done => {
      fs.writeFileSync(tmpFileUpload, _100kb)
      client.fPutObject(bucketName, _100kbObjectName, tmpFileUpload, done)
    })

    step(`statObject(bucketName, objectName, cb)_bucketName:${bucketName}, objectName:${_100kbObjectName}_`, done => {
      client.statObject(bucketName, _100kbObjectName, (e, stat) => {
        if (e) return done(e)
        // As metadata is not provided and there is no file extension,
        // we default to 'application/octet-stream' as per `probeContentType` function
        if (stat.metaData && stat.metaData['content-type'] !== 'application/octet-stream') {
          return done(new Error('content-type mismatch'))
        }
        done()
      })
    })

    var tmpFileUploadWithExt = `${tmpDir}/${_100kbObjectName}.txt`
    step(`fPutObject(bucketName, objectName, filePath, metaData, callback)_bucketName:${bucketName}, objectName:${_100kbObjectName}, filePath: ${tmpFileUploadWithExt}, metaData:${metaData}_`, done => {
      fs.writeFileSync(tmpFileUploadWithExt, _100kb)
      client.fPutObject(bucketName, _100kbObjectName, tmpFileUploadWithExt, metaData, done)
    })

    step(`statObject(bucketName, objectName, cb)_bucketName:${bucketName}, objectName:${_100kbObjectName}_`, done => {
      client.statObject(bucketName, _100kbObjectName, (e, stat) => {
        if (e) return done(e)
        // As metadata is provided, even though we have an extension,
        // the `content-type` should be equal what was declared on the metadata
        if (stat.metaData && stat.metaData['content-type'] !== 'text/html') {
          return done(new Error('content-type mismatch'))
        } else if (!stat.metaData) {
          return done(new Error('no metadata present'))
        }
        done()
      })
    })

    step(`fPutObject(bucketName, objectName, filePath, metaData, callback)_bucketName:${bucketName}, objectName:${_100kbObjectName}, filePath: ${tmpFileUploadWithExt}_`, done => {
      fs.writeFileSync(tmpFileUploadWithExt, _100kb)
      client.fPutObject(bucketName, _100kbObjectName, tmpFileUploadWithExt, done)
    })

    step(`statObject(bucketName, objectName, cb)_bucketName:${bucketName}, objectName:${_100kbObjectName}_`, done => {
      client.statObject(bucketName, _100kbObjectName, (e, stat) => {
        if (e) return done(e)
        // As metadata is not provided but we have a file extension,
        // we need to infer `content-type` from the file extension
        if (stat.metaData && stat.metaData['content-type'] !== 'text/plain') return done(new Error('content-type mismatch'))
        done()
      })
    })

    step(`putObject(bucketName, objectName, stream, size, metaData, callback)_bucketName:${bucketName}, objectName:${_100kbObjectName}, stream:100kb, size:${_100kb.length}, metaData:${metaData}_`, done => {
      var stream = readableStream(_100kb)
      client.putObject(bucketName, _100kbObjectName, stream, _100kb.length, metaData, done)
    })

    step(`putObject(bucketName, objectName, stream, size, metaData, callback)_bucketName:${bucketName}, objectName:${_100kbObjectName}, stream:100kb, size:${_100kb.length}_`, done => {
      var stream = readableStream(_100kb)
      client.putObject(bucketName, _100kbObjectName, stream, _100kb.length, done)
    })

    step(`getObject(bucketName, objectName, callback)_bucketName:${bucketName}, objectName:${_100kbObjectName}_`, done => {
      var hash = crypto.createHash('md5')
      client.getObject(bucketName, _100kbObjectName, (e, stream) => {
        if (e) return done(e)
        stream.on('data', data => hash.update(data))
        stream.on('error', done)
        stream.on('end', () => {
          if (hash.digest('hex') === _100kbmd5) return done()
          done(new Error('content mismatch'))
        })
      })
    })

    step(`putObject(bucketName, objectName, stream, callback)_bucketName:${bucketName}, objectName:${_100kbObjectBufferName}, stream:100kb_`, done => {
      client.putObject(bucketName, _100kbObjectBufferName, _100kb, '', done)
    })

    step(`getObject(bucketName, objectName, callback)_bucketName:${bucketName}, objectName:${_100kbObjectBufferName}_`, done => {
      var hash = crypto.createHash('md5')
      client.getObject(bucketName, _100kbObjectBufferName, (e, stream) => {
        if (e) return done(e)
        stream.on('data', data => hash.update(data))
        stream.on('error', done)
        stream.on('end', () => {
          if (hash.digest('hex') === _100kbmd5) return done()
          done(new Error('content mismatch'))
        })
      })
    })

    step(`putObject(bucketName, objectName, stream, metaData)_bucketName:${bucketName}, objectName:${_100kbObjectBufferName}, stream:100kb_, metaData:{}`, done => {
      client.putObject(bucketName, _100kbObjectBufferName, _100kb, {})
        .then(() => done())
        .catch(done)
    })

    step(`getPartialObject(bucketName, objectName, offset, length, cb)_bucketName:${bucketName}, objectName:${_100kbObjectBufferName}, offset:0, length=1024_`, done => {
      client.getPartialObject(bucketName, _100kbObjectBufferName, 0, 1024)
        .then(stream => {
          stream.on('data', function() {})
          stream.on('end', done)
        })
        .catch(done)
    })

    step(`getPartialObject(bucketName, objectName, offset, length, cb)_bucketName:${bucketName}, objectName:${_100kbObjectBufferName}, offset:1024, length=1024_`, done => {
      var expectedHash = crypto.createHash('md5').update(_100kb.slice(1024, 2048)).digest('hex')
      var hash = crypto.createHash('md5')
      client.getPartialObject(bucketName, _100kbObjectBufferName, 1024, 1024)
        .then(stream => {
          stream.on('data', data => hash.update(data))
          stream.on('end', () => {
            if (hash.digest('hex') === expectedHash) return done()
            done(new Error('content mismatch'))
          })
        })
        .catch(done)
    })

    step(`getPartialObject(bucketName, objectName, offset, length, cb)_bucketName:${bucketName}, objectName:${_100kbObjectBufferName}, offset:1024`, done => {
      var hash = crypto.createHash('md5')
      client.getPartialObject(bucketName, _100kbObjectBufferName, 1024)
        .then(stream => {
          stream.on('data', data => hash.update(data))
          stream.on('end', () => {
            if (hash.digest('hex') === _100kb1kboffsetmd5) return done()
            done(new Error('content mismatch'))
          })
        })
        .catch(done)
    })

    step(`getObject(bucketName, objectName)_bucketName:${bucketName}, objectName:${_100kbObjectBufferName}_`, done => {
      client.getObject(bucketName, _100kbObjectBufferName)
        .then(stream => {
          stream.on('data', function() {})
          stream.on('end', done)
        })
        .catch(done)
    })

    step(`putObject(bucketName, objectName, stream, metadata, cb)_bucketName:${bucketName}, objectName:${_65mbObjectName}_`, done => {
      var stream = readableStream(_65mb)
      client.putObject(bucketName, _65mbObjectName, stream, metaData, () => {
        setTimeout(() => {
          if (Object.values(httpAgent.sockets).length === 0) return done()
          done(new Error('http request did not release network socket'))
        }, 100)
      })

    })

    step(`getObject(bucketName, objectName, cb)_bucketName:${bucketName}, objectName:${_65mbObjectName}_`, done => {
      var hash = crypto.createHash('md5')
      client.getObject(bucketName, _65mbObjectName, (e, stream) => {
        if (e) return done(e)
        stream.on('data', data => hash.update(data))
        stream.on('error', done)
        stream.on('end', () => {
          if (hash.digest('hex') === _65mbmd5) return done()
          done(new Error('content mismatch'))
        })
      })
    })

    step(`getObject(bucketName, objectName, cb)_bucketName:${bucketName} non-existent object`, done => {
      client.getObject(bucketName, 'an-object-that-does-not-exist', (e, stream) => {
        if (stream) return done(new Error("on errors the stream object should not exist"))
        if (!e) return done(new Error("expected an error object"))
        if (e.code !== 'NoSuchKey') return done(new Error("expected NoSuchKey error"))
        done()
      })
    })

    step(`getPartialObject(bucketName, objectName, offset, length, cb)_bucketName:${bucketName}, objectName:${_65mbObjectName}, offset:0, length:100*1024_`, done => {
      var hash = crypto.createHash('md5')
      var expectedHash = crypto.createHash('md5').update(_65mb.slice(0, 100 * 1024)).digest('hex')
      client.getPartialObject(bucketName, _65mbObjectName, 0, 100 * 1024, (e, stream) => {
        if (e) return done(e)
        stream.on('data', data => hash.update(data))
        stream.on('error', done)
        stream.on('end', () => {
          if (hash.digest('hex') === expectedHash) return done()
          done(new Error('content mismatch'))
        })
      })
    })

    step(`copyObject(bucketName, objectName, srcObject, cb)_bucketName:${bucketName}, objectName:${_65mbObjectNameCopy}, srcObject:/${bucketName}/${_65mbObjectName}_`, done => {
      client.copyObject(bucketName, _65mbObjectNameCopy, "/" + bucketName + "/" + _65mbObjectName, (e) => {
        if (e) return done(e)
        done()
      })
    })

    step(`copyObject(bucketName, objectName, srcObject)_bucketName:${bucketName}, objectName:${_65mbObjectNameCopy}, srcObject:/${bucketName}/${_65mbObjectName}_`, done => {
      client.copyObject(bucketName, _65mbObjectNameCopy, "/" + bucketName + "/" + _65mbObjectName)
        .then(() => done())
        .catch(done)
    })

    step(`statObject(bucketName, objectName, cb)_bucketName:${bucketName}, objectName:${_65mbObjectName}_`, done => {
      client.statObject(bucketName, _65mbObjectName, (e, stat) => {
        if (e) return done(e)
        if (stat.size !== _65mb.length) return done(new Error('size mismatch'))
        if (`${metaData.randomstuff}` !== stat.metaData.randomstuff) return done(new Error('metadata "randomstuff" mismatch'))
        if (`${metaData["X-Amz-Meta-Testing"]}` !== stat.metaData["testing"]) return done(new Error('metadata "testing" mismatch'))
        if (`${metaData["Content-Type"]}` !== stat.metaData["content-type"]) return done(new Error('metadata "content-type" mismatch'))
        if (`${metaData["Content-Language"]}` !== stat.metaData["content-language"]) return done(new Error('metadata "content-language" mismatch'))
        done()
      })
    })

    step(`statObject(bucketName, objectName)_bucketName:${bucketName}, objectName:${_65mbObjectName}_`, done => {
      client.statObject(bucketName, _65mbObjectName)
        .then(stat => {
          if (stat.size !== _65mb.length)
            return done(new Error('size mismatch'))
        })
        .then(() => done())
        .catch(done)
    })

    step(`removeObject(bucketName, objectName)_bucketName:${bucketName}, objectName:${_100kbObjectName}_`, done => {
      client.removeObject(bucketName, _100kbObjectName)
        .then(function () {
          async.map([_100kbObjectBufferName, _65mbObjectName, _65mbObjectNameCopy], (objectName, cb) => client.removeObject(bucketName, objectName, cb), done)
        })
        .catch(done)
    })

  })

  describe('tests for copyObject statObject', function () {
    var etag
    var modifiedDate
    step(`putObject(bucketName, objectName, stream, metaData, cb)_bucketName:${bucketName}, objectName:${_100kbObjectName}, stream: 100kb, metaData:${metaData}_`, done => {
      client.putObject(bucketName, _100kbObjectName, _100kb, metaData, done)
    })

    step(`copyObject(bucketName, objectName, srcObject, cb)_bucketName:${bucketName}, objectName:${_100kbObjectNameCopy}, srcObject:/${bucketName}/${_100kbObjectName}_`, done => {
      client.copyObject(bucketName, _100kbObjectNameCopy, "/" + bucketName + "/" + _100kbObjectName, (e) => {
        if (e) return done(e)
        done()
      })
    })

    step(`statObject(bucketName, objectName, cb)_bucketName:${bucketName}, objectName:${_100kbObjectName}_`, done => {
      client.statObject(bucketName, _100kbObjectName, (e, stat) => {
        if (e) return done(e)
        if (stat.size !== _100kb.length) return done(new Error('size mismatch'))
        assert.equal(stat.metaData['content-type'], metaData['Content-Type'])
        assert.equal(stat.metaData['Testing'], metaData['Testing'])
        assert.equal(stat.metaData['randomstuff'], metaData['randomstuff'])
        etag = stat.etag
        modifiedDate = stat.modifiedDate
        done()
      })
    })

    step(`copyObject(bucketName, objectName, srcObject, conditions, cb)_bucketName:${bucketName}, objectName:${_100kbObjectNameCopy}, srcObject:/${bucketName}/${_100kbObjectName}, conditions:ExceptIncorrectEtag_`, done => {
      var conds = new minio.CopyConditions()
      conds.setMatchETagExcept('TestEtag')
      client.copyObject(bucketName, _100kbObjectNameCopy, "/" + bucketName + "/" + _100kbObjectName, conds, (e) => {
        if (e) return done(e)
        done()
      })
    })

    step(`copyObject(bucketName, objectName, srcObject, conditions, cb)_bucketName:${bucketName}, objectName:${_100kbObjectNameCopy}, srcObject:/${bucketName}/${_100kbObjectName}, conditions:ExceptCorrectEtag_`, done => {
      var conds = new minio.CopyConditions()
      conds.setMatchETagExcept(etag)
      client.copyObject(bucketName, _100kbObjectNameCopy, "/" + bucketName + "/" + _100kbObjectName, conds)
        .then(() => {
          done(new Error("CopyObject should have failed."))
        })
        .catch(() => done())
    })

    step(`copyObject(bucketName, objectName, srcObject, conditions, cb)_bucketName:${bucketName}, objectName:${_100kbObjectNameCopy}, srcObject:/${bucketName}/${_100kbObjectName}, conditions:MatchCorrectEtag_`, done => {
      var conds = new minio.CopyConditions()
      conds.setMatchETag(etag)
      client.copyObject(bucketName, _100kbObjectNameCopy, "/" + bucketName + "/" + _100kbObjectName, conds, (e) => {
        if (e) return done(e)
        done()
      })
    })

    step(`copyObject(bucketName, objectName, srcObject, conditions, cb)_bucketName:${bucketName}, objectName:${_100kbObjectNameCopy}, srcObject:/${bucketName}/${_100kbObjectName}, conditions:MatchIncorrectEtag_`, done => {
      var conds = new minio.CopyConditions()
      conds.setMatchETag('TestETag')
      client.copyObject(bucketName, _100kbObjectNameCopy, "/" + bucketName + "/" + _100kbObjectName, conds)
        .then(() => {
          done(new Error("CopyObject should have failed."))
        })
        .catch(() => done())
    })

    step(`copyObject(bucketName, objectName, srcObject, conditions, cb)_bucketName:${bucketName}, objectName:${_100kbObjectNameCopy}, srcObject:/${bucketName}/${_100kbObjectName}, conditions:Unmodified since ${modifiedDate}`, done => {
      var conds = new minio.CopyConditions()
      conds.setUnmodified(new Date(modifiedDate))
      client.copyObject(bucketName, _100kbObjectNameCopy, "/" + bucketName + "/" + _100kbObjectName, conds, (e) => {
        if (e) return done(e)
        done()
      })
    })

    step(`copyObject(bucketName, objectName, srcObject, conditions, cb)_bucketName:${bucketName}, objectName:${_100kbObjectNameCopy}, srcObject:/${bucketName}/${_100kbObjectName}, conditions:Unmodified since 2010-03-26T12:00:00Z_`, done => {
      var conds = new minio.CopyConditions()
      conds.setUnmodified(new Date("2010-03-26T12:00:00Z"))
      client.copyObject(bucketName, _100kbObjectNameCopy, "/" + bucketName + "/" + _100kbObjectName, conds)
        .then(() => {
          done(new Error("CopyObject should have failed."))
        })
        .catch(() => done())
    })

    step(`statObject(bucketName, objectName, cb)_bucketName:${bucketName}, objectName:${_100kbObjectNameCopy}_`, done => {
      client.statObject(bucketName, _100kbObjectNameCopy, (e, stat) => {
        if (e) return done(e)
        if (stat.size !== _100kb.length) return done(new Error('size mismatch'))
        done()
      })
    })

    step(`removeObject(bucketName, objectName, cb)_bucketName:${bucketName}, objectName:${_100kbObjectNameCopy}_`, done => {
      async.map([_100kbObjectName, _100kbObjectNameCopy], (objectName, cb) => client.removeObject(bucketName, objectName, cb), done)
    })

  })

  describe('listIncompleteUploads removeIncompleteUpload', () => {
    step(`initiateNewMultipartUpload(bucketName, objectName, metaData, cb)_bucketName:${bucketName}, objectName:${_65mbObjectName}, metaData:${metaData}`, done => {
      client.initiateNewMultipartUpload(bucketName, _65mbObjectName, metaData, done)
    })
    step(`listIncompleteUploads(bucketName, prefix, recursive)_bucketName:${bucketName}, prefix:${_65mbObjectName}, recursive: true_`, function (done) {
      // MinIO's ListIncompleteUploads returns an empty list, so skip this on non-AWS.
      // See: https://github.com/minio/minio/commit/75c43bfb6c4a2ace
      let hostSkipList = ['s3.amazonaws.com']
      if (!hostSkipList.includes(client.host)) {
        this.skip()
      }

      var found = false
      client.listIncompleteUploads(bucketName, _65mbObjectName, true)
        .on('error', e => done(e))
        .on('data', data => {
          if (data.key === _65mbObjectName) found = true
        })
        .on('end', () => {
          if (found) return done()
          done(new Error(`${_65mbObjectName} not found during listIncompleteUploads`))
        })
    })
    step(`listIncompleteUploads(bucketName, prefix, recursive)_bucketName:${bucketName}, recursive: true_`, function (done) {
      // MinIO's ListIncompleteUploads returns an empty list, so skip this on non-AWS.
      // See: https://github.com/minio/minio/commit/75c43bfb6c4a2ace
      let hostSkipList = ['s3.amazonaws.com']
      if (!hostSkipList.includes(client.host)) {
        this.skip()
      }

      var found = false
      client.listIncompleteUploads(bucketName, "", true)
        .on('error', e => done(e))
        .on('data', data => {
          if (data.key === _65mbObjectName) found = true
        })
        .on('end', () => {
          if (found) return done()
          done(new Error(`${_65mbObjectName} not found during listIncompleteUploads`))
        })
    })
    step(`removeIncompleteUploads(bucketName, prefix)_bucketName:${bucketName}, prefix:${_65mbObjectName}_`, done => {
      client.removeIncompleteUpload(bucketName, _65mbObjectName)
        .then(done)
        .catch(done)
    })
  })

  describe('fPutObject fGetObject', function () {
    var tmpFileUpload = `${tmpDir}/${_65mbObjectName}`
    var tmpFileDownload = `${tmpDir}/${_65mbObjectName}.download`

    step(`fPutObject(bucketName, objectName, filePath, callback)_bucketName:${bucketName}, objectName:${_65mbObjectName}, filePath:${tmpFileUpload}_`, done => {
      fs.writeFileSync(tmpFileUpload, _65mb)
      client.fPutObject(bucketName, _65mbObjectName, tmpFileUpload, () => {
        setTimeout(() => {
          if (Object.values(httpAgent.sockets).length === 0) return done()
          done(new Error('http request did not release network socket'))
        }, 100)
      })
    })

    step(`fPutObject(bucketName, objectName, filePath, metaData, callback)_bucketName:${bucketName}, objectName:${_65mbObjectName}, filePath:${tmpFileUpload}, metaData: ${metaData}_`, done => client.fPutObject(bucketName, _65mbObjectName, tmpFileUpload, metaData, done))
    step(`fGetObject(bucketName, objectName, filePath, callback)_bucketName:${bucketName}, objectName:${_65mbObjectName}, filePath:${tmpFileDownload}_`, done => {
      client.fGetObject(bucketName, _65mbObjectName, tmpFileDownload)
        .then(() => {
          var md5sum = crypto.createHash('md5').update(fs.readFileSync(tmpFileDownload)).digest('hex')
          if (md5sum === _65mbmd5) return done()
          return done(new Error('md5sum mismatch'))
        })
        .catch(done)
    })

    step(`removeObject(bucketName, objectName, filePath, callback)_bucketName:${bucketName}, objectName:${_65mbObjectName}_`, done => {
      fs.unlinkSync(tmpFileDownload)
      client.removeObject(bucketName, _65mbObjectName)
        .then(() => done())
        .catch(done)
    })

    step(`fPutObject(bucketName, objectName, filePath, metaData)_bucketName:${bucketName}, objectName:${_65mbObjectName}, filePath:${tmpFileUpload}_`, done => {
      client.fPutObject(bucketName, _65mbObjectName, tmpFileUpload)
        .then(() => done())
        .catch(done)
    })

    step(`fGetObject(bucketName, objectName, filePath)_bucketName:${bucketName}, objectName:${_65mbObjectName}, filePath:${tmpFileDownload}_`, done => {
      client.fGetObject(bucketName, _65mbObjectName, tmpFileDownload)
        .then(() => done())
        .catch(done)
    })

    step(`removeObject(bucketName, objectName, filePath, callback)_bucketName:${bucketName}, objectName:${_65mbObjectName}_`, (done) => {
      fs.unlinkSync(tmpFileUpload)
      fs.unlinkSync(tmpFileDownload)
      client.removeObject(bucketName, _65mbObjectName, done)
    })
  })
  describe('fGetObject-resume', () => {
    var localFile = `${tmpDir}/${_5mbObjectName}`
    var etag = ''
    step(`putObject(bucketName, objectName, stream, metaData, cb)_bucketName:${bucketName}, objectName:${_5mbObjectName}, stream:5mb_`, done => {
      var stream = readableStream(_5mb)
      client.putObject(bucketName, _5mbObjectName, stream, _5mb.length, {})
        .then((resp) => {
          etag = resp
          done()
        })
        .catch(done)
    })
    step(`fGetObject(bucketName, objectName, filePath, callback)_bucketName:${bucketName}, objectName:${_5mbObjectName}, filePath:${localFile}`, done => {
      var bufPart = Buffer.alloc(_100kb.length)
      _5mb.copy(bufPart, 0, 0, _100kb.length)
      var tmpFile = `${tmpDir}/${_5mbObjectName}.${etag}.part.minio`
      // create a partial file
      fs.writeFileSync(tmpFile, bufPart)
      client.fGetObject(bucketName, _5mbObjectName, localFile)
        .then(() => {
          var md5sum = crypto.createHash('md5').update(fs.readFileSync(localFile)).digest('hex')
          if (md5sum === _5mbmd5) return done()
          return done(new Error('md5sum mismatch'))
        })
        .catch(done)
    })
    step(`removeObject(bucketName, objectName, callback)_bucketName:${bucketName}, objectName:${_5mbObjectName}_`, done => {
      fs.unlinkSync(localFile)
      client.removeObject(bucketName, _5mbObjectName, done)
    })
  })

  describe('bucket policy', () => {
    let policy = `{"Version":"2012-10-17","Statement":[{"Action":["s3:GetBucketLocation","s3:ListBucket"],"Effect":"Allow","Principal":{"AWS":["*"]},"Resource":["arn:aws:s3:::${bucketName}"],"Sid":""},{"Action":["s3:GetObject"],"Effect":"Allow","Principal":{"AWS":["*"]},"Resource":["arn:aws:s3:::${bucketName}/*"],"Sid":""}]}`

    step(`setBucketPolicy(bucketName, bucketPolicy, cb)_bucketName:${bucketName}, bucketPolicy:${policy}_`, done => {
      client.setBucketPolicy(bucketName, policy, err => {
        if (err && err.code === 'NotImplemented') return done()
        if (err) return done(err)
        done()
      })
    })

    step(`getBucketPolicy(bucketName, cb)_bucketName:${bucketName}_`, done => {
      client.getBucketPolicy(bucketName, (err, response) => {
        if (err && err.code === 'NotImplemented') return done()
        if (err) return done(err)
        if (!response) {
          return done(new Error(`policy is empty`))
        }
        done()
      })
    })
  })

  describe('presigned operations', () => {
    step(`presignedPutObject(bucketName, objectName, expires, cb)_bucketName:${bucketName}, objectName:${_1byteObjectName}, expires: 1000_`, done => {
      client.presignedPutObject(bucketName, _1byteObjectName, 1000, (e, presignedUrl) => {
        if (e) return done(e)
        var transport = http
        var options = _.pick(url.parse(presignedUrl), ['hostname', 'port', 'path', 'protocol'])
        options.method = 'PUT'
        options.headers = {
          'content-length': _1byte.length
        }
        if (options.protocol === 'https:') transport = https
        var request = transport.request(options, (response) => {
          if (response.statusCode !== 200) return done(new Error(`error on put : ${response.statusCode}`))
          response.on('error', e => done(e))
          response.on('end', () => done())
          response.on('data', () => {})
        })
        request.on('error', e => done(e))
        request.write(_1byte)
        request.end()
      })
    })

    step(`presignedPutObject(bucketName, objectName, expires)_bucketName:${bucketName}, objectName:${_1byteObjectName}, expires:-123_`, done => {
      // negative values should trigger an error
      client.presignedPutObject(bucketName, _1byteObjectName, -123)
        .then(() => {
          done(new Error('negative values should trigger an error'))
        })
        .catch(() => done())
    })

    step(`presignedPutObject(bucketName, objectName)_bucketName:${bucketName}, objectName:${_1byteObjectName}_`, done => {
      // Putting the same object should not cause any error
      client.presignedPutObject(bucketName, _1byteObjectName)
        .then(() => done())
        .catch(done)
    })

    step(`presignedGetObject(bucketName, objectName, expires, cb)_bucketName:${bucketName}, objectName:${_1byteObjectName}, expires:1000_`, done => {
      client.presignedGetObject(bucketName, _1byteObjectName, 1000, (e, presignedUrl) => {
        if (e) return done(e)
        var transport = http
        var options = _.pick(url.parse(presignedUrl), ['hostname', 'port', 'path', 'protocol'])
        options.method = 'GET'
        if (options.protocol === 'https:') transport = https
        var request = transport.request(options, (response) => {
          if (response.statusCode !== 200) return done(new Error(`error on put : ${response.statusCode}`))
          var error = null
          response.on('error', e => done(e))
          response.on('end', () => done(error))
          response.on('data', (data) => {
            if (data.toString() !== _1byte.toString()) {
              error = new Error('content mismatch')
            }
          })
        })
        request.on('error', e => done(e))
        request.end()
      })
    })

    step(`presignedUrl(httpMethod, bucketName, objectName, expires, cb)_httpMethod:GET, bucketName:${bucketName}, objectName:${_1byteObjectName}, expires:1000_`, done => {
      client.presignedUrl('GET', bucketName, _1byteObjectName, 1000, (e, presignedUrl) => {
        if (e) return done(e)
        var transport = http
        var options = _.pick(url.parse(presignedUrl), ['hostname', 'port', 'path', 'protocol'])
        options.method = 'GET'
        if (options.protocol === 'https:') transport = https
        var request = transport.request(options, (response) => {
          if (response.statusCode !== 200) return done(new Error(`error on put : ${response.statusCode}`))
          var error = null
          response.on('error', e => done(e))
          response.on('end', () => done(error))
          response.on('data', (data) => {
            if (data.toString() !== _1byte.toString()) {
              error = new Error('content mismatch')
            }
          })
        })
        request.on('error', e => done(e))
        request.end()
      })
    })

    step(`presignedUrl(httpMethod, bucketName, objectName, expires, cb)_httpMethod:GET, bucketName:${bucketName}, objectName:${_1byteObjectName}, expires:86400, requestDate:StartOfDay_`, done => {
      var requestDate = new Date()
      requestDate.setHours(0, 0, 0, 0)
      client.presignedUrl('GET', bucketName, _1byteObjectName, 86400, requestDate, (e, presignedUrl) => {
        if (e) return done(e)
        var transport = http
        var options = _.pick(url.parse(presignedUrl), ['hostname', 'port', 'path', 'protocol'])
        options.method = 'GET'
        if (options.protocol === 'https:') transport = https
        var request = transport.request(options, (response) => {
          if (response.statusCode !== 200) return done(new Error(`error on put : ${response.statusCode}`))
          var error = null
          response.on('error', e => done(e))
          response.on('end', () => done(error))
          response.on('data', (data) => {
            if (data.toString() !== _1byte.toString()) {
              error = new Error('content mismatch')
            }
          })
        })
        request.on('error', e => done(e))
        request.end()
      })
    })

    step(`presignedGetObject(bucketName, objectName, cb)_bucketName:${bucketName}, objectName:${_1byteObjectName}_`, done => {
      client.presignedGetObject(bucketName, _1byteObjectName, (e, presignedUrl) => {
        if (e) return done(e)
        var transport = http
        var options = _.pick(url.parse(presignedUrl), ['hostname', 'port', 'path', 'protocol'])
        options.method = 'GET'
        if (options.protocol === 'https:') transport = https
        var request = transport.request(options, (response) => {
          if (response.statusCode !== 200) return done(new Error(`error on put : ${response.statusCode}`))
          var error = null
          response.on('error', e => done(e))
          response.on('end', () => done(error))
          response.on('data', (data) => {
            if (data.toString() !== _1byte.toString()) {
              error = new Error('content mismatch')
            }
          })
        })
        request.on('error', e => done(e))
        request.end()
      })
    })

    step(`presignedGetObject(bucketName, objectName, expires)_bucketName:${bucketName}, objectName:this.does.not.exist, expires:2938_`, done => {
      client.presignedGetObject(bucketName, 'this.does.not.exist', 2938)
        .then(assert.fail)
        .catch(() => done())
    })

    step(`presignedGetObject(bucketName, objectName, expires, respHeaders, cb)_bucketName:${bucketName}, objectName:${_1byteObjectName}, expires:1000_`, done => {
      var respHeaders = {
        'response-content-type': 'text/html',
        'response-content-language': 'en',
        'response-expires': 'Sun, 07 Jun 2020 16:07:58 GMT',
        'response-cache-control': 'No-cache',
        'response-content-disposition': 'attachment; filename=testing.txt',
        'response-content-encoding': 'gzip'
      }
      client.presignedGetObject(bucketName, _1byteObjectName, 1000, respHeaders, (e, presignedUrl) => {
        if (e) return done(e)
        var transport = http
        var options = _.pick(url.parse(presignedUrl), ['hostname', 'port', 'path', 'protocol'])
        options.method = 'GET'
        if (options.protocol === 'https:') transport = https
        var request = transport.request(options, (response) => {
          if (response.statusCode !== 200) return done(new Error(`error on get : ${response.statusCode}`))
          if (respHeaders['response-content-type'] !== response.headers['content-type']) {
            return done(new Error(`content-type header mismatch`))
          }
          if (respHeaders['response-content-language'] !== response.headers['content-language']) {
            return done(new Error(`content-language header mismatch`))
          }
          if (respHeaders['response-expires'] !== response.headers['expires']) {
            return done(new Error(`expires header mismatch`))
          }
          if (respHeaders['response-cache-control'] !== response.headers['cache-control']) {
            return done(new Error(`cache-control header mismatch`))
          }
          if (respHeaders['response-content-disposition'] !== response.headers['content-disposition']) {
            return done(new Error(`content-disposition header mismatch`))
          }
          if (respHeaders['response-content-encoding'] !== response.headers['content-encoding']) {
            return done(new Error(`content-encoding header mismatch`))
          }
          response.on('data', () => {})
          done()
        })
        request.on('error', e => done(e))
        request.end()
      })
    })

    step(`presignedGetObject(bucketName, objectName, respHeaders, cb)_bucketName:${bucketName}, objectName:${_1byteObjectName}, contentDisposition special chars`, done => {
      var respHeaders = {
        'response-content-disposition': 'attachment; filename="abc|"@#$%&/(<>)/=?!{[\']}+*-_:,;def.png"; filename*=UTF-8\'\'t&21st&20ng.png',
      }
      client.presignedGetObject(bucketName, _1byteObjectName, 1000, respHeaders, (e, presignedUrl) => {
        if (e) return done(e)
        var transport = http
        var options = _.pick(url.parse(presignedUrl), ['hostname', 'port', 'path', 'protocol'])
        options.method = 'GET'
        if (options.protocol === 'https:') transport = https
        var request = transport.request(options, (response) => {
          if (response.statusCode !== 200) return done(new Error(`error on get : ${response.statusCode}`))
          if (respHeaders['response-content-disposition'] !== response.headers['content-disposition']) {
            return done(new Error(`content-disposition header mismatch`))
          }
          response.on('data', () => {})
          done()
        })
        request.on('error', e => done(e))
        request.end()
      })
    })

    step(`presignedGetObject(bucketName, objectName, cb)_bucketName:${bucketName}, objectName:${_1byteObjectName}, expires:86400, requestDate:StartOfDay_`, done => {
      var requestDate = new Date()
      requestDate.setHours(0, 0, 0, 0)
      client.presignedGetObject(bucketName, _1byteObjectName, 86400, {}, requestDate, (e, presignedUrl) => {
        if (e) return done(e)
        var transport = http
        var options = _.pick(url.parse(presignedUrl), ['hostname', 'port', 'path', 'protocol'])
        options.method = 'GET'
        if (options.protocol === 'https:') transport = https
        var request = transport.request(options, (response) => {
          if (response.statusCode !== 200) return done(new Error(`error on put : ${response.statusCode}`))
          var error = null
          response.on('error', e => done(e))
          response.on('end', () => done(error))
          response.on('data', (data) => {
            if (data.toString() !== _1byte.toString()) {
              error = new Error('content mismatch')
            }
          })
        })
        request.on('error', e => done(e))
        request.end()
      })
    })

    step('presignedPostPolicy(postPolicy, cb)_postPolicy:expiresin10days_', done => {
      var policy = client.newPostPolicy()
      policy.setKey(_1byteObjectName)
      policy.setBucket(bucketName)
      var expires = new Date
      expires.setSeconds(24 * 60 * 60 * 10)
      policy.setExpires(expires)

      client.presignedPostPolicy(policy, (e, data) => {
        if (e) return done(e)
        var req = superagent.post(data.postURL)
        _.each(data.formData, (value, key) => req.field(key, value))
        req.attach('file', Buffer.from([_1byte]), 'test')
        req.end(function (e) {
          if (e) return done(e)
          done()
        })
        req.on('error', e => done(e))
      })
    })

    step('presignedPostPolicy(postPolicy, cb)_postPolicy:setContentType', done => {
      var policy = client.newPostPolicy()
      policy.setKey(_1byteObjectName)
      policy.setBucket(bucketName)
      policy.setContentType('text/plain')

      client.presignedPostPolicy(policy, (e, data) => {
        if (e) return done(e)
        var req = superagent.post(data.postURL)
        _.each(data.formData, (value, key) => req.field(key, value))
        req.attach('file', Buffer.from([_1byte]), 'test')
        req.end(function(e) {
          if (e) return done(e)
          done()
        })
        req.on('error', e => done(e))
      })
    })

    step('presignedPostPolicy(postPolicy, cb)_postPolicy:setContentTypeStartsWith', done => {
      var policy = client.newPostPolicy()
      policy.setKey(_1byteObjectName)
      policy.setBucket(bucketName)
      policy.setContentTypeStartsWith('text/')

      client.presignedPostPolicy(policy, (e, data) => {
        if (e) return done(e)
        var req = superagent.post(data.postURL)
        _.each(data.formData, (value, key) => req.field(key, value))
        req.attach('file', Buffer.from([_1byte]), 'test')
        req.end(function(e) {
          if (e) return done(e)
          done()
        })
        req.on('error', e => done(e))
      })
    })

    step('presignedPostPolicy(postPolicy)_postPolicy: null_', done => {
      client.presignedPostPolicy(null)
        .then(() => {
          done(new Error('null policy should fail'))
        })
        .catch(() => done())
    })

    step(`presignedUrl(httpMethod, bucketName, objectName, expires, reqParams, cb)_httpMethod:GET, bucketName:${bucketName}, expires:1000_`, done => {
      client.presignedUrl('GET', bucketName, '', 1000, {'prefix': 'data', 'max-keys': 1000}, (e, presignedUrl) => {
        if (e) return done(e)
        var transport = http
        var options = _.pick(url.parse(presignedUrl), ['hostname', 'port', 'path', 'protocol'])
        options.method = 'GET'
        options.headers = {
        }
        var str = ''
        if (options.protocol === 'https:') transport = https
        var callback = function (response) {
          if (response.statusCode !== 200) return done(new Error(`error on put : ${response.statusCode}`))
          response.on('error', e => done(e))
          response.on('end', function () {
            if (!str.match(`<Key>${_1byteObjectName}</Key>`)) {
              return done(new Error('Listed object does not match the object in the bucket!'))
            }
            done()
          })
          response.on('data', function (chunk) {
            str += chunk
          })
        }
        var request = transport.request(options, callback)
        request.end()
      })
    })

    step(`presignedUrl(httpMethod, bucketName, objectName, expires, cb)_httpMethod:DELETE, bucketName:${bucketName}, objectName:${_1byteObjectName}, expires:1000_`, done => {
      client.presignedUrl('DELETE', bucketName, _1byteObjectName, 1000, (e, presignedUrl) => {
        if (e) return done(e)
        var transport = http
        var options = _.pick(url.parse(presignedUrl), ['hostname', 'port', 'path', 'protocol'])
        options.method = 'DELETE'
        options.headers = {
        }
        if (options.protocol === 'https:') transport = https
        var request = transport.request(options, (response) => {
          if (response.statusCode !== 204) return done(new Error(`error on put : ${response.statusCode}`))
          response.on('error', e => done(e))
          response.on('end', () => done())
          response.on('data', () => {})
        })
        request.on('error', e => done(e))
        request.end()
      })
    })
  })

  describe('listObjects', function () {
    var listObjectPrefix = 'miniojsPrefix'
    var listObjectsNum = 10
    var objArray = []
    var listArray = []
    var listPrefixArray = []

    step(`putObject(bucketName, objectName, stream, size, metaData, callback)_bucketName:${bucketName}, stream:1b, size:1_Create ${listObjectsNum} objects`, done => {
      _.times(listObjectsNum, i => objArray.push(`${listObjectPrefix}.${i}`))
      objArray = objArray.sort()
      async.mapLimit(
        objArray,
        20,
        (objectName, cb) => client.putObject(bucketName, objectName, readableStream(_1byte), _1byte.length, {}, cb),
        done
      )
    })

    step(`listObjects(bucketName, prefix, recursive)_bucketName:${bucketName}, prefix: miniojsprefix, recursive:true_`, done => {
      client.listObjects(bucketName, listObjectPrefix, true)
        .on('error', done)
        .on('end', () => {
          if (_.isEqual(objArray, listPrefixArray)) return done()
          return done(new Error(`listObjects lists ${listPrefixArray.length} objects, expected ${listObjectsNum}`))
        })
        .on('data', data => {
          listPrefixArray.push(data.name)
        })
    })

    step('listObjects(bucketName, prefix, recursive)_recursive:true_', done => {
      try {
        client.listObjects("", "", true)
          .on('end', () => {
            return done(new Error(`listObjects should throw exception when empty bucketname is passed`))
          })
      } catch (e) {
        if (e.name === 'InvalidBucketNameError') {
          done()
        } else {
          done(e)
        }
      }
    })

    step(`listObjects(bucketName, prefix, recursive)_bucketName:${bucketName}, recursive:false_`, done => {
      listArray = []
      client.listObjects(bucketName, '', false)
        .on('error', done)
        .on('end', () => {
          if (_.isEqual(objArray, listArray)) return done()
          return done(new Error(`listObjects lists ${listArray.length} objects, expected ${listObjectsNum}`))
        })
        .on('data', data => {
          listArray.push(data.name)
        })
    })

    step(`listObjectsV2(bucketName, prefix, recursive, startAfter)_bucketName:${bucketName}, recursive:true_`, done => {
      listArray = []
      client.listObjectsV2(bucketName, '', true, '')
        .on('error', done)
        .on('end', () => {
          if (_.isEqual(objArray, listArray)) return done()
          return done(new Error(`listObjects lists ${listArray.length} objects, expected ${listObjectsNum}`))
        })
        .on('data', data => {
          listArray.push(data.name)
        })
    })

    step(`listObjectsV2WithMetadata(bucketName, prefix, recursive, startAfter)_bucketName:${bucketName}, recursive:true_`, done => {
      listArray = []
      client.extensions.listObjectsV2WithMetadata(bucketName, '', true, '')
        .on('error', done)
        .on('end', () => {
          if (_.isEqual(objArray, listArray)) return done()
          return done(new Error(`listObjects lists ${listArray.length} objects, expected ${listObjectsNum}`))
        })
        .on('data', data => {
          listArray.push(data.name)
        })
    })

    step(`removeObject(bucketName, objectName, callback)_bucketName:${bucketName}_Remove ${listObjectsNum} objects`, done => {
      async.mapLimit(
        listArray,
        20,
        (objectName, cb) => client.removeObject(bucketName, objectName, cb),
        done
      )
    })
  })

  describe('removeObjects', function () {
    var listObjectPrefix = 'miniojsPrefix'
    var listObjectsNum = 10
    var objArray = []
    var objectsList = []

    step(`putObject(bucketName, objectName, stream, size, contentType, callback)_bucketName:${bucketName}, stream:1b, size:1_Create ${listObjectsNum} objects`, done => {
      _.times(listObjectsNum, i => objArray.push(`${listObjectPrefix}.${i}`))
      objArray = objArray.sort()
      async.mapLimit(
        objArray,
        20,
        (objectName, cb) => client.putObject(bucketName, objectName, readableStream(_1byte), _1byte.length, '', cb),
        done
      )
    })

    step(`listObjects(bucketName, prefix, recursive)_bucketName:${bucketName}, recursive:false_`, done => {
      client.listObjects(bucketName, listObjectPrefix, false)
        .on('error', done)
        .on('end', () => {
          try {
            client.removeObjects(bucketName, '', function (e) {
              if (e) {
                done()
              }
            })
          } catch (e) {
            if (e.name === "InvalidArgumentError") {
              done()
            }
          }
        })
        .on('data', data => {
          objectsList.push(data.name)
        })
    })

    objectsList = []

    step(`listObjects(bucketName, prefix, recursive)_bucketName:${bucketName}, recursive:false_`, done => {
      client.listObjects(bucketName, listObjectPrefix, false)
        .on('error', done)
        .on('end', () => {
          client.removeObjects(bucketName, objectsList, function (e) {
            if (e) {
              done(e)
            }
            done()
          })
        })
        .on('data', data => {
          objectsList.push(data.name)
        })
    })

    // Non latin characters
    step(`putObject(bucketName, objectName, stream)_bucketName:${bucketName}, objectName:fileΩ, stream:1b`, done => {
      client.putObject(bucketName, 'fileΩ', _1byte)
        .then(() => done())
        .catch(done)
    })

    step(`removeObjects with non latin characters`, done => {
      client.removeObjects(bucketName, ['fileΩ'])
        .then(() => done())
        .catch(done)
    })

  })


  describe('bucket notifications', () => {
    describe('#listenBucketNotification', () => {
      before(function () {
        // listenBucketNotification only works on MinIO, so skip if
        // the host is Amazon.
        let hostSkipList = ['s3.amazonaws.com']
        if (hostSkipList.includes(client.host)) {
          this.skip()
        }
      })

      step(`listenBucketNotification(bucketName, prefix, suffix, events)_bucketName:${bucketName}, prefix:photos/, suffix:.jpg, events:bad_`, done => {
        let poller = client.listenBucketNotification(bucketName, 'photos/', '.jpg', ['bad'])
        poller.on('error', error => {
          if (error.code !== 'NotImplemented') {
            assert.match(error.message, /A specified event is not supported for notifications./)
            assert.equal(error.code, 'InvalidArgument')
          }
          done()
        })
      })
      step(`listenBucketNotification(bucketName, prefix, suffix, events)_bucketName:${bucketName}, events: s3:ObjectCreated:*_`, done => {
        let poller = client.listenBucketNotification(bucketName, '', '', ['s3:ObjectCreated:*'])
        let records = 0
        let pollerError = null
        poller.on('notification', record => {
          records++

          assert.equal(record.eventName, 's3:ObjectCreated:Put')
          assert.equal(record.s3.bucket.name, bucketName)
          assert.equal(record.s3.object.key, objectName)
        })
        poller.on('error', error => {
          pollerError = error
        })
        setTimeout(() => { // Give it some time for the notification to be setup.
          if (pollerError) {
            if (pollerError.code !== 'NotImplemented') {
              done(pollerError)
            } else {
              done()
            }
            return
          }
          client.putObject(bucketName, objectName, 'stringdata', (err) => {
            if (err) return done(err)
            setTimeout(() => { // Give it some time to get the notification.
              poller.stop()
              client.removeObject(bucketName, objectName, err => {
                if (err) return done(err)
                if (!records) return done(new Error('notification not received'))
                done()
              })
            }, 10 * 1000)
          })
        }, 10 * 1000)
      })

      // This test is very similar to that above, except it does not include
      // Minio.ObjectCreatedAll in the config. Thus, no events should be emitted.
      step(`listenBucketNotification(bucketName, prefix, suffix, events)_bucketName:${bucketName}, events:s3:ObjectRemoved:*`, done => {
        let poller = client.listenBucketNotification(bucketName, '', '', ['s3:ObjectRemoved:*'])
        poller.on('notification', assert.fail)
        poller.on('error', error => {
          if (error.code !== 'NotImplemented') {
            done(error)
          }
        })

        client.putObject(bucketName, objectName, 'stringdata', (err) => {
          if (err) return done(err)
          // It polls every five seconds, so wait for two-ish polls, then end.
          setTimeout(() => {
            poller.stop()
            poller.removeAllListeners('notification')
            // clean up object now
            client.removeObject(bucketName, objectName, done)
          }, 11 * 1000)
        })
      })
    })
  })

  describe('Bucket Versioning API', () => {
    // Isolate the bucket/object for easy debugging and tracking.
    const versionedBucketName = "minio-js-test-version-" + uuid.v4()
    before((done) => client.makeBucket(versionedBucketName, '', done))
    after((done) => client.removeBucket(versionedBucketName, done))

    describe('Versioning Steps test', function () {
      step("Check if versioning is enabled on a bucket", done => {
        client.getBucketVersioning(versionedBucketName, (err) => {
          if (err && err.code === 'NotImplemented') return done()
          if (err) return done(err)
          done()
        })
      })
      step("Enable versioning  on a bucket", done => {
        client.setBucketVersioning(versionedBucketName, {Status: "Enabled"}, (err) => {
          if (err && err.code === 'NotImplemented') return done()
          if (err) return done(err)
          done()
        })
      })

      step("Suspend versioning  on a bucket", done => {
        client.setBucketVersioning(versionedBucketName, {Status: "Suspended"}, (err) => {
          if (err && err.code === 'NotImplemented') return done()
          if (err) return done(err)
          done()
        })
      })

      step("Check if versioning is Suspended on a bucket", done => {
        client.getBucketVersioning(versionedBucketName, (err) => {
          if (err && err.code === 'NotImplemented') return done()
          if (err) return done(err)
          done()
        })
      })
    })

  })

  describe('Versioning tests on a buckets', function () {
    // Isolate the bucket/object for easy debugging and tracking.
    const versionedBucketName = "minio-js-test-version-" + uuid.v4()
    const versioned_100kbObjectName = 'datafile-100-kB'
    const versioned_100kb_Object = dataDir ? fs.readFileSync(dataDir + '/' + versioned_100kbObjectName) : Buffer.alloc(100 * 1024, 0)

    before((done) => client.makeBucket(versionedBucketName, '', done))
    after((done) => client.removeBucket(versionedBucketName, done))

    describe('Versioning Steps test', function () {
      let versionId

      step(`setBucketVersioning(bucketName, versionConfig):_bucketName:${versionedBucketName},versionConfig:{Status:"Enabled"} `, (done) => {
        client.setBucketVersioning(versionedBucketName, {Status: "Enabled"}, (err) => {
          if (err && err.code === 'NotImplemented') return done()
          if (err) return done(err)
          done()
        })
      })

      step(`putObject(bucketName, objectName, stream)_bucketName:${versionedBucketName}, objectName:${versioned_100kbObjectName}, stream:100Kib_`, done => {
        client.putObject(versionedBucketName, versioned_100kbObjectName, versioned_100kb_Object)
          .then(() => done())
          .catch(done)
      })

      step(`statObject(bucketName, objectName, statOpts)_bucketName:${versionedBucketName}, objectName:${versioned_100kbObjectName}`, done => {
        client.statObject(versionedBucketName, versioned_100kbObjectName, {}, (e, res) => {
          versionId = res.versionId
          done()
        })
      })

      step(`removeObject(bucketName, objectName, removeOpts)_bucketName:${versionedBucketName}, objectName:${versioned_100kbObjectName}`, done => {
        client.removeObject(versionedBucketName, versioned_100kbObjectName, {versionId: versionId}, () => {
          done()
        })
      })

      step(`setBucketVersioning(bucketName, versionConfig):_bucketName:${versionedBucketName},versionConfig:{Status:"Suspended"}`, (done) => {
        client.setBucketVersioning(versionedBucketName, {Status: "Suspended"}, (err) => {
          if (err && err.code === 'NotImplemented') return done()
          if (err) return done(err)
          done()
        })
      })

    })
  })

  describe('Versioning tests on a buckets: getObject, fGetObject, getPartialObject, putObject, removeObject with versionId support', function () {
    // Isolate the bucket/object for easy debugging and tracking.
    const versionedBucketName = "minio-js-test-version-" + uuid.v4()
    const versioned_100kbObjectName = 'datafile-100-kB'
    const versioned_100kb_Object = dataDir ? fs.readFileSync(dataDir + '/' + versioned_100kbObjectName) : Buffer.alloc(100 * 1024, 0)

    before((done) => client.makeBucket(versionedBucketName, '', done))
    after((done) => client.removeBucket(versionedBucketName, done))

    describe('Versioning Test for  getObject, getPartialObject, putObject, removeObject with versionId support', function () {
      let versionId = null
      step(`Enable Versioning on Bucket: setBucketVersioning(bucketName,versioningConfig)_bucketName:${versionedBucketName},{Status:"Enabled"}`, (done) => {
        client.setBucketVersioning(versionedBucketName, {Status: "Enabled"}, (err) => {
          if (err && err.code === 'NotImplemented') return done()
          if (err) return done(err)
          done()
        })
      })

      step(`putObject(bucketName, objectName, stream)_bucketName:${versionedBucketName}, objectName:${versioned_100kbObjectName}, stream:100Kib_`, done => {
        client.putObject(versionedBucketName, versioned_100kbObjectName, versioned_100kb_Object)
          .then((res = {}) => {
            if (res.versionId) {
              versionId = res.versionId // In gateway mode versionId will not be returned.
            }
            done()
          })
          .catch(done)
      })

      step(`getObject(bucketName, objectName, getOpts)_bucketName:${versionedBucketName}, objectName:${versioned_100kbObjectName}`, done => {
        if (versionId) {
          client.getObject(versionedBucketName, versioned_100kbObjectName, {versionId: versionId}, function (e, dataStream) {
            const objVersion = getVersionId(dataStream.headers)
            if (objVersion) {
              done()
            } else {
              done(new Error('versionId not found in getObject response'))
            }
          })
        } else {
          done()
        }
      })


      step(`fGetObject(bucketName, objectName, filePath, getOpts={})_bucketName:${versionedBucketName}, objectName:${versioned_100kbObjectName}`, done => {
        if (versionId) {
          var tmpFileDownload = `${tmpDir}/${versioned_100kbObjectName}.download`
          client.fGetObject(versionedBucketName, versioned_100kbObjectName, tmpFileDownload, {versionId: versionId}, function () {
            done()
          })
        } else {
          done()
        }
      })


      step(`getPartialObject(bucketName, objectName, offset, length, getOpts)_bucketName:${versionedBucketName}, objectName:${versioned_100kbObjectName}`, done => {
        if (versionId) {
          client.getPartialObject(versionedBucketName, versioned_100kbObjectName, 10, 30, {versionId: versionId}, function (e, dataStream) {
            const objVersion = getVersionId(dataStream.headers)
            if (objVersion) {
              done()
            } else {
              done(new Error('versionId not found in getPartialObject response'))
            }
          })
        } else {
          done()
        }
      })

      step(`removeObject(bucketName, objectName, removeOpts)_bucketName:${versionedBucketName}, objectName:${versioned_100kbObjectName},removeOpts:{versionId:${versionId}`, done => {
        if (versionId) {
          client.removeObject(versionedBucketName, versioned_100kbObjectName, {versionId: versionId}, () => {
            done()
          })
        } else {
          // In gateway mode, use regular delete to remove an object so that the bucket can be cleaned up.
          client.removeObject(versionedBucketName, versioned_100kbObjectName, () => {
            done()
          })
        }
      })

      step(`setBucketVersioning(bucketName, versionConfig):_bucketName:${versionedBucketName},versionConfig:{Status:"Suspended"}`, (done) => {
        client.setBucketVersioning(versionedBucketName, {Status: "Suspended"}, (err) => {
          if (err && err.code === 'NotImplemented') return done()
          if (err) return done(err)
          done()
        })
      })

    })
  })

  describe('Versioning Supported listObjects', function () {
    const versionedBucketName = "minio-js-test-version-list" + uuid.v4()
    const prefixName = "Prefix1"
    const versionedObjectName = "datafile-100-kB"
    const objVersionIdCounter = [1, 2, 3, 4, 5] // This should track adding 5 versions of the same object.
    let listObjectsNum = objVersionIdCounter.length
    let objArray = []
    let listPrefixArray = []
    let isVersioningSupported = false

    const objNameWithPrefix = `${prefixName}/${versionedObjectName}`

    before((done) => client.makeBucket(versionedBucketName, '', () => {
      client.setBucketVersioning(versionedBucketName, {Status: "Enabled"}, (err) => {
        if (err && err.code === 'NotImplemented') return done()
        if (err) return done(err)
        isVersioningSupported = true
        done()
      })

    }))
    after((done) => client.removeBucket(versionedBucketName, done))


    step(`putObject(bucketName, objectName, stream, size, metaData, callback)_bucketName:${versionedBucketName}, stream:1b, size:1_Create ${listObjectsNum} objects`, done => {
      if (isVersioningSupported) {
        let count = 1
        objVersionIdCounter.forEach(() => {
          client.putObject(versionedBucketName, objNameWithPrefix, readableStream(_1byte), _1byte.length, {}, (e, data) => {
            objArray.push(data)
            if (count === objVersionIdCounter.length) {
              done()
            }
            count += 1
          })
        })
      } else {
        done()
      }
    })

    step(`listObjects(bucketName, prefix, recursive)_bucketName:${versionedBucketName}, prefix: '', recursive:true_`, done => {
      if (isVersioningSupported) {
        client.listObjects(versionedBucketName, '', true, {IncludeVersion: true})
          .on('error', done)
          .on('end', () => {
            if (_.isEqual(objArray.length, listPrefixArray.length)) return done()
            return done(new Error(`listObjects lists ${listPrefixArray.length} objects, expected ${listObjectsNum}`))
          })
          .on('data', data => {
            listPrefixArray.push(data)
          })
      } else {
        done()
      }
    })

    step(`listObjects(bucketName, prefix, recursive)_bucketName:${versionedBucketName}, prefix: ${prefixName}, recursive:true_`, done => {
      if (isVersioningSupported) {
        listPrefixArray = []
        client.listObjects(versionedBucketName, prefixName, true, {IncludeVersion: true})
          .on('error', done)
          .on('end', () => {
            if (_.isEqual(objArray.length, listPrefixArray.length)) return done()
            return done(new Error(`listObjects lists ${listPrefixArray.length} objects, expected ${listObjectsNum}`))
          })
          .on('data', data => {
            listPrefixArray.push(data)
          })
      } else {
        done()
      }
    })


    step(`removeObject(bucketName, objectName, removeOpts)_bucketName:${versionedBucketName}_Remove ${listObjectsNum} objects`, done => {
      if (isVersioningSupported) {
        let count = 1
        listPrefixArray.forEach((item) => {
          client.removeObject(versionedBucketName, item.name, {versionId: item.versionId}, () => {
            if (count === listPrefixArray.length) {
              done()
            }
            count += 1
          })
        })
      } else {
        done()
      }
    })
  })

  describe('Versioning tests on a bucket for Deletion of Multiple versions', function () {
    // Isolate the bucket/object for easy debugging and tracking.
    const versionedBucketName = "minio-js-test-version-" + uuid.v4()
    const versioned_100kbObjectName = 'datafile-100-kB'
    const versioned_100kb_Object = dataDir ? fs.readFileSync(dataDir + '/' + versioned_100kbObjectName) : Buffer.alloc(100 * 1024, 0)

    before((done) => client.makeBucket(versionedBucketName, '', done))
    after((done) => client.removeBucket(versionedBucketName, done))


    describe('Test for removal of multiple versions', function () {
      let isVersioningSupported = false
      const objVersionList = []
      step(`setBucketVersioning(bucketName, versionConfig):_bucketName:${versionedBucketName},versionConfig:{Status:"Enabled"} `, (done) => {
        client.setBucketVersioning(versionedBucketName, {Status: "Enabled"}, (err) => {
          if (err && err.code === 'NotImplemented') return done()
          if (err) return done(err)
          isVersioningSupported = true
          done()
        })
      })

      step(`putObject(bucketName, objectName, stream)_bucketName:${versionedBucketName}, objectName:${versioned_100kbObjectName}, stream:100Kib_`, done => {
        if (isVersioningSupported) {
          client.putObject(versionedBucketName, versioned_100kbObjectName, versioned_100kb_Object)
            .then(() => done())
            .catch(done)
        } else {
          done()
        }

      })
      // Put two versions of the same object.
      step(`putObject(bucketName, objectName, stream)_bucketName:${versionedBucketName}, objectName:${versioned_100kbObjectName}, stream:100Kib_`, done => {
        // Put two versions of the same object.
        if (isVersioningSupported) {
          client.putObject(versionedBucketName, versioned_100kbObjectName, versioned_100kb_Object)
            .then(() => done())
            .catch(done)
        } else {
          done()
        }
      })

      step(`listObjects(bucketName, prefix, recursive)_bucketName:${versionedBucketName}, prefix: '', recursive:true_`, done => {
        if (isVersioningSupported) {
          client.listObjects(versionedBucketName, '', true, {IncludeVersion: true})
            .on('error', done)
            .on('end', () => {
              if (_.isEqual(2, objVersionList.length)) return done()
              return done(new Error(`listObjects lists ${objVersionList.length} objects, expected ${2}`))
            })
            .on('data', data => {
              // Pass list object response as is to remove objects
              objVersionList.push(data)
            })
        } else {
          done()
        }
      })

      step(`removeObjects(bucketName, objectList, removeOpts)_bucketName:${versionedBucketName}_Remove ${objVersionList.length} objects`, done => {
        if (isVersioningSupported) {
          let count = 1
          objVersionList.forEach(() => {
            // remove multiple versions of the object.
            client.removeObjects(versionedBucketName, objVersionList, () => {
              if (count === objVersionList.length) {
                done()
              }
              count += 1
            })
          })
        } else {
          done()
        }
      })

    })
  })

  describe('Bucket Tags API', () => {
    // Isolate the bucket/object for easy debugging and tracking.
    const tagsBucketName = "minio-js-test-tags-" + uuid.v4()
    before((done) => client.makeBucket(tagsBucketName, '', done))
    after((done) => client.removeBucket(tagsBucketName, done))

    describe('set, get and remove Tags on a bucket', function () {
      step(`Set tags on a bucket_bucketName:${tagsBucketName}`, done => {
        client.setBucketTagging(tagsBucketName, {'test-tag-key': 'test-tag-value'}, (err) => {
          if (err && err.code === 'NotImplemented') return done()
          if (err) return done(err)
          done()
        })
      })
      step(`Get tags on a bucket_bucketName:${tagsBucketName}`, done => {
        client.getBucketTagging(tagsBucketName, (err, tagList) => {
          if (err && err.code === 'NotImplemented') return done()
          if (err) return done(err)
          if (isArray(tagList)) {
            done()
          }
        })
      })

      step(`remove Tags on a bucket_bucketName:${tagsBucketName}`, done => {
        client.removeBucketTagging(tagsBucketName, (err) => {
          if (err && err.code === 'NotImplemented') return done()
          if (err) return done(err)
          done()
        })
      })

    })

  })

  describe('Object Tags API', () => {
    // Isolate the bucket/object for easy debugging and tracking.
    const tagsBucketName = "minio-js-test-tags-" + uuid.v4()
    before((done) => client.makeBucket(tagsBucketName, '', done))
    after((done) => client.removeBucket(tagsBucketName, done))


    const tagObjName = 'datafile-100-kB'
    const tagObject = Buffer.alloc(100 * 1024, 0)


    describe('set, get and remove Tags on an object', function () {

      step(`putObject(bucketName, objectName, stream)_bucketName:${tagsBucketName}, objectName:${tagObjName}, stream:100Kib_`, done => {
        client.putObject(tagsBucketName, tagObjName, tagObject)
          .then(() => done())
          .catch(done)
      })

      step(`putObjectTagging  object_bucketName:${tagsBucketName}, objectName:${tagObjName},`, done => {
        client.setObjectTagging(tagsBucketName, tagObjName, {'test-tag-key-obj': 'test-tag-value-obj'}, (err) => {
          if (err && err.code === 'NotImplemented') return done()
          if (err) return done(err)
          done()
        })
      })

      step(`getObjectTagging  object_bucketName:${tagsBucketName}, objectName:${tagObjName},`, done => {
        client.getObjectTagging(tagsBucketName, tagObjName, (err, tagList) => {
          if (err && err.code === 'NotImplemented') return done()
          if (err) return done(err)
          if (isArray(tagList)) {
            done()
          }
        })
      })

      step(`removeObjectTagging on an object_bucketName:${tagsBucketName}, objectName:${tagObjName},`, done => {
        client.removeObjectTagging(tagsBucketName, tagObjName, (err) => {
          if (err && err.code === 'NotImplemented') return done()
          if (err) return done(err)
          done()
        })
      })
      step(`removeObject object_bucketName:${tagsBucketName}, objectName:${tagObjName},`, done => {
        client.removeObject(tagsBucketName, tagObjName, () => {
          done()
        })
      })
    })

  })

  describe('Object Tags API with Versioning support', () => {
    // Isolate the bucket/object for easy debugging and tracking.
    const tagsVersionedBucketName = "minio-js-test-tags-version-" + uuid.v4()
    before((done) => client.makeBucket(tagsVersionedBucketName, '', done))
    after((done) => client.removeBucket(tagsVersionedBucketName, done))


    const tagObjName = 'datafile-100-kB'
    const tagObject = Buffer.alloc(100 * 1024, 0)
    let isVersioningSupported = false
    let versionId = null

    describe('set, get and remove Tags on a versioned object', function () {

      step(`Enable Versioning on Bucket: setBucketVersioning(bucketName,versioningConfig)_bucketName:${tagsVersionedBucketName},{Status:"Enabled"}`, (done) => {
        client.setBucketVersioning(tagsVersionedBucketName, {Status: "Enabled"}, (err) => {
          if (err && err.code === 'NotImplemented') return done()
          if (err) return done(err)
          isVersioningSupported = true
          done()
        })
      })

      step(`putObject(bucketName, objectName, stream)_bucketName:${tagsVersionedBucketName}, objectName:${tagObjName}, stream:100Kib_`, done => {
        if (isVersioningSupported) {
          client.putObject(tagsVersionedBucketName, tagObjName, tagObject)
            .then((res = {}) => {
              if (res.versionId) {
                versionId = res.versionId // In gateway mode versionId will not be returned.
              }
              done()
            })
            .catch(done)
        } else {
          done()
        }
      })

      step(`Set tags on an object_bucketName:${tagsVersionedBucketName}, objectName:${tagObjName},`, done => {
        if (isVersioningSupported) {
          client.setObjectTagging(tagsVersionedBucketName, tagObjName, {'test-tag-key-obj': 'test-tag-value-obj'}, {versionId: versionId}, (err) => {
            if (err) return done(err)
            done()
          })
        } else {
          done()
        }
      })

      step(`Get tags on an object_bucketName:${tagsVersionedBucketName}, objectName:${tagObjName},`, done => {
        if (isVersioningSupported) {
          client.getObjectTagging(tagsVersionedBucketName, tagObjName, {versionId: versionId}, (err, tagList) => {
            if (err) return done(err)
            if (isArray(tagList)) {
              done()
            }
          })}else{
          done()
        }
      })

      step(`remove Tags on an object_bucketName:${tagsVersionedBucketName}, objectName:${tagObjName},`, done => {

        if (isVersioningSupported) {
          client.removeObjectTagging(tagsVersionedBucketName, tagObjName, {versionId: versionId}, (err) => {
            if (err && err.code === 'NotImplemented') return done()
            if (err) return done(err)
            done()
          })
        } else {
          done()
        }
      })
      step(`remove Tags on an object_bucketName:${tagsVersionedBucketName}, objectName:${tagObjName},`, done => {
        if (isVersioningSupported) {
          client.removeObject(tagsVersionedBucketName, tagObjName, {versionId: versionId}, () => {
            done()
          })
        } else {
          done()
        }
      })
    })

  })

  describe('Bucket Lifecycle API', () => {
    const bucketName = "minio-js-test-lifecycle-" + uuid.v4()
    before((done) => client.makeBucket(bucketName, '', done))
    after((done) => client.removeBucket(bucketName, done))

    describe('Set, Get Lifecycle config Tests', function () {
      step(`Set lifecycle config on a bucket:_bucketName:${bucketName}`, done => {
        const lifecycleConfig = {
          Rule: [{
            "ID": "Transition and Expiration Rule",
            "Status": "Enabled",
            "Filter": {
              "Prefix": "",
            },
            "Expiration": {
              "Days": "3650"
            }
          }]}
        client.setBucketLifecycle(bucketName, lifecycleConfig, (err) => {
          if (err && err.code === 'NotImplemented') return done()
          if (err) return done(err)
          done()
        })
      })

      step("Set lifecycle config of a bucket", done => {
        client.getBucketLifecycle(bucketName, (err) => {
          if (err && err.code === 'NotImplemented') return done()
          if (err) return done(err)
          done()
        })
      })

      step("Remove lifecycle config of a bucket", done => {
        client.removeBucketLifecycle(bucketName, (err) => {
          if (err && err.code === 'NotImplemented') return done()
          if (err) return done(err)
          done()
        })
      })

    })
  })


  describe('Versioning Supported preSignedUrl Get, Put Tests', function () {
    /**
     * Test Steps
     * 1. Create Versioned Bucket
     * 2. presignedPutObject of 2 Versions of different size
     * 3. List and ensure that there are two versions
     * 4. presignedGetObject with versionId to ensure that we are able to get
     * 5. Remove all object versions at once
     * 6. Cleanup bucket.
     */

    const versionedBucketName = "minio-js-test-ver-presign-" + uuid.v4()
    const versionedPresignObjName = 'datafile-1-b'
    const _100_byte = Buffer.alloc(100 * 1024, 0)
    const _200_byte = Buffer.alloc(200 * 1024, 0)
    let isVersioningSupported = false
    const objectsList = []
    const expectedVersionsCount = 2


    before((done) => client.makeBucket(versionedBucketName, '', () => {
      client.setBucketVersioning(versionedBucketName, {Status: "Enabled"}, (err) => {
        if (err && err.code === 'NotImplemented') return done()
        if (err) return done(err)
        isVersioningSupported = true
        done()
      })

    }))
    after((done) => client.removeBucket(versionedBucketName, done))

    step(`presignedPutObject(bucketName, objectName, expires=1000, cb)_bucketName:${versionedBucketName} ${versionedPresignObjName} _version:1`, done => {

      if (isVersioningSupported) {
        client.presignedPutObject(versionedBucketName, versionedPresignObjName, 1000, (e, presignedUrl) => {
          if (e) {
            done(e)
          }
          let mobileClientReqWithProtocol = http
          var upldRequestOptions = _.pick(url.parse(presignedUrl), ['hostname', 'port', 'path', 'protocol'])
          upldRequestOptions.method = 'PUT'
          upldRequestOptions.headers = {
            'content-length': _100_byte.length
          }
          if (upldRequestOptions.protocol === 'https:') {
            mobileClientReqWithProtocol = https
          }
          const uploadRequest = mobileClientReqWithProtocol.request(upldRequestOptions, (response) => {
            if (response.statusCode !== 200) return new Error(`error on put : ${response.statusCode}`)
            response.on('error', (err) => {
              done(err)
            })
            response.on('end', () => {
              done()
            })
            response.on('data', () => {
              // just drain
            })
          })

          uploadRequest.on('error', (er) => {
            done(er)
          })

          uploadRequest.write(_100_byte)
          uploadRequest.end()
        })
      } else {
        done()
      }

    })

    step(`presignedPutObject(bucketName, objectName, expires=1000, cb)_bucketName:${versionedBucketName} ${versionedPresignObjName} _version:2`, done => {
      if (isVersioningSupported) {
        client.presignedPutObject(versionedBucketName, versionedPresignObjName, 1000, (e, presignedUrl) => {
          if (e) {
            done(e)
          }
          let mobileClientReqWithProtocol = http
          var upldRequestOptions = _.pick(url.parse(presignedUrl), ['hostname', 'port', 'path', 'protocol'])
          upldRequestOptions.method = 'PUT'
          upldRequestOptions.headers = {
            'content-length': _200_byte.length
          }
          if (upldRequestOptions.protocol === 'https:') {
            mobileClientReqWithProtocol = https
          }
          const uploadRequest = mobileClientReqWithProtocol.request(upldRequestOptions, (response) => {
            if (response.statusCode !== 200) return new Error(`error on put : ${response.statusCode}`)
            response.on('error', (err) => {
              done(err)
            })
            response.on('end', () => {
              done()
            })
            response.on('data', () => {
              // just drain
            })
          })

          uploadRequest.on('error', (er) => {
            done(er)
          })

          uploadRequest.write(_200_byte)
          uploadRequest.end()
        })
      } else {
        done()
      }
    })

    step(`listObjects(bucketName, '', true, {IncludeVersion: true}, cb)_bucketName:${versionedBucketName}  _prefix:""`, done => {
      if (isVersioningSupported) {
        const objectsStream = client.listObjects(versionedBucketName, '', true, {IncludeVersion: true})
        objectsStream.on('data', function (obj) {
          objectsList.push({versionId: obj.versionId, name: obj.name})
        })

        objectsStream.on('error', function () {
          return done()
        })
        objectsStream.on('end', function () {
          const objectListCount = objectsList.length
          if (objectListCount === expectedVersionsCount) {
            done()
          } else {
            return done(new Error(`Version count does not match for versioned presigned url test. ${expectedVersionsCount}`))
          }
        })
      } else {
        done()
      }
    })

    step(`presignedGetObject(bucketName, objectName, 1000, respHeaders, requestDate, cb)_bucketName:${versionedBucketName} _objectName:${versionedPresignObjName} _version:(2/2)`, done => {
      if (isVersioningSupported) {
        client.presignedGetObject(versionedBucketName, objectsList[1].name, 1000, {versionId: objectsList[1].versionId}, new Date(), (e, presignedUrl) => {
          if (e) {
            return done()
          }
          let mobileClientReqWithProtocol = http
          const getReqOpts = _.pick(url.parse(presignedUrl), ['hostname', 'port', 'path', 'protocol'])
          getReqOpts.method = 'GET'
          const _100kbmd5 = crypto.createHash('md5').update(_100_byte).digest('hex')

          const hash = crypto.createHash('md5')
          if (getReqOpts.protocol === 'https:') {
            mobileClientReqWithProtocol = https
          }
          const request = mobileClientReqWithProtocol.request(getReqOpts, (response) => {
            // if delete marker. method not allowed.
            if (response.statusCode !== 200) return new Error(`error on get : ${response.statusCode}`)
            response.on('error', () => {
              return done()
            })
            response.on('end', () => {
              const hashValue = hash.digest('hex')
              if (hashValue === _100kbmd5) {
                done()
              } else {
                return done(new Error("Unable to retrieve version of an object using presignedGetObject"))
              }
            })
            response.on('data', (data) => {
              hash.update(data)
            })
          })
          request.on('error', () => {
            return done()
          })
          request.end()
        })
      } else {
        done()
      }
    })

    step(`removeObjects(bucketName, objectsList)_bucketName:${versionedBucketName}`, done => {
      if (isVersioningSupported) {
        client.removeObjects(versionedBucketName, objectsList, function (e) {
          if (e) {
            done(e)
          }
          done()
        })
      } else {
        done()
      }
    })
  })

  describe('Object Lock API Bucket Options Test', () => {
    // Isolate the bucket/object for easy debugging and tracking.
    // Gateway mode does not support this header.

    describe('Object Lock support makeBucket API Tests', function () {
      const lockEnabledBucketName = "minio-js-test-lock-mb-" + uuid.v4()
      let isFeatureSupported = false
      step(`Check if bucket with object lock can be created:_bucketName:${lockEnabledBucketName}`, done => {
        client.makeBucket(lockEnabledBucketName, {ObjectLocking: true}, (err) => {
          if (err && err.code === 'NotImplemented') return done()
          isFeatureSupported = true
          if (err) return done(err)
          done()
        })
      })

      step(`Get lock config on a bucket:_bucketName:${lockEnabledBucketName}`, done => {
        if (isFeatureSupported) {
          client.getObjectLockConfig(lockEnabledBucketName, (err) => {
            if (err && err.code === 'NotImplemented') return done()
            if (err) return done(err)
            done()
          })
        } else {
          done()
        }
      })

      step(`Check if bucket can be deleted:_bucketName:${lockEnabledBucketName}`, done => {
        client.removeBucket(lockEnabledBucketName, (err) => {
          if (isFeatureSupported) {
            if (err && err.code === 'NotImplemented') return done()
            if (err) return done(err)
            done()
          } else {
            done()
          }
        })
      })

    })

    describe('Object Lock support Set/Get API Tests', function () {
      const lockConfigBucketName = "minio-js-test-lock-conf-" + uuid.v4()
      let isFeatureSupported = false
      step(`Check if bucket with object lock can be created:_bucketName:${lockConfigBucketName}`, done => {
        client.makeBucket(lockConfigBucketName, {ObjectLocking: true}, (err) => {
          if (err && err.code === 'NotImplemented') return done()
          isFeatureSupported = true
          if (err) return done(err)
          done()
        })
      })
      step(`Update or replace lock config on a bucket:_bucketName:${lockConfigBucketName}`, done => {
        if (isFeatureSupported) {
          client.setObjectLockConfig(lockConfigBucketName, {mode:"GOVERNANCE",unit:'Years', validity:2 }, (err) => {
            if (err && err.code === 'NotImplemented') return done()
            if (err) return done(err)
            done()
          })
        } else {
          done()
        }
      })
      step(`Get lock config on a bucket:_bucketName:${lockConfigBucketName}`, done => {
        if (isFeatureSupported) {
          client.getObjectLockConfig(lockConfigBucketName, (err) => {
            if (err && err.code === 'NotImplemented') return done()
            if (err) return done(err)
            done()
          })
        } else {
          done()
        }
      })

      step(`Set lock config on a bucket:_bucketName:${lockConfigBucketName}`, done => {
        if (isFeatureSupported) {
          client.setObjectLockConfig(lockConfigBucketName, {}, (err) => {
            if (err && err.code === 'NotImplemented') return done()
            if (err) return done(err)
            done()
          })
        } else {
          done()
        }
      })
      step(`Get and verify lock config on a bucket after reset/update:_bucketName:${lockConfigBucketName}`, done => {
        if (isFeatureSupported) {
          client.getObjectLockConfig(lockConfigBucketName, (err) => {
            if (err && err.code === 'NotImplemented') return done()
            if (err) return done(err)
            done()
          })
        } else {
          done()
        }
      })

      step(`Check if bucket can be deleted:_bucketName:${lockConfigBucketName}`, done => {
        client.removeBucket(lockConfigBucketName, (err) => {
          if (isFeatureSupported) {
            if (err && err.code === 'NotImplemented') return done()
            if (err) return done(err)
            done()
          } else {
            done()
          }
        })
      })

    })

  })

  describe('Object retention API Tests', () => {
    // Isolate the bucket/object for easy debugging and tracking.
    // Gateway mode does not support this header.

    describe('Object retention get/set API Test', function () {
      const objRetentionBucket = "minio-js-test-retention-" + uuid.v4()
      const retentionObjName = "RetentionObject"
      let isFeatureSupported = false
      let versionId = null

      step(`Check if bucket with object lock can be created:_bucketName:${objRetentionBucket}`, done => {
        client.makeBucket(objRetentionBucket, {ObjectLocking: true}, (err) => {
          if (err && err.code === 'NotImplemented') return done()
          isFeatureSupported = true
          if (err) return done(err)
          done()
        })
      })

      step(`putObject(bucketName, objectName, stream)_bucketName:${objRetentionBucket}, objectName:${retentionObjName}, stream:100Kib_`, done => {
        // Put two versions of the same object.
        if (isFeatureSupported) {
          client.putObject(objRetentionBucket, retentionObjName, readableStream(_1byte), _1byte.length, {})
            .then(() => done())
            .catch(done)
        } else {
          done()
        }
      })

      step(`statObject(bucketName, objectName, statOpts)_bucketName:${objRetentionBucket}, objectName:${retentionObjName}`, done => {
        if (isFeatureSupported) {
          client.statObject(objRetentionBucket, retentionObjName, {}, (e, res) => {
            versionId = res.versionId
            done()
          })
        } else {
          done()
        }

      })

      step(`putObjectRetention(bucketName, objectName, putOpts)_bucketName:${objRetentionBucket}, objectName:${retentionObjName}`, done => {
        // Put two versions of the same object.
        if (isFeatureSupported) {
          let expirationDate = new Date()
          // set expiry to start of next day.
          expirationDate.setDate(expirationDate.getDate() + 1)
          expirationDate.setUTCHours(0, 0, 0, 0) // Should be start of the day.(midnight)

          client.putObjectRetention(objRetentionBucket, retentionObjName, {
            governanceBypass: true,
            mode: "GOVERNANCE",
            retainUntilDate: expirationDate.toISOString(),
            versionId: versionId
          })
            .then(() => done())
            .catch(done)
        } else {
          done()
        }
      })

      step(`getObjectRetention(bucketName, objectName, getOpts)_bucketName:${objRetentionBucket}, objectName:${retentionObjName}`, done => {
        if (isFeatureSupported) {
          client.getObjectRetention(objRetentionBucket, retentionObjName, {versionId: versionId}, () => {
            done()
          })
        } else {
          done()
        }

      })

      step(`removeObject(bucketName, objectName, removeOpts)_bucketName:${objRetentionBucket}, objectName:${retentionObjName}`, done => {
        if (isFeatureSupported) {
          client.removeObject(objRetentionBucket, retentionObjName, {versionId:versionId, governanceBypass:true}, () => {
            done()
          })
        } else {
          done()
        }

      })

      step(`removeBucket(bucketName, )_bucketName:${objRetentionBucket}`, done => {
        if (isFeatureSupported) {
          client.removeBucket(objRetentionBucket, () => {
            done()
          })
        } else {
          done()
        }

      })

    })
  })

  describe('Bucket Encryption Related APIs', () => {
    // Isolate the bucket/object for easy debugging and tracking.
    // this is not supported in gateway mode.
    const encBucketName = "minio-js-test-bucket-enc-" + uuid.v4()
    before((done) => client.makeBucket(encBucketName, '', done))
    after((done) => client.removeBucket(encBucketName, done))


    const encObjName = 'datafile-100-kB'
    const encObjFileContent = Buffer.alloc(100 * 1024, 0)
    let isEncryptionSupported = false

    step(`Set Encryption on a bucket:_bucketName:${encBucketName}`, done => {
      // setBucketEncryption succeeds in NAS mode.
      const buckEncPromise = client.setBucketEncryption(encBucketName)
      buckEncPromise.then(() => {
        done()
      })
        .catch(() => {
          done()
        })
    })

    step(`Get encryption of a bucket:_bucketName:${encBucketName}`, done => {
      const getBucEncObj = client.getBucketEncryption(encBucketName)
      getBucEncObj.then(() => {
        done()
      })
        .catch((err) => {
          if (err && err.code === 'NotImplemented') {
            isEncryptionSupported = false
            return done()
          }
          if (err && err.code === 'ServerSideEncryptionConfigurationNotFoundError') {
            return done()
          }
          if (err) return done(err)
          done()
        })
    })

    step(`Put an object to check for default encryption bucket:_bucketName:${encBucketName}, _objectName:${encObjName}`, done => {
      if (isEncryptionSupported) {
        const putObjPromise = client.putObject(encBucketName, encObjName, encObjFileContent)
        putObjPromise.then(() => {
          done()
        })
          .catch(() => {
            done()
          })
      } else {
        done()
      }
    })

    step(`Stat of an object to check for default encryption applied on a bucket:_bucketName:${encBucketName}, _objectName:${encObjName}`, done => {
      if (isEncryptionSupported) {
        const statObjPromise = client.statObject(encBucketName, encObjName)
        statObjPromise.then(() => {
          done()
        })
          .catch(() => {
            done()
          })
      } else {
        done()
      }
    })

    step(`Stat of an object to check for default encryption applied on a bucket:_bucketName:${encBucketName}`, done => {
      if (isEncryptionSupported) {
        const getBuckEnc = client.getBucketEncryption(encBucketName)
        getBuckEnc.then(() => {
          done()
        })
          .catch(() => {
            done()
          })
      } else {
        done()
      }
    })

    step(`Remove object on a bucket:_bucketName:${encBucketName}, _objectName:${encObjName}`, done => {
      if (isEncryptionSupported) {
        const removeObj = client.removeObject(encBucketName, encObjName)
        removeObj.then(() => {
          done()
        })
          .catch(() => {
            done()
          })
      } else {
        done()
      }
    })

    step(`Remove encryption on a bucket:_bucketName:${encBucketName}`, done => {
      if (isEncryptionSupported) {
        const removeObj = client.removeBucketEncryption(encBucketName)
        removeObj.then(() => {
          done()
        })
          .catch(() => {
            done()
          })
      } else {
        done()
      }
    })
    step(`Get encryption on a bucket:_bucketName:${encBucketName}`, done => {
      if (isEncryptionSupported) {
        const getBuckEnc = client.getBucketEncryption(encBucketName)
        getBuckEnc.then(() => {
          done()
        })
          .catch(() => {
            done()
          })
      } else {
        done()
      }
    })

  })

  describe('Bucket Replication API Tests', () => {
    // TODO - As of now, there is no api to get arn programmatically to setup replication through APIs and verify.
    // Please refer to minio server documentation and mc cli.
    // https://docs.min.io/docs/minio-bucket-replication-guide.html
    // https://docs.min.io/minio/baremetal/replication/replication-overview.html#minio-bucket-replication-clientside
  })

  describe('Object Legal hold API Tests', () => {
    // Isolate the bucket/object for easy debugging and tracking.
    // Gateway mode does not support this header.
    let versionId = null
    describe('Object Legal hold get/set API Test', function () {
      const objLegalHoldBucketName = "minio-js-test-legalhold-" + uuid.v4()
      const objLegalHoldObjName = "LegalHoldObject"
      let isFeatureSupported = false


      step(`Check if bucket with object lock can be created:_bucketName:${objLegalHoldBucketName}`, done => {
        client.makeBucket(objLegalHoldBucketName, {ObjectLocking: true}, (err) => {
          if (err && err.code === 'NotImplemented') return done()
          isFeatureSupported = true
          if (err) return done(err)
          done()
        })
      })

      step(`putObject(bucketName, objectName, stream)_bucketName:${objLegalHoldBucketName}, objectName:${objLegalHoldObjName}, stream:100Kib_`, done => {
        if (isFeatureSupported) {
          client.putObject(objLegalHoldBucketName, objLegalHoldObjName, readableStream(_1byte), _1byte.length, {})
            .then(() => done())
            .catch(done)
        } else {
          done()
        }
      })

      step(`statObject(bucketName, objectName, statOpts)_bucketName:${objLegalHoldBucketName}, objectName:${objLegalHoldObjName}`, done => {
        if (isFeatureSupported) {
          client.statObject(objLegalHoldBucketName, objLegalHoldObjName, {}, (e, res) => {
            versionId = res.versionId
            done()
          })
        } else {
          done()
        }
      })

      step(`setObjectLegalHold(bucketName, objectName, setOpts={})_bucketName:${objLegalHoldBucketName}, objectName:${objLegalHoldObjName}`, done => {
        if (isFeatureSupported) {
          client.setObjectLegalHold(objLegalHoldBucketName, objLegalHoldObjName, () => {
            done()
          })
        } else {
          done()
        }
      })

      step(`setObjectLegalHold(bucketName, objectName, setOpts={})_bucketName:${objLegalHoldBucketName}, objectName:${objLegalHoldObjName}`, done => {
        if (isFeatureSupported) {
          client.setObjectLegalHold(objLegalHoldBucketName, objLegalHoldObjName, {status:"ON", versionId:versionId}, () => {
            done()
          })
        } else {
          done()
        }

      })

      step(`getObjectLegalHold(bucketName, objectName, setOpts={})_bucketName:${objLegalHoldBucketName}, objectName:${objLegalHoldObjName}`, done => {
        if (isFeatureSupported) {
          client.getObjectLegalHold(objLegalHoldBucketName, objLegalHoldObjName, () => {
            done()
          })
        } else {
          done()
        }
      })

      step(`setObjectLegalHold(bucketName, objectName, setOpts={})_bucketName:${objLegalHoldBucketName}, objectName:${objLegalHoldObjName}`, done => {
        if (isFeatureSupported) {
          client.setObjectLegalHold(objLegalHoldBucketName, objLegalHoldObjName, {status:"OFF", versionId:versionId}, () => {
            done()
          })
        } else {
          done()
        }

      })

      step(`getObjectLegalHold(bucketName, objectName, setOpts={})_bucketName:${objLegalHoldBucketName}, objectName:${objLegalHoldObjName}`, done => {
        if (isFeatureSupported) {
          client.getObjectLegalHold(objLegalHoldBucketName, objLegalHoldObjName, {versionId: versionId}, () => {
            done()
          })
        } else {
          done()
        }

      })

      step(`removeObject(bucketName, objectName, removeOpts)_bucketName:${objLegalHoldBucketName}, objectName:${objLegalHoldObjName}`, done => {
        if (isFeatureSupported) {
          client.removeObject(objLegalHoldBucketName, objLegalHoldObjName, {versionId:versionId, governanceBypass:true}, () => {
            done()
          })
        } else {
          done()
        }

      })

      step(`removeBucket(bucketName, )_bucketName:${objLegalHoldBucketName}`, done => {
        if (isFeatureSupported) {
          client.removeBucket(objLegalHoldBucketName, () => {
            done()
          })
        } else {
          done()
        }

      })

    })})

  describe('Object Name special characters test without Prefix', () => {
    // Isolate the bucket/object for easy debugging and tracking.
    const bucketNameForSpCharObjects = "minio-js-test-obj-spwpre-" + uuid.v4()
    before((done) => client.makeBucket(bucketNameForSpCharObjects, '', done))
    after((done) => client.removeBucket(bucketNameForSpCharObjects, done))

    // Reference:: https://docs.aws.amazon.com/AmazonS3/latest/userguide/object-keys.html
    // Host OS compatible File name characters/ file names.

    let objectNameSpecialChars = "äöüex ®©µÄÆÐÕæŒƕƩǅ 01000000 0x40 \u0040 amȡȹɆple&0a!-_.*'()&$@=;:+,?<>.pdf"
    if (isWindowsPlatform) {
      objectNameSpecialChars = "äöüex ®©µÄÆÐÕæŒƕƩǅ 01000000 0x40 u0040 amȡȹɆple&0a!-_.'()&$@=;+,.pdf"
    }

    const objectContents = Buffer.alloc(100 * 1024, 0)

    describe('Without Prefix Test', function () {

      step(`putObject(bucketName, objectName, stream)_bucketName:${bucketNameForSpCharObjects}, _objectName:${objectNameSpecialChars}, stream:100Kib_`, done => {
        client.putObject(bucketNameForSpCharObjects, objectNameSpecialChars, objectContents)
          .then(() => {
            done()
          })
          .catch(done)
      })

      step(`listObjects(bucketName, prefix, recursive)_bucketName:${bucketNameForSpCharObjects}, prefix:"", true`, done => {
        const listStream = client.listObjects(bucketNameForSpCharObjects, "", true)
        let listedObject = null
        listStream.on('data', function (obj) {
          listedObject = obj
        })
        listStream.on('end', () => {
          if (listedObject.name === objectNameSpecialChars) {
            done()
          } else {
            return done(new Error(`Expected object Name: ${objectNameSpecialChars}: received:${listedObject.name}`))
          }
        })
        listStream.on('error', function (e) {
          done(e)
        })
      })

      step(`listObjectsV2(bucketName, prefix, recursive)_bucketName:${bucketNameForSpCharObjects}, prefix:"", true`, done => {
        const listStream = client.listObjectsV2(bucketNameForSpCharObjects, "", true)
        let listedObject = null
        listStream.on('data', function (obj) {
          listedObject = obj
        })
        listStream.on('end', () => {
          if (listedObject.name === objectNameSpecialChars) {
            done()
          } else {
            return done(new Error(`Expected object Name: ${objectNameSpecialChars}: received:${listedObject.name}`))
          }
        })

        listStream.on('error', function (e) {
          done(e)
        })
      })
      step(`extensions.listObjectsV2WithMetadata(bucketName, prefix, recursive)_bucketName:${bucketNameForSpCharObjects}, prefix:"", true`, done => {
        const listStream = client.extensions.listObjectsV2WithMetadata(bucketNameForSpCharObjects, "", true)
        let listedObject = null
        listStream.on('data', function (obj) {
          listedObject = obj
        })
        listStream.on('end', () => {
          if (listedObject.name === objectNameSpecialChars) {
            done()
          } else {
            return done(new Error(`Expected object Name: ${objectNameSpecialChars}: received:${listedObject.name}`))
          }
        })

        listStream.on('error', function (e) {
          done(e)
        })
      })

      step(`getObject(bucketName, objectName)_bucketName:${bucketNameForSpCharObjects}, _objectName:${objectNameSpecialChars}`, done => {
        client.getObject(bucketNameForSpCharObjects, objectNameSpecialChars)
          .then(stream => {
            stream.on('data', function() {})
            stream.on('end', done)
          })
          .catch(done)
      })

      step(`statObject(bucketName, objectName, cb)_bucketName:${bucketNameForSpCharObjects}, _objectName:${objectNameSpecialChars}`, done => {
        client.statObject(bucketNameForSpCharObjects, objectNameSpecialChars, (e) => {
          if (e) return done(e)
          done()
        })
      })

      step(`removeObject(bucketName, objectName)_bucketName:${bucketNameForSpCharObjects}, _objectName:${objectNameSpecialChars}`, done => {
        client.removeObject(bucketNameForSpCharObjects, objectNameSpecialChars)
          .then(() => done())
          .catch(done)
      })
    })


  })
  describe('Object Name special characters test with a Prefix', () => {
    // Isolate the bucket/object for easy debugging and tracking.
    const bucketNameForSpCharObjects = "minio-js-test-obj-spnpre-" + uuid.v4()
    before((done) => client.makeBucket(bucketNameForSpCharObjects, '', done))
    after((done) => client.removeBucket(bucketNameForSpCharObjects, done))

    // Reference:: https://docs.aws.amazon.com/AmazonS3/latest/userguide/object-keys.html
    let objectNameSpecialChars = "äöüex ®©µÄÆÐÕæŒƕƩǅ 01000000 0x40 \u0040 amȡȹɆple&0a!-_.*'()&$@=;:+,?<>.pdf"
    if (isWindowsPlatform) {
      objectNameSpecialChars = "äöüex ®©µÄÆÐÕæŒƕƩǅ 01000000 0x40 u0040 amȡȹɆple&0a!-_.'()&$@=;+,.pdf"
    }
    const prefix = "test"
    const objectNameWithPrefixForSpecialChars = `${prefix}/${objectNameSpecialChars}`

    const objectContents = Buffer.alloc(100 * 1024, 0)


    describe('With Prefix Test', function () {

      step(`putObject(bucketName, objectName, stream)_bucketName:${bucketNameForSpCharObjects}, _objectName:${objectNameWithPrefixForSpecialChars}, stream:100Kib`, done => {
        client.putObject(bucketNameForSpCharObjects, objectNameWithPrefixForSpecialChars, objectContents)
          .then(() => {
            done()
          })
          .catch(done)
      })

      step(`listObjects(bucketName, prefix, recursive)_bucketName:${bucketNameForSpCharObjects}, prefix:${prefix}, recursive:true`, done => {
        const listStream = client.listObjects(bucketNameForSpCharObjects, prefix, true)
        let listedObject = null
        listStream.on('data', function (obj) {
          listedObject = obj

        })
        listStream.on('end', () => {
          if (listedObject.name === objectNameWithPrefixForSpecialChars) {
            done()
          } else {
            return done(new Error(`Expected object Name: ${objectNameWithPrefixForSpecialChars}: received:${listedObject.name}`))
          }
        })
        listStream.on('error', function (e) {
          done(e)
        })
      })

      step(`listObjectsV2(bucketName, prefix, recursive)_bucketName:${bucketNameForSpCharObjects}, prefix:${prefix}, recursive:true`, done => {
        const listStream = client.listObjectsV2(bucketNameForSpCharObjects, prefix, true)
        let listedObject = null
        listStream.on('data', function (obj) {
          listedObject = obj
        })
        listStream.on('end', () => {
          if (listedObject.name === objectNameWithPrefixForSpecialChars) {
            done()
          } else {
            return done(new Error(`Expected object Name: ${objectNameWithPrefixForSpecialChars}: received:${listedObject.name}`))
          }
        })
        listStream.on('error', function (e) {
          done(e)
        })
      })

      step(`extensions.listObjectsV2WithMetadata(bucketName, prefix, recursive)_bucketName:${bucketNameForSpCharObjects}, prefix:${prefix}, recursive:true`, done => {
        const listStream = client.extensions.listObjectsV2WithMetadata(bucketNameForSpCharObjects, prefix, true)
        let listedObject = null
        listStream.on('data', function (obj) {
          listedObject = obj
        })
        listStream.on('end', () => {
          if (listedObject.name === objectNameWithPrefixForSpecialChars) {
            done()
          } else {
            return done(new Error(`Expected object Name: ${objectNameWithPrefixForSpecialChars}: received:${listedObject.name}`))
          }
        })
        listStream.on('error', function (e) {
          done(e)
        })
      })

      step(`getObject(bucketName, objectName)_bucketName:${bucketNameForSpCharObjects}, _objectName_:${objectNameWithPrefixForSpecialChars}`, done => {
        client.getObject(bucketNameForSpCharObjects, objectNameWithPrefixForSpecialChars)
          .then(stream => {
            stream.on('data', function() {})
            stream.on('end', done)
          })
          .catch(done)
      })

      step(`statObject(bucketName, objectName, cb)_bucketName:${bucketNameForSpCharObjects}, _objectName:${objectNameWithPrefixForSpecialChars}`, done => {
        client.statObject(bucketNameForSpCharObjects, objectNameWithPrefixForSpecialChars, (e) => {
          if (e) return done(e)
          done()
        })
      })

      step(`removeObject(bucketName, objectName)_bucketName:${bucketNameForSpCharObjects}, _objectName:${objectNameWithPrefixForSpecialChars}`, done => {
        client.removeObject(bucketNameForSpCharObjects, objectNameWithPrefixForSpecialChars)
          .then(() => done())
          .catch(done)
      })
    })

  })

  describe('Assume Role Tests', () => {
    // Run only in local environment.
    const bucketName = "minio-js-test-assume-role" + uuid.v4()
    before((done) => client.makeBucket(bucketName, '', done))
    after((done) => client.removeBucket(bucketName, done))


    const objName = 'datafile-100-kB'
    const objContent = Buffer.alloc(100 * 1024, 0)

    const canRunAssumeRoleTest = clientConfigParams.endPoint.includes("localhost")
    const stsEndPoint = "http://localhost:9000"

    try {
      if (canRunAssumeRoleTest) {
        // Creates a new Client with assume role provider for testing.
        const assumeRoleProvider = new AssumeRoleProvider({
          stsEndpoint: stsEndPoint,
          accessKey: client.accessKey,
          secretKey: client.secretKey,
        })

        const aRoleConf = Object.assign({}, clientConfigParams, {credentialsProvider: assumeRoleProvider})

        const assumeRoleClient = new minio.Client(aRoleConf)
        assumeRoleClient.region= server_region

        describe('Put an Object', function () {
          step(`Put an object with assume role credentials:  bucket:_bucketName:${bucketName}, _objectName:${objName}`, done => {
            const putObjPromise = assumeRoleClient.putObject(bucketName, objName, objContent)
            putObjPromise.then(() => {
              done()
            })
              .catch(done)
          })

          step(`Remove an Object with assume role credentials:${bucketName}, _objectName:${objName}`, done => {
            const removeObjPromise = assumeRoleClient.removeObject(bucketName, objName)
            removeObjPromise.then(() => {
              done()
            })
              .catch(done)
          })

        })
      }
    } catch (err) {
      // eslint-disable-next-line no-console
      console.error("Error in Assume Role API.", err)
    }

  })

  describe('Put Object Response test with multipart on an Un versioned bucket:', () => {

    const bucketToTestMultipart = "minio-js-test-put-multiuv-" + uuid.v4()

    before((done) => client.makeBucket(bucketToTestMultipart, '', done))
    after((done) => client.removeBucket(bucketToTestMultipart, done))

    // Non multipart Test
    step(`putObject(bucketName, objectName, stream)_bucketName:${bucketToTestMultipart}, _objectName:${_100kbObjectName}, stream:100KB`, done => {
      const stream = readableStream(_100kb)
      client.putObject(bucketToTestMultipart, _100kbObjectName, stream, metaData, (e, res) => {
        if (e) done(e)
        if (res.versionId === null && res.etag) {
          done()
        }
        else{
          done(new Error(`Incorrect response format, expected: {versionId:null, etag:"some-etag-hash"} received:${JSON.stringify(res)}`))
        }
      })
    })
    step(`removeObject(bucketName, objectName, stream)_bucketName:${bucketToTestMultipart}, _objectName:${_100kbObjectName}`, done => {
      client.removeObject(bucketToTestMultipart, _100kbObjectName)
        .then(() => done())
        .catch(done)
    })


    // Multipart Test
    step(`putObject(bucketName, objectName, stream)_bucketName:${bucketToTestMultipart}, _objectName:${_65mbObjectName}, stream:65MB`, done => {
      const stream = readableStream(_65mb)
      client.putObject(bucketToTestMultipart, _65mbObjectName, stream, metaData, (e, res) => {
        if (e) done(e)
        if (res.versionId === null && res.etag) {
          done()
        }
        else{
          done(new Error(`Incorrect response format, expected: {versionId:null, etag:"some-etag-hash"} received:${JSON.stringify(res)}`))
        }
      })
    })
    step(`removeObject(bucketName, objectName, stream)_bucketName:${bucketToTestMultipart}, _objectName:${_65mbObjectName}`, done => {
      client.removeObject(bucketToTestMultipart, _65mbObjectName)
        .then(() => done())
        .catch(done)
    })
  })

  describe('Put Object Response test with multipart on Versioned bucket:', () => {

    const bucketToTestMultipart = "minio-js-test-put-multiv-" + uuid.v4()
    let isVersioningSupported = false
    let versionedObjectRes = null
    let versionedMultiPartObjectRes = null

    before((done) => client.makeBucket(bucketToTestMultipart, '', () => {
      client.setBucketVersioning(bucketToTestMultipart, {Status: "Enabled"}, (err) => {
        if (err && err.code === 'NotImplemented') return done()
        if (err) return done(err)
        isVersioningSupported = true
        done()
      })

    }))
    after((done) => client.removeBucket(bucketToTestMultipart, done))



    // Non multipart Test
    step(`putObject(bucketName, objectName, stream)_bucketName:${bucketToTestMultipart}, _objectName:${_100kbObjectName}, stream:100KB`, done => {

      if (isVersioningSupported) {
        const stream = readableStream(_100kb)
        client.putObject(bucketToTestMultipart, _100kbObjectName, stream, metaData, (e, res) => {
          if (e) done(e)
          if (res.versionId && res.etag) {
            versionedObjectRes = res
            done()
          } else {
            done(new Error(`Incorrect response format, expected: {versionId:'some-version-hash', etag:"some-etag-hash"} received:${JSON.stringify(res)}`))
          }
        })
      } else {
        done()
      }

    })
    step(`removeObject(bucketName, objectName, stream)_bucketName:${bucketToTestMultipart}, _objectName:${_100kbObjectName}`, done => {
      if (isVersioningSupported) {
        client.removeObject(bucketToTestMultipart, _100kbObjectName, {versionId: versionedObjectRes.versionId})
          .then(() => done())
          .catch(done)
      } else {
        done()
      }
    })


    // Multipart Test
    step(`putObject(bucketName, objectName, stream)_bucketName:${bucketToTestMultipart}, _objectName:${_65mbObjectName}, stream:65MB`, done => {
      if (isVersioningSupported) {
        const stream = readableStream(_65mb)
        client.putObject(bucketToTestMultipart, _65mbObjectName, stream, metaData, (e, res) => {
          if (e) done(e)
          if (res.versionId && res.etag) {
            versionedMultiPartObjectRes = res
            done()
          } else {
            done(new Error(`Incorrect response format, expected: {versionId:null, etag:"some-etag-hash"} received:${JSON.stringify(res)}`))
          }
        })
      } else {
        done()
      }
    })
    step(`removeObject(bucketName, objectName, stream)_bucketName:${bucketToTestMultipart}, _objectName:${_65mbObjectName}`, done => {
      if (isVersioningSupported) {
        client.removeObject(bucketToTestMultipart, _65mbObjectName, {versionId: versionedMultiPartObjectRes.versionId})
          .then(() => done())
          .catch(done)
      } else {
        done()
      }
    })
  })
  describe("Compose Object API Tests", () => {
    /**
     * Steps:
     * 1. Generate a 100MB file in temp dir
     * 2. Split into 26 MB parts in temp dir
     * 3. Upload parts to bucket
     * 4. Compose into a single object in the same bucket.
     * 5. Remove the file parts (Clean up)
     * 6. Remove the file itself (Clean up)
     * 7. Remove bucket. (Clean up)
     */

    var _100mbFileToBeSplitAndComposed = Buffer.alloc(100 * 1024 * 1024, 0)
    let composeObjectTestBucket = "minio-js-test-compose-obj-" + uuid.v4()
    before((done) => client.makeBucket(composeObjectTestBucket, '', done))
    after((done) => client.removeBucket(composeObjectTestBucket, done))

    const composedObjName = '_100-mb-file-to-test-compose'
    const tmpSubDir = `${tmpDir}/compose`
    var fileToSplit = `${tmpSubDir}/${composedObjName}`
    let partFilesNamesWithPath = []
    let partObjNameList = []
    let isSplitSuccess = false
    step(`Create a local file of 100 MB and split `, done => {
      try {
        fs.writeFileSync(fileToSplit, _100mbFileToBeSplitAndComposed)
        // 100 MB split into 26 MB part size.
        splitFile.splitFileBySize(fileToSplit, (26 * 1024 * 1024))
          .then((names) => {
            partFilesNamesWithPath = names
            isSplitSuccess = true
            done()
          })
          .catch(() => {
            done()
          })
      } catch (err) {
        done()
      }
    })

    step(`Upload parts to Bucket_bucketName:${composeObjectTestBucket}, _objectName:${partObjNameList}`, (done) => {

      if (isSplitSuccess) {

<<<<<<< HEAD
        const fileSysToBucket = partFilesNamesWithPath.map((partFileName)=>{
          const partObjName =partFileName.slice((tmpSubDir+"/").length)
=======
        const fileSysToBucket = partFilesNamesWithPath.map((partFileName) => {
          const partObjName = partFileName.substr((tmpSubDir + "/").length)
>>>>>>> 397380fb
          partObjNameList.push(partObjName)
          return client.fPutObject(composeObjectTestBucket, partObjName, partFileName, {})
        })

        Promise.all(fileSysToBucket).then(() => {
          done()
        }).catch(done)

      } else {
        done()
      }
    })

    step(`composeObject(destObjConfig, sourceObjList, cb)::_bucketName:${composeObjectTestBucket}, _objectName:${composedObjName}`, (done) => {

      if (isSplitSuccess) {
        const sourcePartObjList = partObjNameList.map((partObjName) => {
          return new CopySourceOptions({
            Bucket: composeObjectTestBucket,
            Object: partObjName
          })
        })

        const destObjConfig = new CopyDestinationOptions({
          Bucket: composeObjectTestBucket,
          Object: composedObjName
        })

        client.composeObject(destObjConfig, sourcePartObjList).then((e) => {
          if (e) return done(e)
          done()
        })
      } else {
        done()
      }
    })

    step(`statObject(bucketName, objectName, cb)::_bucketName:${composeObjectTestBucket}, _objectName:${composedObjName}`, done => {
      if (isSplitSuccess) {
        client.statObject(composeObjectTestBucket, composedObjName, (e) => {
          if (e) return done(e)
          done()
        })

      } else {
        done()
      }
    })

    step(`Remove Object Parts from Bucket::_bucketName:${composeObjectTestBucket}, _objectNames:${partObjNameList}`, (done) => {
      if (isSplitSuccess) {
        const sourcePartObjList = partObjNameList.map((partObjName) => {
          return client.removeObject(composeObjectTestBucket, partObjName)
        })

        Promise.all(sourcePartObjList).then(() => {
          done()
        }).catch(done)

      } else {
        done()
      }
    })

    step(`Remove Composed target Object::_bucketName:${composeObjectTestBucket}, objectName:${composedObjName}`, (done) => {
      if (isSplitSuccess) {
        client.removeObject(composeObjectTestBucket, composedObjName).then(() => {
          done()
        }).catch(done)
      } else {
        done()
      }
    })

    step("Clean up temp directory part files", (done) => {
      if (isSplitSuccess) {
        removeDirAndFiles(tmpSubDir)
      }
      done()
    })

  })

  describe('Special Characters test on a prefix and an object', () => {
    // Isolate the bucket/object for easy debugging and tracking.
    const bucketNameForSpCharObjects = "minio-js-test-obj-sppre" + uuid.v4()
    before((done) => client.makeBucket(bucketNameForSpCharObjects, '', done))
    after((done) => client.removeBucket(bucketNameForSpCharObjects, done))

    const specialCharPrefix = "SpecialMenùäöüexPrefix/"

    let objectNameSpecialChars = "äöüex ®©µÄÆÐÕæŒƕƩǅ 01000000 0x40 \u0040 amȡȹɆple&0a!-_.*'()&$@=;:+,?<>.pdf"
    if (isWindowsPlatform) {
      objectNameSpecialChars = "äöüex ®©µÄÆÐÕæŒƕƩǅ 01000000 0x40 u0040 amȡȹɆple&0a!-_.'()&$@=;+,.pdf"
    }


    const objectNameWithPrefix = `${specialCharPrefix}${objectNameSpecialChars}`

    const objectContents = Buffer.alloc(100 * 1024, 0)

    step(`putObject(bucketName, objectName, stream)_bucketName:${bucketNameForSpCharObjects}, _objectName:${objectNameWithPrefix}, stream:100Kib`, done => {
      client.putObject(bucketNameForSpCharObjects, objectNameWithPrefix, objectContents)
        .then(() => {
          done()
        })
        .catch(done)
    })


    step(`listObjects(bucketName, prefix, recursive)_bucketName:${bucketNameForSpCharObjects}, prefix:"", false`, done => {
      const listStream = client.listObjects(bucketNameForSpCharObjects, "", false)
      let listedObject = null
      listStream.on('data', function (obj) {
        listedObject = obj
      })
      listStream.on('end', () => {
        if (listedObject.prefix === specialCharPrefix) {
          done()
        } else {
          return done(new Error(`Expected Prefix Name: ${specialCharPrefix}: received:${listedObject.prefix}`))
        }
      })
      listStream.on('error', function (e) {
        done(e)
      })
    })

    step(`listObjectsV2(bucketName, prefix, recursive)_bucketName:${bucketNameForSpCharObjects}, prefix:"", false`, done => {
      const listStream = client.listObjectsV2(bucketNameForSpCharObjects, "", false)
      let listedObject = null
      listStream.on('data', function (obj) {
        listedObject = obj
      })
      listStream.on('end', () => {
        // verify that the prefix special characters are handled
        if (listedObject.prefix === specialCharPrefix) {
          done()
        } else {
          return done(new Error(`Expected object Name: ${specialCharPrefix}: received:${listedObject.prefix}`))
        }
      })

      listStream.on('error', function (e) {
        done(e)
      })
    })

    step(`extensions.listObjectsV2WithMetadata(bucketName, prefix, recursive)_bucketName:${bucketNameForSpCharObjects}, prefix:"", false`, done => {
      const listStream = client.extensions.listObjectsV2WithMetadata(bucketNameForSpCharObjects, "", false)
      let listedObject = null
      listStream.on('data', function (obj) {
        listedObject = obj
      })
      listStream.on('end', () => {
        if (listedObject.prefix === specialCharPrefix) {
          done()
        } else {
          return done(new Error(`Expected object Name: ${specialCharPrefix}: received:${listedObject.prefix}`))
        }
      })

      listStream.on('error', function (e) {
        done(e)
      })
    })

    step(`getObject(bucketName, objectName)_bucketName:${bucketNameForSpCharObjects}, _objectName:${objectNameWithPrefix}`, done => {
      client.getObject(bucketNameForSpCharObjects, objectNameWithPrefix)
        .then(stream => {
          stream.on('data', function() {})
          stream.on('end', done)
        })
        .catch(done)
    })

    step(`statObject(bucketName, objectName, cb)_bucketName:${bucketNameForSpCharObjects}, _objectName:${objectNameWithPrefix}`, done => {
      client.statObject(bucketNameForSpCharObjects, objectNameWithPrefix, (e) => {
        if (e) return done(e)
        done()
      })
    })
    step(`removeObject(bucketName, objectName)_bucketName:${objectNameWithPrefix}, _objectName:${objectNameWithPrefix}`, done => {
      client.removeObject(bucketNameForSpCharObjects, objectNameWithPrefix)
        .then(() => done())
        .catch(done)
    })

  })
  describe('Test listIncompleteUploads (Multipart listing) with special characters', () => {
    const specialCharPrefix = "SpecialMenùäöüexPrefix/"
    const objectNameSpecialChars = "äöüex.pdf"
    const spObjWithPrefix = `${specialCharPrefix}${objectNameSpecialChars}`
    const spBucketName = "minio-js-test-lin-sppre" + uuid.v4()

    before((done) => client.makeBucket(spBucketName, '', done))
    after((done) => client.removeBucket(spBucketName, done))

    step(`initiateNewMultipartUpload(bucketName, objectName, metaData, cb)_bucketName:${spBucketName}, objectName:${spObjWithPrefix}, metaData:${metaData}`, done => {
      client.initiateNewMultipartUpload(spBucketName, spObjWithPrefix, metaData, done)
    })

    step(`listIncompleteUploads(bucketName, prefix, recursive)_bucketName:${spBucketName}, prefix:${spObjWithPrefix}, recursive: true_`, function (done) {
      // MinIO's ListIncompleteUploads returns an empty list, so skip this on non-AWS.
      let hostSkipList = ['s3.amazonaws.com']
      if (!hostSkipList.includes(client.host)) {
        done()
        return
      }

      var found = false
      client.listIncompleteUploads(spBucketName, spObjWithPrefix, true)
        .on('error', e => done(e))
        .on('data', data => {
          if (data.key === spObjWithPrefix) found = true
        })
        .on('end', () => {
          if (found) return done()
          done(new Error(`${spObjWithPrefix} not found during listIncompleteUploads`))
        })
    })

    step(`listIncompleteUploads(bucketName, prefix, recursive)_bucketName:${spBucketName}, recursive: true_`, function (done) {
      // MinIO's ListIncompleteUploads returns an empty list, so skip this on non-AWS.
      let hostSkipList = ['s3.amazonaws.com']
      if (!hostSkipList.includes(client.host)) {
        done()
        return
      }

      var found = false
      client.listIncompleteUploads(spBucketName, "", false)
        .on('error', e => done(e))
        .on('data', data => {
          // check the prefix
          if (data.prefix === specialCharPrefix) found = true
        })
        .on('end', () => {
          if (found) return done()
          done(new Error(`${specialCharPrefix} not found during listIncompleteUploads`))
        })
    })
    step(`removeIncompleteUploads(bucketName, prefix)_bucketName:${spBucketName}, prefix:${spObjWithPrefix}_`, done => {
      client.removeIncompleteUpload(spBucketName, spObjWithPrefix)
        .then(done)
        .catch(done)
    })
  })
  describe('Select Object content API Test', function () {
    const selObjContentBucket = "minio-js-test-sel-object-" + uuid.v4()
    const selObject = "SelectObjectContent"
    // Isolate the bucket/object for easy debugging and tracking.
    before((done) => client.makeBucket(selObjContentBucket, '', done))
    after((done) => client.removeBucket(selObjContentBucket, done))

    step(`putObject(bucketName, objectName, stream)_bucketName:${selObjContentBucket}, objectName:${selObject}, stream:csv`, done => {
      // Save a CSV file so that we can query later to test the results.
      client.putObject(selObjContentBucket, selObject, "Name,PhoneNumber,City,Occupation\n" +
          "Sam,(949) 123-45567,Irvine,Solutions Architect\n" +
          "Vinod,(949) 123-4556,Los Angeles,Solutions Architect\n" +
          "Jeff,(949) 123-45567,Seattle,AWS Evangelist\n" +
          "Jane,(949) 123-45567,Chicago,Developer\n" +
          "Sean,(949) 123-45567,Chicago,Developer\n" +
          "Mary,(949) 123-45567,Chicago,Developer\n" +
          "Kate,(949) 123-45567,Chicago,Developer", {})
        .then(() => {
          done()
        })
        .catch(done)

    })

    step(`selectObjectContent(bucketName, objectName, selectOpts)_bucketName:${selObjContentBucket}, objectName:${selObject}`, done => {

      const selectOpts = {
        expression: "SELECT * FROM s3object s where s.\"Name\" = 'Jane'",
        expressionType: "SQL",
        inputSerialization : {'CSV': {"FileHeaderInfo": "Use",
                                      RecordDelimiter: "\n",
                                      FieldDelimiter: ",",
        },
                              'CompressionType': 'NONE'},
        outputSerialization : {'CSV': {RecordDelimiter: "\n",
                                       FieldDelimiter:  ",",}},
        requestProgress: {Enabled: true}
      }

      client.selectObjectContent(selObjContentBucket, selObject, selectOpts)
        .then((result) => {
          // verify the select query result string.
          if (result.getRecords().toString() === "Jane,(949) 123-45567,Chicago,Developer\n") { // \n for csv line ending.
            done()
          }
          else{
            return done(new Error(`Expected Result did not match received:${result.getRecords().toString()} expected:"Jane,(949) 123-45567,Chicago,Developer\n"`))
          }
        })
        .catch(done)
    })

    step(`Remove Object post select of content:_bucketName:${selObjContentBucket},objectName:${selObject}`, (done) => {
      client.removeObject(selObjContentBucket, selObject)
        .then(() => done())
        .catch(done)
    })
  })

})<|MERGE_RESOLUTION|>--- conflicted
+++ resolved
@@ -3080,13 +3080,8 @@
 
       if (isSplitSuccess) {
 
-<<<<<<< HEAD
-        const fileSysToBucket = partFilesNamesWithPath.map((partFileName)=>{
-          const partObjName =partFileName.slice((tmpSubDir+"/").length)
-=======
         const fileSysToBucket = partFilesNamesWithPath.map((partFileName) => {
           const partObjName = partFileName.substr((tmpSubDir + "/").length)
->>>>>>> 397380fb
           partObjNameList.push(partObjName)
           return client.fPutObject(composeObjectTestBucket, partObjName, partFileName, {})
         })
