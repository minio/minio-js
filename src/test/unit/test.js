--- conflicted
+++ resolved
@@ -33,25 +33,8 @@
   it('should validate for s3 china', () => {
     assert.equal(isValidEndpoint('s3.cn-north-1.amazonaws.com.cn'), true)
   })
-<<<<<<< HEAD
-  it('should validate for EU (London)', () => {
-    assert.equal(isValidEndpoint('s3-eu-west-2.amazonaws.com'), true)
-  })
-  it('should validate for EU (Ireland)', () => {
-    assert.equal(isValidEndpoint('s3-eu-west-1.amazonaws.com'), true)
-  })
-  it('should validate for South America', () => {
-    assert.equal(isValidEndpoint('s3.sa-east-1.amazonaws.com'), true)
-  })
-  it('should validate for Asia Pacific', () => {
-    assert.equal(isValidEndpoint('s3.ap-northeast-1.amazonaws.com'), true)
-  })
-  it('should fail for invalid endpoint', () => {
-    assert.equal(isValidEndpoint('s3-us-west-2.amazonaws.com'), false)
-=======
   it('should validate for us-west-2', () => {
     assert.equal(isValidEndpoint('s3-us-west-2.amazonaws.com'), true)
->>>>>>> bb5c1053
   })
   it('should fail for invalid endpoint characters', () => {
     assert.equal(isValidEndpoint('111.#2.11'), false)
