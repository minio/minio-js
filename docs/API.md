# JavaScript Client API Reference [![Slack](https://slack.min.io/slack?type=svg)](https://slack.min.io)

## Initialize MinIO Client object.

## MinIO

```js
import * as Minio from 'minio'

const minioClient = new Minio.Client({
  endPoint: 'play.min.io',
  port: 9000,
  useSSL: true,
  accessKey: 'Q3AM3UQ867SPQQA43P2F',
  secretKey: 'zuf+tfteSlswRu7BJ86wekitnifILbZam1KYY3TG',
})
```

## AWS S3

```js
import * as Minio from 'minio'

const s3Client = new Minio.Client({
  endPoint: 's3.amazonaws.com',
  accessKey: 'YOUR-ACCESSKEYID',
  secretKey: 'YOUR-SECRETACCESSKEY',
})
```

| Bucket operations                                     | Object operations                                   | Presigned operations                          | Bucket Policy & Notification operations                       | Custom Settings                                       |     |
| ----------------------------------------------------- | --------------------------------------------------- | --------------------------------------------- | ------------------------------------------------------------- | ----------------------------------------------------- | --- |
| [`makeBucket`](#makeBucket)                           | [`getObject`](#getObject)                           | [`presignedUrl`](#presignedUrl)               | [`getBucketNotification`](#getBucketNotification)             | [`setS3TransferAccelerate`](#setS3TransferAccelerate) |     |
| [`listBuckets`](#listBuckets)                         | [`getPartialObject`](#getPartialObject)             | [`presignedGetObject`](#presignedGetObject)   | [`setBucketNotification`](#setBucketNotification)             |                                                       |     |
| [`bucketExists`](#bucketExists)                       | [`fGetObject`](#fGetObject)                         | [`presignedPutObject`](#presignedPutObject)   | [`removeAllBucketNotification`](#removeAllBucketNotification) |                                                       |     |
| [`removeBucket`](#removeBucket)                       | [`putObject`](#putObject)                           | [`presignedPostPolicy`](#presignedPostPolicy) | [`getBucketPolicy`](#getBucketPolicy)                         |                                                       |     |
| [`listObjects`](#listObjects)                         | [`fPutObject`](#fPutObject)                         |                                               | [`setBucketPolicy`](#setBucketPolicy)                         |                                                       |     |
| [`listObjectsV2`](#listObjectsV2)                     | [`copyObject`](#copyObject)                         |                                               | [`listenBucketNotification`](#listenBucketNotification)       |                                                       |     |
| [`listIncompleteUploads`](#listIncompleteUploads)     | [`statObject`](#statObject)                         |                                               |                                                               |                                                       |     |
| [`getBucketVersioning`](#getBucketVersioning)         | [`removeObject`](#removeObject)                     |                                               |                                                               |                                                       |     |
| [`setBucketVersioning`](#setBucketVersioning)         | [`removeObjects`](#removeObjects)                   |                                               |                                                               |                                                       |     |
| [`getBucketTagging`](#getBucketTagging)               | [`removeIncompleteUpload`](#removeIncompleteUpload) |                                               |                                                               |                                                       |     |
| [`setBucketTagging`](#setBucketTagging)               | [`putObjectRetention`](#putObjectRetention)         |                                               |                                                               |                                                       |     |
| [`removeBucketTagging`](#removeBucketTagging)         | [`getObjectRetention`](#getObjectRetention)         |                                               |                                                               |                                                       |     |
| [`setBucketLifecycle`](#setBucketLifecycle)           | [`setObjectTagging`](#setObjectTagging)             |                                               |                                                               |                                                       |     |
| [`getBucketLifecycle`](#getBucketLifecycle)           | [`removeObjectTagging`](#removeObjectTagging)       |                                               |                                                               |                                                       |     |
| [`removeBucketLifecycle`](#removeBucketLifecycle)     | [`getObjectTagging`](#getObjectTagging)             |                                               |                                                               |                                                       |     |
| [`setObjectLockConfig`](#setObjectLockConfig)         | [`getObjectLegalHold`](#getObjectLegalHold)         |                                               |                                                               |                                                       |     |
| [`getObjectLockConfig`](#getObjectLockConfig)         | [`setObjectLegalHold`](#setObjectLegalHold)         |                                               |                                                               |                                                       |     |
| [`getBucketEncryption`](#getBucketEncryption)         | [`composeObject`](#composeObject)                   |                                               |                                                               |                                                       |     |
| [`setBucketEncryption`](#setBucketEncryption)         | [`selectObjectContent`](#selectObjectContent)       |                                               |                                                               |                                                       |     |
| [`removeBucketEncryption`](#removeBucketEncryption)   |                                                     |                                               |                                                               |                                                       |     |
| [`setBucketReplication`](#setBucketReplication)       |                                                     |                                               |                                                               |                                                       |     |
| [`getBucketReplication`](#getBucketReplication)       |                                                     |                                               |                                                               |                                                       |     |
| [`removeBucketReplication`](#removeBucketReplication) |                                                     |                                               |                                                               |                                                       |     |

## 1. Constructor

<a name="MinioClient_endpoint"></a>

### new Minio.Client ({endPoint, port, useSSL, accessKey, secretKey, region, transport, sessionToken, partSize})

|                                                                                                                |
| -------------------------------------------------------------------------------------------------------------- |
| `new Minio.Client ({endPoint, port, useSSL, accessKey, secretKey, region, transport, sessionToken, partSize})` |
| Initializes a new client object.                                                                               |

**Parameters**

| Param            | Type                                                      | Description                                                                                                                        |
| ---------------- | --------------------------------------------------------- | ---------------------------------------------------------------------------------------------------------------------------------- |
| `endPoint`       | _string_                                                  | endPoint is a host name or an IP address.                                                                                          |
| `port`           | _number_                                                  | TCP/IP port number. This input is optional. Default value set to 80 for HTTP and 443 for HTTPs.                                    |
| `useSSL`         | _bool_                                                    | If set to true, https is used instead of http. Default is true.                                                                    |
| `accessKey`      | _string_                                                  | accessKey is like user-id that uniquely identifies your account.                                                                   |
| `secretKey`      | _string_                                                  | secretKey is the password to your account.                                                                                         |
| `sessionToken`   | _string_                                                  | Set this value to provide x-amz-security-token (AWS S3 specific). (Optional)                                                       |
| `region`         | _string_                                                  | Set this value to override region cache. (Optional)                                                                                |
| `transport`      | _string_                                                  | Set this value to pass in a custom transport. (Optional)                                                                           |
| `partSize`       | _number_                                                  | Set this value to override default part size of 64MB for multipart uploads. (Optional)                                             |
| `pathStyle`      | _bool_                                                    | Set this value to override default access behavior (path) for non AWS endpoints. Default is true. (Optional)                       |
| `transportAgent` | [Agent](https://nodejs.org/api/http.html#class-httpagent) | Set this value to provide a custom HTTP(s) agent to handle timeouts, TLS handling, and low-level socket configurations. (Optional) |

**Example**

## Create client for MinIO

```js
import * as Minio from 'minio'

const minioClient = new Minio.Client({
  endPoint: 'play.min.io',
  port: 9000,
  useSSL: true,
  accessKey: 'Q3AM3UQ867SPQQA43P2F',
  secretKey: 'zuf+tfteSlswRu7BJ86wekitnifILbZam1KYY3TG',
})
```

## Create client for AWS S3

```js
import * as Minio from 'minio'

const s3Client = new Minio.Client({
  endPoint: 's3.amazonaws.com',
  accessKey: 'YOUR-ACCESSKEYID',
  secretKey: 'YOUR-SECRETACCESSKEY',
})
```

## Create client with temporary credentials

```js
import * as Minio from 'minio'

const s3Client = new Minio.Client({
  endPoint: 's3.amazonaws.com',
  accessKey: 'YOUR-TEMP-ACCESSKEYID',
  secretKey: 'YOUR-TEMP-SECRETACCESSKEY',
  sessionToken: 'YOUR-TEMP-SESSIONTOKEN',
})
```

## Create client with custom HTTPS Agent

```js
import * as Minio from 'minio'
import * as fs from 'fs'
import * as https from 'https'

const s3Client = new Minio.Client({
  endPoint: 'play.min.io',
  port: 9000,
  useSSL: true,
  accessKey: 'Q3AM3UQ867SPQQA43P2F',
  secretKey: 'zuf+tfteSlswRu7BJ86wekitnifILbZam1KYY3TG',
  transportAgent: new https.Agent({
    timeout: 10000,
    ca: fs.readFileSync('path/to/ca.cert'),
    cert: fs.readFileSync('path/to/public.cert'),
    key: fs.readFileSync('path/to/secret.key'),
    keepAlive: false,
  }),
})
```

### _Note_: The below examples may rely on top level await.

## 2. Bucket operations

<a name="makeBucket"></a>

### async makeBucket(bucketName, [region, makeOpts]): Promise<void>

Creates a new bucket.

**Parameters**

| Param        | Type     | Description                                                                                 |
| ------------ | -------- | ------------------------------------------------------------------------------------------- |
| `bucketName` | _string_ | Name of the bucket.                                                                         |
| `region`     | _string_ | Region where the bucket is created. This parameter is optional. Default value is us-east-1. |
| `makeOpts`   | _object_ | Options to create a bucket. e.g `{ObjectLocking:true}` (Optional)                           |

**Example**

```js
await minioClient.makeBucket('mybucket', 'us-east-1')
console.log('Bucket created successfully in "us-east-1".')
```

**Example 1**
Create a bucket with object locking enabled.

```js
minioClient.makeBucket('mybucket', 'us-east-1', { ObjectLocking: true }, function (err) {
  if (err) return console.log('Error creating bucket with object lock.', err)
  console.log('Bucket created successfully in "us-east-1" and enabled object lock')
})
```

<a name="listBuckets"></a>

### listBuckets()

Lists all buckets.

**Parameters**

NIL

Returns Array of Objects with the format:-

| Param                 | Type     | Description                   |
| --------------------- | -------- | ----------------------------- |
| `bucket.name`         | _string_ | bucket name                   |
| `bucket.creationDate` | _Date_   | date when bucket was created. |

**Example**

Please refer to: [list-buckets.mjs](..%2Fexamples%2Flist-buckets.mjs)

```js
try {
  const buckets = await minioClient.listBuckets()
  console.log('Success', buckets)
} catch (err) {
  console.log(err.message)
}
```

<a name="bucketExists"></a>

#### bucketExists(bucketName[, callback])

Checks if a bucket exists.

**Parameters**

| Param                   | Type       | Description                                                                                                                                                                          |
| ----------------------- | ---------- | ------------------------------------------------------------------------------------------------------------------------------------------------------------------------------------ |
| `bucketName`            | _string_   | Name of the bucket.                                                                                                                                                                  |
| `callback(err, exists)` | _function_ | `exists` is a boolean which indicates whether `bucketName` exists or not. `err` is set when an error occurs during the operation. If no callback is passed, a `Promise` is returned. |

**Example**

```js
minioClient.bucketExists('mybucket', function (err, exists) {
  if (err) {
    return console.log(err)
  }
  if (exists) {
    return console.log('Bucket exists.')
  }
})
```

<a name="removeBucket"></a>

### removeBucket(bucketName[, callback])

Removes a bucket.

**Parameters**

| Param           | Type       | Description                                                                                               |
| --------------- | ---------- | --------------------------------------------------------------------------------------------------------- |
| `bucketName`    | _string_   | Name of the bucket.                                                                                       |
| `callback(err)` | _function_ | `err` is `null` if the bucket is removed successfully. If no callback is passed, a `Promise` is returned. |

**Example**

```js
try {
  await minioClient.removeBucket('mybucket')
  console.log('Bucket removed successfully.')
} catch (err) {
  console.log('unable to remove bucket.')
}
```

<a name="listObjects"></a>

### listObjects(bucketName, prefix, recursive [,listOpts])

Lists all objects in a bucket.

**Parameters**

| Param        | Type     | Description                                                                                                                           |
| ------------ | -------- | ------------------------------------------------------------------------------------------------------------------------------------- |
| `bucketName` | _string_ | Name of the bucket.                                                                                                                   |
| `prefix`     | _string_ | The prefix of the objects that should be listed (optional, default `''`).                                                             |
| `recursive`  | _bool_   | `true` indicates recursive style listing and `false` indicates directory style listing delimited by '/'. (optional, default `false`). |
| `listOpts`   | _object_ | query params to list object which can have `{IncludeVersion: _bool_ }` (optional)                                                     |

**Return Value**

| Param    | Type     | Description                                |
| -------- | -------- | ------------------------------------------ |
| `stream` | _Stream_ | Stream emitting the objects in the bucket. |

The object is of the format:

| Param                | Type      | Description                    |
| -------------------- | --------- | ------------------------------ |
| `obj.name`           | _string_  | name of the object.            |
| `obj.prefix`         | _string_  | name of the object prefix.     |
| `obj.size`           | _number_  | size of the object.            |
| `obj.etag`           | _string_  | etag of the object.            |
| `obj.versionId`      | _string_  | versionId of the object.       |
| `obj.isDeleteMarker` | _boolean_ | true if it is a delete marker. |
| `obj.lastModified`   | _Date_    | modified time stamp.           |

**Example**

```js
const data = []
const stream = minioClient.listObjects('mybucket', '', true)
stream.on('data', function (obj) {
  data.push(obj)
})
stream.on('end', function (obj) {
  console.log(data)
})
stream.on('error', function (err) {
  console.log(err)
})
```

**Example1**
To get Object versions

```js
const data = []
const stream = minioClient.listObjects('mybucket', '', true, { IncludeVersion: true })
stream.on('data', function (obj) {
  data.push(obj)
})
stream.on('end', function (obj) {
  console.log(data)
})
stream.on('error', function (err) {
  console.log(err)
})
```

<a name="listObjectsV2"></a>

### listObjectsV2(bucketName, prefix, recursive, startAfter)

Lists all objects in a bucket using S3 listing objects V2 API

**Parameters**

| Param        | Type     | Description                                                                                                                           |
| ------------ | -------- | ------------------------------------------------------------------------------------------------------------------------------------- |
| `bucketName` | _string_ | Name of the bucket.                                                                                                                   |
| `prefix`     | _string_ | The prefix of the objects that should be listed (optional, default `''`).                                                             |
| `recursive`  | _bool_   | `true` indicates recursive style listing and `false` indicates directory style listing delimited by '/'. (optional, default `false`). |
| `startAfter` | _string_ | Specifies the object name to start after when listing objects in a bucket. (optional, default `''`).                                  |

**Return Value**

| Param    | Type     | Description                                |
| -------- | -------- | ------------------------------------------ |
| `stream` | _Stream_ | Stream emitting the objects in the bucket. |

The object is of the format:

| Param              | Type     | Description                |
| ------------------ | -------- | -------------------------- |
| `obj.name`         | _string_ | name of the object.        |
| `obj.prefix`       | _string_ | name of the object prefix. |
| `obj.size`         | _number_ | size of the object.        |
| `obj.etag`         | _string_ | etag of the object.        |
| `obj.lastModified` | _Date_   | modified time stamp.       |

**Example**

```js
const stream = minioClient.listObjectsV2('mybucket', '', true, '')
stream.on('data', function (obj) {
  console.log(obj)
})
stream.on('error', function (err) {
  console.log(err)
})
```

<a name="listObjectsV2WithMetadata"></a>

### listObjectsV2WithMetadata(bucketName, prefix, recursive, startAfter)

Lists all objects and their metadata in a bucket using S3 listing objects V2 API

**Parameters**

| Param        | Type     | Description                                                                                                                           |
| ------------ | -------- | ------------------------------------------------------------------------------------------------------------------------------------- |
| `bucketName` | _string_ | Name of the bucket.                                                                                                                   |
| `prefix`     | _string_ | The prefix of the objects that should be listed (optional, default `''`).                                                             |
| `recursive`  | _bool_   | `true` indicates recursive style listing and `false` indicates directory style listing delimited by '/'. (optional, default `false`). |
| `startAfter` | _string_ | Specifies the object name to start after when listing objects in a bucket. (optional, default `''`).                                  |

**Return Value**

| Param    | Type     | Description                                |
| -------- | -------- | ------------------------------------------ |
| `stream` | _Stream_ | Stream emitting the objects in the bucket. |

The object is of the format:

| Param              | Type     | Description                |
| ------------------ | -------- | -------------------------- |
| `obj.name`         | _string_ | name of the object.        |
| `obj.prefix`       | _string_ | name of the object prefix. |
| `obj.size`         | _number_ | size of the object.        |
| `obj.etag`         | _string_ | etag of the object.        |
| `obj.lastModified` | _Date_   | modified time stamp.       |
| `obj.metadata`     | _object_ | metadata of the object.    |

**Example**

```js
const stream = minioClient.extensions.listObjectsV2WithMetadata('mybucket', '', true, '')
stream.on('data', function (obj) {
  console.log(obj)
})
stream.on('error', function (err) {
  console.log(err)
})
```

<a name="listIncompleteUploads"></a>

### listIncompleteUploads(bucketName, prefix, recursive)

Lists partially uploaded objects in a bucket.

**Parameters**

| Param        | Type     | Description                                                                                                                           |
| ------------ | -------- | ------------------------------------------------------------------------------------------------------------------------------------- |
| `bucketName` | _string_ | Name of the bucket.                                                                                                                   |
| `prefix`     | _string_ | Prefix of the object names that are partially uploaded. (optional, default `''`)                                                      |
| `recursive`  | _bool_   | `true` indicates recursive style listing and `false` indicates directory style listing delimited by '/'. (optional, default `false`). |

**Return Value**

| Param    | Type     | Description                               |
| -------- | -------- | ----------------------------------------- |
| `stream` | _Stream_ | Emits objects of the format listed below: |

| Param           | Type      | Description                            |
| --------------- | --------- | -------------------------------------- |
| `part.key`      | _string_  | name of the object.                    |
| `part.uploadId` | _string_  | upload ID of the object.               |
| `part.size`     | _Integer_ | size of the partially uploaded object. |

**Example**

```js
const Stream = minioClient.listIncompleteUploads('mybucket', '', true)
Stream.on('data', function (obj) {
  console.log(obj)
})
Stream.on('end', function () {
  console.log('End')
})
Stream.on('error', function (err) {
  console.log(err)
})
```

<a name="getBucketVersioning"></a>

### getBucketVersioning(bucketName)

Get Versioning state of a Bucket

**Parameters**

| Param                | Type       | Description                                                                                                                      |
| -------------------- | ---------- | -------------------------------------------------------------------------------------------------------------------------------- |
| `bucketName`         | _string_   | Name of the bucket.                                                                                                              |
| `callback(err, res)` | _function_ | Callback is called with `err` in case of error. `res` is the response object. If no callback is passed, a `Promise` is returned. |

**Example**

```js
minioClient.getBucketVersioning('bucketname', function (err, res) {
  if (err) {
    return console.log(err)
  }
  console.log(res)
  console.log('Success')
})
```

<a name="setBucketVersioning"></a>

### setBucketVersioning(bucketName, versioningConfig, callback)

Set Versioning state on a Bucket

**Parameters**

| Param              | Type       | Description                                        |
| ------------------ | ---------- | -------------------------------------------------- |
| `bucketName`       | _string_   | Name of the bucket.                                |
| `versioningConfig` | _object_   | Versioning Configuration e.g: `{Status:"Enabled"}` |
| `callback(err)`    | _function_ | Callback is called with `err` in case of error.    |

**Example**

```js
const versioningConfig = { Status: 'Enabled' }
minioClient.setBucketVersioning('bucketname', versioningConfig, function (err) {
  if (err) {
    return console.log(err)
  }
  console.log('Success')
})
```

<a name="setBucketReplication"></a>

### setBucketReplication(bucketName, replicationConfig)

Set replication config on a Bucket

**Parameters**

| Param               | Type     | Description                                      |
| ------------------- | -------- | ------------------------------------------------ |
| `bucketName`        | _string_ | Name of the bucket.                              |
| `replicationConfig` | _object_ | replicationConfig Configuration as a JSON Object |

**Example**

```js
const arnFromMcCli = 'arn:minio:replication::b22d653b-e4fb-4c5d-8140-7694c8e72ed4:dest-bucket'
const replicationConfig = {
  role: arnFromMcCli,
  rules: [
    {
      ID: 'cisea130mbms6splbmg0',
      Status: 'Enabled',
      Priority: 1,
      DeleteMarkerReplication: { Status: 'Enabled' },
      DeleteReplication: { Status: 'Enabled' },
      Destination: {
        Bucket: 'arn:aws:s3:::dest-bucket',
        StorageClass: 'REDUCED_REDUNDANCY',
      },
      SourceSelectionCriteria: { ReplicaModifications: { Status: 'Enabled' } },
      Filter: {
        //Possible values.
        // Prefix: '/',
        // Tag: [{ 'Key': 'key1', 'Value': 'value1' }, { 'Key': 'key2', 'Value': 'value2' }],//if only this,  =>    'DeleteMarkerReplication': { 'Status': 'Disabled' },
        And: {
          Prefix: '/',
          Tag: [
            { Key: 'key1', Value: 'value1' },
            { Key: 'key2', Value: 'value2' },
          ],
        },
      },
      ExistingObjectReplication: { Status: 'Enabled' },
    },
  ],
}

await s3Client.setBucketReplication('source-bucket', replicationConfig)
```

<a name="getBucketReplication"></a>

### getBucketReplication(bucketName)

Get replication config of a Bucket

**Parameters**

| Param        | Type     | Description         |
| ------------ | -------- | ------------------- |
| `bucketName` | _string_ | Name of the bucket. |

**Example**

```js
const replicatinConfig = await minioClient.getBucketReplication('source-bucket')
console.log(replicatinConfig)
```

<a name="removeBucketReplication"></a>

### removeBucketReplication(bucketName)

Remove replication config of a Bucket

**Parameters**

| Param        | Type     | Description         |
| ------------ | -------- | ------------------- |
| `bucketName` | _string_ | Name of the bucket. |

**Example**

```js
await minioClient.removeBucketReplication('source-bucket')
```

<a name="setBucketTagging"></a>

### setBucketTagging(bucketName, tags, callback)

Set Tags on a Bucket

**Parameters**

| Param           | Type       | Description                                               |
| --------------- | ---------- | --------------------------------------------------------- |
| `bucketName`    | _string_   | Name of the bucket.                                       |
| `tags`          | _object_   | Tags map Configuration e.g: `{<tag-key-1>:<tag-value-1>}` |
| `callback(err)` | _function_ | Callback is called with `err` in case of error.           |

**Example**

```js
minioClient.setBucketTagging('bucketname', tags, function (err) {
  if (err) {
    return console.log(err)
  }
  console.log('Success')
})
```

<a name="removeBucketTagging"></a>

### removeBucketTagging(bucketName, callback)

Remove Tags on a Bucket

**Parameters**

| Param           | Type       | Description                                     |
| --------------- | ---------- | ----------------------------------------------- |
| `bucketName`    | _string_   | Name of the bucket.                             |
| `callback(err)` | _function_ | Callback is called with `err` in case of error. |

**Example**

```js
minioClient.removeBucketTagging('bucketname', function (err) {
  if (err) {
    return console.log(err)
  }
  console.log('Success')
})
```

<a name="getBucketTagging"></a>

### getBucketTagging(bucketName, callback)

Remove Tags on a Bucket

**Parameters**

| Param                     | Type       | Description                                     |
| ------------------------- | ---------- | ----------------------------------------------- |
| `bucketName`              | _string_   | Name of the bucket.                             |
| `callback(err, tagsList)` | _function_ | Callback is called with `err` in case of error. |

**Example**

```js
minioClient.getBucketTagging('bucketname', function (err, tagsList) {
  if (err) {
    return console.log(err)
  }
  console.log('Success', tagsList)
})
```

<a name="setBucketLifecycle"></a>

### setBucketLifecycle(bucketName, lifecycleConfig, callback)

Set Lifecycle Configuration on a Bucket

**Parameters**

| Param             | Type       | Description                                                                        |
| ----------------- | ---------- | ---------------------------------------------------------------------------------- |
| `bucketName`      | _string_   | Name of the bucket.                                                                |
| `lifecycleConfig` | _object_   | Valid Lifecycle Configuration or ( `null` or `''` ) to remove policy configuration |
| `callback(err)`   | _function_ | Callback is called with `err` in case of error.                                    |

**Example**

```js
const lifecycleConfig = {
  Rule: [
    {
      ID: 'Transition and Expiration Rule',
      Status: 'Enabled',
      Filter: {
        Prefix: '',
      },
      Expiration: {
        Days: '3650',
      },
    },
  ],
}

minioClient.setBucketLifecycle('bucketname', lifecycleConfig, function (err) {
  if (err) {
    return console.log(err)
  }
  console.log('Success')
})
```

<a name="getBucketLifecycle"></a>

### getBucketLifecycle(bucketName, callback)

Get Lifecycle Configuration of a Bucket

**Parameters**

| Param                              | Type       | Description                                                                                       |
| ---------------------------------- | ---------- | ------------------------------------------------------------------------------------------------- |
| `bucketName`                       | _string_   | Name of the bucket.                                                                               |
| `callback(error, lifecycleConfig)` | _function_ | Callback is called with `lifecycleConfig` in case of success. Otherwise it is called with `error` |

**Example**

```js
minioClient.getBucketLifecycle('bucketname', function (err, lifecycleConfig) {
  if (err) {
    return console.log(err)
  }
  console.log('Success', lifecycleConfig)
})
```

<a name="removeBucketLifecycle"></a>

### removeBucketLifecycle(bucketName, callback)

Remove Lifecycle Configuration of a Bucket

**Parameters**

| Param           | Type       | Description                                     |
| --------------- | ---------- | ----------------------------------------------- |
| `bucketName`    | _string_   | Name of the bucket.                             |
| `callback(err)` | _function_ | Callback is called with `err` in case of error. |

**Example**

```js
minioClient.removeBucketLifecycle('bucketname', function (err) {
  if (err) {
    return console.log(err)
  }
  console.log('Success')
})
```

<a name="setObjectLockConfig"></a>

### setObjectLockConfig(bucketName, lockConfig [, callback])

Set Object lock config on a Bucket

**Parameters**

| Param        | Type     | Description                                                                                                                                                                                            |
| ------------ | -------- | ------------------------------------------------------------------------------------------------------------------------------------------------------------------------------------------------------ |
| `bucketName` | _string_ | Name of the bucket.                                                                                                                                                                                    |
| `lockConfig` | _object_ | Lock Configuration can be either `{}` to reset or object with all of the following key/value pairs: `{mode: ["COMPLIANCE"/'GOVERNANCE'], unit: ["Days"/"Years"], validity: <a-valid-number-for-unit>}` |

**Example 1**

```js
await minioClient.setObjectLockConfig('my-bucketname', { mode: 'COMPLIANCE', unit: 'Days', validity: 10 })
```

**Example 2**
To reset/remove object lock config on a bucket.

```js
await s3Client.setObjectLockConfig('my-bucketname', {})
```

<a name="getObjectLockConfig"></a>

### getObjectLockConfig(bucketName [, callback])

Get Lock config on a Bucket

**Parameters**

| Param        | Type     | Description         |
| ------------ | -------- | ------------------- |
| `bucketName` | _string_ | Name of the bucket. |

**Example **
Get object lock configuration on a Bucket

```js
await minioClient.getObjectLockConfig('my-bucketname')
```

<a name="setBucketEncryption"></a>

### setBucketEncryption(bucketName [,encryptionConfig, callback])

Set encryption configuration on a Bucket

**Parameters**

| Param              | Type       | Description                                                                                                                                                                                        |
| ------------------ | ---------- | -------------------------------------------------------------------------------------------------------------------------------------------------------------------------------------------------- |
| `bucketName`       | _string_   | Name of the bucket.                                                                                                                                                                                |
| `encryptionConfig` | _object_   | Encryption Configuration can be either omitted or `{}` or a valid and supported encryption config. by default: `{Rule:[{ApplyServerSideEncryptionByDefault:{SSEAlgorithm:"AES256"}}]}` is applied. |
| `callback(err)`    | _function_ | Callback is called with `err` in case of error.                                                                                                                                                    |

**Example **
Set Encryption configuration on a Bucket

```js
s3Client.setBucketEncryption('my-bucketname', function (err, lockConfig) {
  if (err) {
    return console.log(err)
  }
  console.log(lockConfig)
})
```

**Example 1**
Set Encryption configuration on a Bucket with an Algorithm

```js
s3Client.setBucketEncryption(
  'my-bucketname',
  { Rule: [{ ApplyServerSideEncryptionByDefault: { SSEAlgorithm: 'AES256' } }] },
  function (err, lockConfig) {
    if (err) {
      return console.log(err)
    }
    console.log('Success')
  },
)
```

<a name="getBucketEncryption"></a>

### getBucketEncryption(bucketName [, callback])

Get encryption configuration of a Bucket

**Parameters**

| Param                      | Type       | Description                                                                               |
| -------------------------- | ---------- | ----------------------------------------------------------------------------------------- |
| `bucketName`               | _string_   | Name of the bucket.                                                                       |
| `callback(err, encConfig)` | _function_ | Callback is called with `err` in case of error. else it is called with lock configuration |

**Example **
Get Encryption configuration of a Bucket

```js
s3Client.getBucketEncryption('my-bucketname', function (err, encConfig) {
  if (err) {
    return console.log(err)
  }
  console.log(encConfig)
})
```

<a name="removeBucketEncryption"></a>

### removeBucketEncryption(bucketName [, callback])

Remove encryption configuration of a Bucket

**Parameters**

| Param           | Type       | Description                                     |
| --------------- | ---------- | ----------------------------------------------- |
| `bucketName`    | _string_   | Name of the bucket.                             |
| `callback(err)` | _function_ | Callback is called with `err` in case of error. |

**Example **
Remove Encryption configuration of a Bucket

```js
s3Client.removeBucketEncryption('my-bucketname', function (err) {
  if (err) {
    return console.log(err)
  }
  console.log('Success')
})
```

## 3. Object operations

<a name="getObject"></a>

### getObject(bucketName, objectName, getOpts)

Downloads an object as a stream.

**Parameters**

| Param        | Type     | Description                                                                                 |
| ------------ | -------- | ------------------------------------------------------------------------------------------- |
| `bucketName` | _string_ | Name of the bucket.                                                                         |
| `objectName` | _string_ | Name of the object.                                                                         |
| `getOpts`    | _object_ | Version of the object in the form `{versionId:"my-versionId"}`. Default is `{}`. (optional) |

**Return Value**

| Param    | Type              | Description                         |
| -------- | ----------------- | ----------------------------------- |
| `stream` | `stream.Readable` | Stream emitting the object content. |

**Example**

```js
<<<<<<< HEAD
var size = 0
const dataStream = await minioClient.getObject('mybucket', 'photo.jpg')
dataStream.on('data', function (chunk) {
  size += chunk.length
})
dataStream.on('end', function () {
  console.log('End. Total size = ' + size)
})
dataStream.on('error', function (err) {
  console.log(err)
=======
let size = 0
minioClient.getObject('mybucket', 'photo.jpg', function (err, dataStream) {
  if (err) {
    return console.log(err)
  }
  dataStream.on('data', function (chunk) {
    size += chunk.length
  })
  dataStream.on('end', function () {
    console.log('End. Total size = ' + size)
  })
  dataStream.on('error', function (err) {
    console.log(err)
  })
>>>>>>> 15b9b23d
})
```

**Example**

Get a specific object version.

```js
<<<<<<< HEAD
var size = 0
const dataStream = await minioClient.getObject('mybucket', 'photo.jpg', { versionId: 'my-versionId' })
dataStream.on('data', function (chunk) {
  size += chunk.length
})
dataStream.on('end', function () {
  console.log('End. Total size = ' + size)
})
dataStream.on('error', function (err) {
  console.log(err)
=======
let size = 0
minioClient.getObject('mybucket', 'photo.jpg', { versionId: 'my-versionId' }, function (err, dataStream) {
  if (err) {
    return console.log(err)
  }
  dataStream.on('data', function (chunk) {
    size += chunk.length
  })
  dataStream.on('end', function () {
    console.log('End. Total size = ' + size)
  })
  dataStream.on('error', function (err) {
    console.log(err)
  })
>>>>>>> 15b9b23d
})
```

<a name="getPartialObject"></a>

### getPartialObject(bucketName, objectName, offset, length, getOpts[, callback])

Downloads the specified range bytes of an object as a stream.

**Parameters**

| Param                   | Type       | Description                                                                                                                               |
| ----------------------- | ---------- | ----------------------------------------------------------------------------------------------------------------------------------------- |
| `bucketName`            | _string_   | Name of the bucket.                                                                                                                       |
| `objectName`            | _string_   | Name of the object.                                                                                                                       |
| `offset`                | _number_   | `offset` of the object from where the stream will start.                                                                                  |
| `length`                | _number_   | `length` of the object that will be read in the stream (optional, if not specified we read the rest of the file from the offset).         |
| `getOpts`               | _object_   | Version of the object in the form `{versionId:'my-versionId'}`. Default is `{}`. (optional)                                               |
| `callback(err, stream)` | _function_ | Callback is called with `err` in case of error. `stream` is the object content stream. If no callback is passed, a `Promise` is returned. |

**Return Value**

| Param    | Type     | Description                         |
| -------- | -------- | ----------------------------------- |
| `stream` | _Stream_ | Stream emitting the object content. |

**Example**

```js
let size = 0
// reads 30 bytes from the offset 10.
const dataStream = await minioClient.getPartialObject('mybucket', 'photo.jpg', 10, 30)
dataStream.on('data', function (chunk) {
  size += chunk.length
})
dataStream.on('end', function () {
  console.log('End. Total size = ' + size)
})
dataStream.on('error', function (err) {
  console.log(err)
})
```

**Example**
To get a specific version of an object

```js
const versionedObjSize = 0
// reads 30 bytes from the offset 10.
const dataStream = await minioClient.getPartialObject('mybucket', 'photo.jpg', 10, 30, { versionId: 'my-versionId' })
dataStream.on('data', function (chunk) {
  versionedObjSize += chunk.length
})
dataStream.on('end', function () {
  console.log('End. Total size = ' + versionedObjSize)
})
dataStream.on('error', function (err) {
  console.log(err)
})
```

<a name="fGetObject"></a>

### fGetObject(bucketName, objectName, filePath, getOpts[, callback])

Downloads and saves the object as a file in the local filesystem.

**Parameters**

| Param           | Type       | Description                                                                                        |
| --------------- | ---------- | -------------------------------------------------------------------------------------------------- |
| `bucketName`    | _string_   | Name of the bucket.                                                                                |
| `objectName`    | _string_   | Name of the object.                                                                                |
| `filePath`      | _string_   | Path on the local filesystem to which the object data will be written.                             |
| `getOpts`       | _object_   | Version of the object in the form `{versionId:'my-versionId'}`. Default is `{}`. (optional)        |
| `callback(err)` | _function_ | Callback is called with `err` in case of error. If no callback is passed, a `Promise` is returned. |

**Return Value**

| Value  | Type     | Description                                      |
| ------ | -------- | ------------------------------------------------ |
| `err`  | _object_ | Error in case of any failures                    |
| `file` | _file_   | Streamed Output file at the specified `filePath` |

**Example**

```js
minioClient.fGetObject('mybucket', 'photo.jpg', '/tmp/photo.jpg', function (err) {
  if (err) {
    return console.log(err)
  }
  console.log('success')
})
```

**Example**
To Stream a specific object version into a file.

```js
minioClient.fGetObject(bucketName, objNameValue, './download/MyImage.jpg', { versionId: 'my-versionId' }, function (e) {
  if (e) {
    return console.log(e)
  }
  console.log('success')
})
```

<a name="putObject"></a>

### putObject(bucketName, objectName, stream, size, metaData[, callback])

Uploads an object from a stream/Buffer.

##### From a stream

**Parameters**

| Param                    | Type                | Description                                                                                                                                                                      |
| ------------------------ | ------------------- | -------------------------------------------------------------------------------------------------------------------------------------------------------------------------------- |
| `bucketName`             | _string_            | Name of the bucket.                                                                                                                                                              |
| `objectName`             | _string_            | Name of the object.                                                                                                                                                              |
| `stream`                 | _Stream_            | Readable stream.                                                                                                                                                                 |
| `size`                   | _number_            | Size of the object (optional).                                                                                                                                                   |
| `metaData`               | _Javascript Object_ | metaData of the object (optional).                                                                                                                                               |
| `callback(err, objInfo)` | _function_          | Non-null `err` indicates error, in case of Success,`objInfo` contains `etag` _string_ and `versionId` _string_ of the object. If no callback is passed, a `Promise` is returned. |

**Return Value**

| Value               | Type     | Description                         |
| ------------------- | -------- | ----------------------------------- |
| `err`               | _object_ | Error in case of any failures       |
| `objInfo.etag`      | _string_ | `etag` of an object                 |
| `objInfo.versionId` | _string_ | `versionId` of an object (optional) |

**Example**

The maximum size of a single object is limited to 5TB. putObject transparently uploads objects larger than 64MiB in multiple parts. Uploaded data is carefully verified using MD5SUM signatures.

```js
import * as Fs from 'fs'
const file = '/tmp/40mbfile'
const fileStream = Fs.createReadStream(file)
const fileStat = Fs.stat(file, function (err, stats) {
  if (err) {
    return console.log(err)
  }
  minioClient.putObject('mybucket', '40mbfile', fileStream, stats.size, function (err, objInfo) {
    if (err) {
      return console.log(err) // err should be null
    }
    console.log('Success', objInfo)
  })
})
```

##### From a "Buffer" or a "string"

**Parameters**

| Param                 | Type                 | Description                                                                         |
| --------------------- | -------------------- | ----------------------------------------------------------------------------------- |
| `bucketName`          | _string_             | Name of the bucket.                                                                 |
| `objectName`          | _string_             | Name of the object.                                                                 |
| `string or Buffer`    | _Stream_ or _Buffer_ | Readable stream.                                                                    |
| `metaData`            | _Javascript Object_  | metaData of the object (optional).                                                  |
| `callback(err, etag)` | _function_           | Non-null `err` indicates error, `etag` _string_ is the etag of the object uploaded. |

**Example**

```js
const buffer = 'Hello World'
minioClient.putObject('mybucket', 'hello-file', buffer, function (err, etag) {
  return console.log(err, etag) // err should be null
})
```

<a name="fPutObject"></a>

### fPutObject(bucketName, objectName, filePath, metaData[, callback])

Uploads contents from a file to objectName.

**Parameters**

| Param                                                                                                                                                                                     | Type                | Description                      |
| ----------------------------------------------------------------------------------------------------------------------------------------------------------------------------------------- | ------------------- | -------------------------------- |
| `bucketName`                                                                                                                                                                              | _string_            | Name of the bucket.              |
| `objectName`                                                                                                                                                                              | _string_            | Name of the object.              |
| `filePath`                                                                                                                                                                                | _string_            | Path of the file to be uploaded. |
| `metaData`                                                                                                                                                                                | _Javascript Object_ | Metadata of the object.          |
| `callback(err, objInfo)` _function_: non null `err` indicates error, `objInfo` _object_ is the information about the object uploaded which contains `versionId` string and `etag` string. |                     |                                  |

**Return Value**

| Value               | Type     | Description                         |
| ------------------- | -------- | ----------------------------------- |
| `err`               | _object_ | Error in case of any failures       |
| `objInfo.etag`      | _string_ | `etag` of an object                 |
| `objInfo.versionId` | _string_ | `versionId` of an object (optional) |

**Example**

The maximum size of a single object is limited to 5TB. fPutObject transparently uploads objects larger than 64MiB in multiple parts. Uploaded data is carefully verified using MD5SUM signatures.

```js
const file = '/tmp/40mbfile'
const metaData = {
  'Content-Type': 'text/html',
  'Content-Language': 123,
  'X-Amz-Meta-Testing': 1234,
  example: 5678,
}
minioClient.fPutObject('mybucket', '40mbfile', file, metaData, function (err, objInfo) {
  if (err) {
    return console.log(err)
  }
  console.log('Success', objInfo.etag, objInfo.versionId)
})
```

<a name="copyObject"></a>

### copyObject(bucketName, objectName, sourceObject, conditions[, callback])

Copy a source object into a new object in the specified bucket.

**Parameters**

| Param                                 | Type             | Description                                                                                                                                                                                    |
| ------------------------------------- | ---------------- | ---------------------------------------------------------------------------------------------------------------------------------------------------------------------------------------------- |
| `bucketName`                          | _string_         | Name of the bucket.                                                                                                                                                                            |
| `objectName`                          | _string_         | Name of the object.                                                                                                                                                                            |
| `sourceObject`                        | _string_         | Path of the file to be copied.                                                                                                                                                                 |
| `conditions`                          | _CopyConditions_ | Conditions to be satisfied before allowing object copy.                                                                                                                                        |
| `callback(err, {etag, lastModified})` | _function_       | Non-null `err` indicates error, `etag` _string_ and lastModified _Date_ are the etag and the last modified date of the object newly copied. If no callback is passed, a `Promise` is returned. |

**Example**

```js
const conds = new Minio.CopyConditions()
conds.setMatchETag('bd891862ea3e22c93ed53a098218791d')
minioClient.copyObject('mybucket', 'newobject', '/mybucket/srcobject', conds, function (e, data) {
  if (e) {
    return console.log(e)
  }
  console.log('Successfully copied the object:')
  console.log('etag = ' + data.etag + ', lastModified = ' + data.lastModified)
})
```

<a name="statObject"></a>

### statObject(bucketName, objectName, statOpts[, callback])

Gets metadata of an object.

**Parameters**

| Param                 | Type       | Description                                                                                                                                   |
| --------------------- | ---------- | --------------------------------------------------------------------------------------------------------------------------------------------- |
| `bucketName`          | _string_   | Name of the bucket.                                                                                                                           |
| `objectName`          | _string_   | Name of the object.                                                                                                                           |
| `statOpts`            | _object_   | Version of the object in the form `{versionId:"my-versionId"}`. Default is `{}`. (optional)                                                   |
| `callback(err, stat)` | _function_ | `err` is not `null` in case of error, `stat` contains the object information listed below. If no callback is passed, a `Promise` is returned. |

**Return Value**

| Param               | Type                | Description               |
| ------------------- | ------------------- | ------------------------- |
| `stat.size`         | _number_            | size of the object.       |
| `stat.etag`         | _string_            | etag of the object.       |
| `stat.versionId`    | _string_            | version of the object.    |
| `stat.metaData`     | _Javascript Object_ | metadata of the object.   |
| `stat.lastModified` | _Date_              | Last Modified time stamp. |

**Example**

```js
const stat = await minioClient.statObject('mybucket', 'photo.jpg')
console.log(stat)
```

**Example stat on a version of an object**

```js
const stat = await minioClient.statObject('mybucket', 'photo.jpg', { versionId: 'my-versionId' })
console.log(stat)
```

<a name="removeObject"></a>

### removeObject(bucketName, objectName [, removeOpts] [, callback])

Removes an object.

**Parameters**

| Param           | Type       | Description                                                                                                                   |
| --------------- | ---------- | ----------------------------------------------------------------------------------------------------------------------------- |
| `bucketName`    | _string_   | Name of the bucket.                                                                                                           |
| `objectName`    | _string_   | Name of the object.                                                                                                           |
| `removeOpts`    | _object_   | Version of the object in the form `{versionId:"my-versionId", governanceBypass: true or false }`. Default is `{}`. (Optional) |
| `callback(err)` | _function_ | Callback function is called with non `null` value in case of error. If no callback is passed, a `Promise` is returned.        |

**Example 1**

```js
;(async function () {
  await minioClient.removeObject('mybucket', 'photo.jpg')
  console.log('Removed the object')
})()
```

**Example 2**
Delete a specific version of an object

```js
;(async function () {
  try {
    await minioClient.removeObject('mybucket', 'photo.jpg', { versionId: 'my-versionId' })
    console.log('Removed the object')
  } catch (err) {
    console.log('Unable to remove object', err)
  }
})()
```

**Example 3**
Remove an object version locked with retention mode `GOVERNANCE` using the `governanceBypass` remove option

```js
;(async function () {
  await s3Client.removeObject('my-bucketname', 'my-objectname', { versionId: 'my-versionId', governanceBypass: true })
  console.log('Success')
})()
```

<a name="removeObjects"></a>

### removeObjects(bucketName, objectsList[, callback])

Remove all objects in the objectsList.

**Parameters**

| Param           | Type       | Description                                                                                                                                                                                                                                                                |
| --------------- | ---------- | -------------------------------------------------------------------------------------------------------------------------------------------------------------------------------------------------------------------------------------------------------------------------- |
| `bucketName`    | _string_   | Name of the bucket.                                                                                                                                                                                                                                                        |
| `objectsList`   | _object_   | list of objects in the bucket to be removed. any one of the formats: 1. List of Object names as array of strings which are object keys: `['objectname1','objectname2']` 2. List of Object name and VersionId as an object: [{name:"my-obj-name",versionId:"my-versionId"}] |
| `callback(err)` | _function_ | Callback function is called with non `null` value in case of error.                                                                                                                                                                                                        |

**Example**

```js
const objectsList = []

// List all object paths in bucket my-bucketname.
const objectsStream = s3Client.listObjects('my-bucketname', 'my-prefixname', true)

objectsStream.on('data', function (obj) {
  objectsList.push(obj.name)
})

objectsStream.on('error', function (e) {
  console.log(e)
})

objectsStream.on('end', function () {
  s3Client.removeObjects('my-bucketname', objectsList, function (e) {
    if (e) {
      return console.log('Unable to remove Objects ', e)
    }
    console.log('Removed the objects successfully')
  })
})
```

**Example1**

With versioning Support

```js
const objectsList = []
const bucket = 'my-bucket'
const prefix = 'my-prefix'
const recursive = false

const objectsStream = s3Client.listObjects(bucket, prefix, recursive, { IncludeVersion: true })
objectsStream.on('data', function (obj) {
  objectsList.push(obj)
})
objectsStream.on('error', function (e) {
  return console.log(e)
})
objectsStream.on('end', function () {
  s3Client.removeObjects(bucket, objectsList, function (e) {
    if (e) {
      return console.log(e)
    }
    console.log('Success')
  })
})
```

<a name="removeIncompleteUpload"></a>

### removeIncompleteUpload(bucketName, objectName[, callback])

Removes a partially uploaded object.

**Parameters**

| Param           | Type       | Description                                                                                                            |
| --------------- | ---------- | ---------------------------------------------------------------------------------------------------------------------- |
| `bucketName`    | _string_   | Name of the bucket.                                                                                                    |
| `objectName`    | _string_   | Name of the object.                                                                                                    |
| `callback(err)` | _function_ | Callback function is called with non `null` value in case of error. If no callback is passed, a `Promise` is returned. |

**Example**

```js
minioClient.removeIncompleteUpload('mybucket', 'photo.jpg', function (err) {
  if (err) {
    return console.log('Unable to remove incomplete object', err)
  }
  console.log('Incomplete object removed successfully.')
})
```

<a name="putObjectRetention"></a>

### async putObjectRetention(bucketName, objectName [, retentionOpts])

Apply retention on an object.

**Parameters**

| Param           | Type     | Description                                                                                                                                                               |
| --------------- | -------- | ------------------------------------------------------------------------------------------------------------------------------------------------------------------------- |
| `bucketName`    | _string_ | Name of the bucket.                                                                                                                                                       |
| `objectName`    | _string_ | Name of the object.                                                                                                                                                       |
| `retentionOpts` | _object_ | Options for retention like : `{ governanceBypass:true/false ,mode:COMPLIANCE/GOVERNANCE, retainUntilDate: _date_ , versionId:"my-versionId" }` Default is `{}` (Optional) |

**Example**
Apply object retention on an object

```js
const bucketName = 'my-bucket'
const objectName = 'my-object'

const expirationDate = new Date()
expirationDate.setDate(expirationDate.getDate() + 1)
expirationDate.setUTCHours(0, 0, 0, 0) //Should be start of the day.(midnight)
const versionId = 'e67b4b08-144d-4fc4-ba15-43c3f7f9ba74'

await minioClient.putObjectRetention(bucketName, objectName, {
  Mode: 'GOVERNANCE',
  retainUntilDate: retainUntilDate.toISOString(),
  versionId: versionId,
})
```

<a name="getObjectRetention"></a>

### getObjectRetention(bucketName, objectName [, getOpts] [, callback])

Get retention config of an object

**Parameters**

| Param                | Type       | Description                                                                                                                      |
| -------------------- | ---------- | -------------------------------------------------------------------------------------------------------------------------------- |
| `bucketName`         | _string_   | Name of the bucket.                                                                                                              |
| `objectName`         | _string_   | Name of the object.                                                                                                              |
| `getOpts`            | _object_   | Options for retention like : `{ versionId:"my-versionId" }` Default is `{}` (Optional)                                           |
| `callback(err, res)` | _function_ | Callback is called with `err` in case of error. `res` is the response object. If no callback is passed, a `Promise` is returned. |

**Example**

```js
minioClient.getObjectRetention('bucketname', 'bucketname', { versionId: 'my-versionId' }, function (err, res) {
  if (err) {
    return console.log(err)
  }
  console.log(res)
})
```

<a name="setObjectTagging"></a>

### setObjectTagging(bucketName, objectName, tags[, putOpts, callback])

Put Tags on an Object

**Parameters**

| Param           | Type       | Description                                                  |
| --------------- | ---------- | ------------------------------------------------------------ |
| `bucketName`    | _string_   | Name of the bucket.                                          |
| `objectName`    | _string_   | Name of the object.                                          |
| `tags`          | _object_   | Tags map Configuration e.g: `{<tag-key-1>:<tag-value-1>}`    |
| `putOpts`       | _object_   | Default is {}. e.g `{versionId:"my-version-id"}`. (Optional) |
| `callback(err)` | _function_ | Callback is called with `err` in case of error.              |

**Example**

```js
minioClient.setObjectTagging('bucketname', 'object-name', tags, function (err) {
  if (err) {
    return console.log(err)
  }
  console.log('Success')
})
```

**Example 1**
Put tags on a version of an object.

```js
minioClient.setObjectTagging('bucketname', 'object-name', tags, { versionId: 'my-version-id' }, function (err) {
  if (err) {
    return console.log(err)
  }
  console.log('Success')
})
```

<a name="removeObjectTagging"></a>

### removeObjectTagging(bucketName, objectName[, removeOpts, callback])

Remove Tags on an Object

**Parameters**

| Param           | Type       | Description                                                   |
| --------------- | ---------- | ------------------------------------------------------------- |
| `bucketName`    | _string_   | Name of the bucket.                                           |
| `objectName`    | _string_   | Name of the object.                                           |
| `removeOpts`    | _object_   | Defaults to {}. e.g `{versionId:"my-version-id"}`. (Optional) |
| `callback(err)` | _function_ | Callback is called with `err` in case of error.               |

**Example**

```js
minioClient.removeObjectTagging('bucketname', 'object-name', function (err) {
  if (err) {
    return console.log(err)
  }
  console.log('Success')
})
```

**Example1**
Remove tags on a version of an object.

```js
minioClient.removeObjectTagging('bucketname', 'object-name', { versionId: 'my-object-version-id' }, function (err) {
  if (err) {
    return console.log(err)
  }
  console.log('Success')
})
```

<a name="getObjectTagging"></a>

### getObjectTagging(bucketName, objectName[, getOpts])

Get Tags of an Object

**Parameters**

| Param        | Type     | Description                                                   |
| ------------ | -------- | ------------------------------------------------------------- |
| `bucketName` | _string_ | Name of the bucket.                                           |
| `objectName` | _string_ | Name of the object.                                           |
| `getOpts`    | _object_ | Defaults to {}. e.g `{versionId:"my-version-id"}`. (Optional) |

**Example**

```js
const tagsList = await minioClient.getObjectTagging('bucketname', 'object-name')
console.log('Success', tagsList)
```

**Example1**
Get tags on a version of an object.

```js
const tagsList = await minioClient.getObjectTagging('bucketname', 'object-name', { versionId: 'my-object-version-id' })
```

<a name="getObjectLegalHold"></a>

### getObjectLegalHold(bucketName, objectName, getOpts)

Get legal hold on an object.

**Parameters**

| Param        | Type     | Description                                                                               |
| ------------ | -------- | ----------------------------------------------------------------------------------------- |
| `bucketName` | _string_ | Name of the bucket.                                                                       |
| `objectName` | _string_ | Name of the object.                                                                       |
| `getOpts`    | _object_ | Legal hold configuration options. e.g `{versionId:'my-version-uuid'}`. Defaults to `{}` . |

**Example 1**

Get Legal hold of an object.

```js
const legalholdStatus = await minioClient.getObjectLegalHold('bucketName', 'objectName')
```

**Example 2**

Get Legal hold of an object with versionId.

```js
const legalholdStatus = await minioClient.getObjectLegalHold('bucketName', 'objectName', {
  versionId: 'my-obj-version-uuid',
})
```

<a name="setObjectLegalHold"></a>

### setObjectLegalHold(bucketName, objectName, [,setOpts])

Set legal hold on an object.

**Parameters**

| Param        | Type     | Description                                                                                                                                  |
| ------------ | -------- | -------------------------------------------------------------------------------------------------------------------------------------------- |
| `bucketName` | _string_ | Name of the bucket.                                                                                                                          |
| `objectName` | _string_ | Name of the object.                                                                                                                          |
| `setOpts`    | _object_ | Legal hold configuration options to set. e.g `{versionId:'my-version-uuid', status:'ON or OFF'}`. Defaults to `{status:'ON'}` if not passed. |

**Example 1**

Set Legal hold of an object.

```js
const legalholdStatus = await minioClient.setObjectLegalHold('bucketName', 'objectName', { Status: 'ON' })
```

**Example 2**

Set Legal hold of an object with versionId.

```js
const legalholdStatus = await minioClient.setObjectLegalHold('bucketName', 'objectName', {
  Status: 'ON',
  versionId: 'my-obj-version-uuid',
})
```

<a name="composeObject"></a>

### composeObject(destObjConfig, sourceObjectList [, callback])

Compose an object from parts

**Parameters**

| Param              | Type       | Description                                                                                                                                                                          |
| ------------------ | ---------- | ------------------------------------------------------------------------------------------------------------------------------------------------------------------------------------ |
| `destObjConfig`    | _object_   | Destination Object configuration of the type [CopyDestinationOptions](https://github.com/minio/minio-js/blob/master/src/helpers.js)                                                  |
| `sourceObjectList` | _object[]_ | Array of object(parts) source to compose into an object. Each part configuration should be of type [CopySourceOptions](https://github.com/minio/minio-js/blob/master/src/helpers.js) |
| `callback(err)`    | _function_ | Callback function is called with non `null` value in case of error. If no callback is passed, a `Promise` is returned.                                                               |

**Example 1**

Compose an Object from its parts .

```js
import * as minio from 'minio'

const sourceList = [
  new minio.CopySourceOptions({
    Bucket: 'source-bucket',
    Object: 'parta',
  }),
  new minio.CopySourceOptions({
    Bucket: 'source-bucket',
    Object: 'partb',
  }),
  new minio.CopySourceOptions({
    Bucket: 'source-bucket',
    Object: 'partc',
  }),
  new minio.CopySourceOptions({
    Bucket: 'source-bucket',
    Object: 'partd',
  }),
]

const destOption = new minio.CopyDestinationOptions({
  Bucket: 'dest-bucket',
  Object: '100MB.zip',
})

//using Promise style.
const composePromise = minioClient.composeObject(destOption, sourceList)
composePromise
  .then((result) => {
    console.log('Success...')
  })
  .catch((e) => {
    console.log('error', e)
  })
```

<a name="selectObjectContent"></a>

### selectObjectContent(bucketName, objectName, selectOpts[, callback])

Select contents of an object (S3 Select).

**Parameters**

| Param           | Type       | Description                                                                                                                                          |
| --------------- | ---------- | ---------------------------------------------------------------------------------------------------------------------------------------------------- |
| `bucketName`    | _string_   | Name of the bucket.                                                                                                                                  |
| `objectName`    | _string_   | Name of the object.                                                                                                                                  |
| `selectOpts`    | _object_   |                                                                                                                                                      |
| `callback(err)` | _function_ | Callback function is called with non `null` value in case of error. If no callback is passed, a `Promise` is returned, with the `SelectResults` type |

**Example 1**
Select all values

```js
const selectOpts = {
  expression: 'SELECT * FROM s3object s where s."Name" = \'Jane\'',
  expressionType: 'SQL',
  inputSerialization: {
    CSV: { FileHeaderInfo: 'Use', RecordDelimiter: '\n', FieldDelimiter: ',' },
    CompressionType: 'NONE',
  },
  outputSerialization: { CSV: { RecordDelimiter: '\n', FieldDelimiter: ',' } },
  requestProgress: { Enabled: true },
}

minioClient.selectObjectContent('bucketName', 'objectName', selectOpts, function (err, res) {
  if (err) {
    return console.log('Unable to process select object content.', err.message)
  }
  console.log('Success')
})
```

## 4. Presigned operations

Presigned URLs are generated for temporary download/upload access to private objects.

<a name="presignedUrl"></a>

### presignedUrl(httpMethod, bucketName, objectName[, expiry, reqParams, requestDate, cb])

Generates a presigned URL for the provided HTTP method, 'httpMethod'. Browsers/Mobile clients may point to this URL to directly download objects even if the bucket is private. This presigned URL can have an associated expiration time in seconds after which the URL is no longer valid. The default value is 7 days.

**Parameters**

| Param                         | Type       | Description                                                                                                                                                                                                           |
| ----------------------------- | ---------- | --------------------------------------------------------------------------------------------------------------------------------------------------------------------------------------------------------------------- |
| `bucketName`                  | _string_   | Name of the bucket.                                                                                                                                                                                                   |
| `objectName`                  | _string_   | Name of the object.                                                                                                                                                                                                   |
| `expiry`                      | _number_   | Expiry time in seconds. Default value is 7 days. (optional)                                                                                                                                                           |
| `reqParams`                   | _object_   | request parameters. (optional) e.g {versionId:"10fa9946-3f64-4137-a58f-888065c0732e"}                                                                                                                                 |
| `requestDate`                 | _Date_     | A date object, the url will be issued at. Default value is now. (optional)                                                                                                                                            |
| `callback(err, presignedUrl)` | _function_ | Callback function is called with non `null` err value in case of error. `presignedUrl` will be the URL using which the object can be downloaded using GET request. If no callback is passed, a `Promise` is returned. |

**Example1**

```js
// presigned url for 'getObject' method.
// expires in a day.
minioClient.presignedUrl('GET', 'mybucket', 'hello.txt', 24 * 60 * 60, function (err, presignedUrl) {
  if (err) return console.log(err)
  console.log(presignedUrl)
})
```

**Example2**

```js
// presigned url for 'listObject' method.
// Lists objects in 'myBucket' with prefix 'data'.
// Lists max 1000 of them.
minioClient.presignedUrl(
  'GET',
  'mybucket',
  '',
  1000,
  { prefix: 'data', 'max-keys': 1000 },
  function (err, presignedUrl) {
    if (err) return console.log(err)
    console.log(presignedUrl)
  },
)
```

**Example 3**

```js
// Get Object with versionid
minioClient.presignedUrl(
  'GET',
  'mybucket',
  '',
  1000,
  { versionId: '10fa9946-3f64-4137-a58f-888065c0732e' },
  function (err, presignedUrl) {
    if (err) return console.log(err)
    console.log(presignedUrl)
  },
)
```

<a name="presignedGetObject"></a>

### presignedGetObject(bucketName, objectName[, expiry, respHeaders, requestDate, cb])

Generates a presigned URL for HTTP GET operations. Browsers/Mobile clients may point to this URL to directly download objects even if the bucket is private. This presigned URL can have an associated expiration time in seconds after which the URL is no longer valid. The default value is 7 days.

**Parameters**

| Param                         | Type       | Description                                                                                                                                                                                                           |
| ----------------------------- | ---------- | --------------------------------------------------------------------------------------------------------------------------------------------------------------------------------------------------------------------- |
| `bucketName`                  | _string_   | Name of the bucket.                                                                                                                                                                                                   |
| `objectName`                  | _string_   | Name of the object.                                                                                                                                                                                                   |
| `expiry`                      | _number_   | Expiry time in seconds. Default value is 7 days. (optional)                                                                                                                                                           |
| `respHeaders`                 | _object_   | response headers to override (optional)                                                                                                                                                                               |
| `requestDate`                 | _Date_     | A date object, the url will be issued at. Default value is now. (optional)                                                                                                                                            |
| `callback(err, presignedUrl)` | _function_ | Callback function is called with non `null` err value in case of error. `presignedUrl` will be the URL using which the object can be downloaded using GET request. If no callback is passed, a `Promise` is returned. |

**Example**

```js
// expires in a day.
minioClient.presignedGetObject('mybucket', 'hello.txt', 24 * 60 * 60, function (err, presignedUrl) {
  if (err) return console.log(err)
  console.log(presignedUrl)
})
```

<a name="presignedPutObject"></a>

### presignedPutObject(bucketName, objectName, expiry[, callback])

Generates a presigned URL for HTTP PUT operations. Browsers/Mobile clients may point to this URL to upload objects directly to a bucket even if it is private. This presigned URL can have an associated expiration time in seconds after which the URL is no longer valid. The default value is 7 days.

**Parameters**

| Param                         | Type       | Description                                                                                                                                                                                                         |
| ----------------------------- | ---------- | ------------------------------------------------------------------------------------------------------------------------------------------------------------------------------------------------------------------- |
| `bucketName`                  | _string_   | Name of the bucket.                                                                                                                                                                                                 |
| `objectName`                  | _string_   | Name of the object.                                                                                                                                                                                                 |
| `expiry`                      | _number_   | Expiry time in seconds. Default value is 7 days.                                                                                                                                                                    |
| `callback(err, presignedUrl)` | _function_ | Callback function is called with non `null` err value in case of error. `presignedUrl` will be the URL using which the object can be uploaded using PUT request. If no callback is passed, a `Promise` is returned. |

**Example**

```js
// expires in a day.
minioClient.presignedPutObject('mybucket', 'hello.txt', 24 * 60 * 60, function (err, presignedUrl) {
  if (err) return console.log(err)
  console.log(presignedUrl)
})
```

<a name="presignedPostPolicy"></a>

### presignedPostPolicy(policy[, callback])

Allows setting policy conditions to a presigned URL for POST operations. Policies such as bucket name to receive object uploads, key name prefixes, expiry policy may be set.

**Parameters**

| Param                                | Type       | Description                                                                                                                                                                                                                                                                                     |
| ------------------------------------ | ---------- | ----------------------------------------------------------------------------------------------------------------------------------------------------------------------------------------------------------------------------------------------------------------------------------------------- |
| `policy`                             | _object_   | Policy object created by minioClient.newPostPolicy()                                                                                                                                                                                                                                            |
| `callback(err, {postURL, formData})` | _function_ | Callback function is called with non `null` err value in case of error. `postURL` will be the URL using which the object can be uploaded using POST request. `formData` is the object having key/value pairs for the Form data of POST body. If no callback is passed, a `Promise` is returned. |

Create policy:

```js
const policy = minioClient.newPostPolicy()
```

Apply upload policy restrictions:

```js
// Policy restricted only for bucket 'mybucket'.
policy.setBucket('mybucket')

// Policy restricted only for hello.txt object.
policy.setKey('hello.txt')
```

or

```js
// Policy restricted for incoming objects with keyPrefix.
policy.setKeyStartsWith('keyPrefix')

const expires = new Date()
expires.setSeconds(24 * 60 * 60 * 10)
// Policy expires in 10 days.
policy.setExpires(expires)

// Only allow 'text'.
policy.setContentType('text/plain')

// Set content disposition response header.
policy.setContentDisposition('attachment; filename=text.txt')

// Only allow content size in range 1KB to 1MB.
policy.setContentLengthRange(1024, 1024 * 1024)

// Set key-value user defined metadata
policy.setUserMetaData({
  key: 'value',
})
```

POST your content from the browser using `superagent`:

```js
minioClient.presignedPostPolicy(policy, function (err, data) {
  if (err) return console.log(err)

  const req = superagent.post(data.postURL)
  _.each(data.formData, function (value, key) {
    req.field(key, value)
  })

  // file contents.
  req.attach('file', '/path/to/hello.txt', 'hello.txt')

  req.end(function (err, res) {
    if (err) {
      return console.log(err.toString())
    }
    console.log('Upload successful.')
  })
})
```

## 5. Bucket Policy & Notification operations

Buckets are configured to trigger notifications on specified types of events and paths filters.

<a name="getBucketNotification"></a>

### getBucketNotification(bucketName[, cb])

Fetch the notification configuration stored in the S3 provider and that belongs to the specified bucket name.

**Parameters**

| Param                                     | Type       | Description                                                                                                                                                                                                                                     |
| ----------------------------------------- | ---------- | ----------------------------------------------------------------------------------------------------------------------------------------------------------------------------------------------------------------------------------------------- |
| `bucketName`                              | _string_   | Name of the bucket.                                                                                                                                                                                                                             |
| `callback(err, bucketNotificationConfig)` | _function_ | Callback function is called with non `null` err value in case of error. `bucketNotificationConfig` will be the object that carries all notification configurations associated to bucketName. If no callback is passed, a `Promise` is returned. |

**Example**

```js
minioClient.getBucketNotification('mybucket', function (err, bucketNotificationConfig) {
  if (err) return console.log(err)
  console.log(bucketNotificationConfig)
})
```

<a name="setBucketNotification"></a>

### setBucketNotification(bucketName, bucketNotificationConfig[, callback])

Upload a user-created notification configuration and associate it to the specified bucket name.

**Parameters**

| Param                      | Type                 | Description                                                                                                                |
| -------------------------- | -------------------- | -------------------------------------------------------------------------------------------------------------------------- |
| `bucketName`               | _string_             | Name of the bucket.                                                                                                        |
| `bucketNotificationConfig` | _BucketNotification_ | Javascript object that carries the notification configuration.                                                             |
| `callback(err)`            | _function_           | Callback function is called with non `null` err value in case of error. If no callback is passed, a `Promise` is returned. |

**Example**

```js
// Create a new notification object
const bucketNotification = new Minio.NotificationConfig()

// Setup a new Queue configuration
const arn = Minio.buildARN('aws', 'sqs', 'us-west-2', '1', 'webhook')
const queue = new Minio.QueueConfig(arn)
queue.addFilterSuffix('.jpg')
queue.addFilterPrefix('myphotos/')
queue.addEvent(Minio.ObjectReducedRedundancyLostObject)
queue.addEvent(Minio.ObjectCreatedAll)

// Add the queue to the overall notification object
bucketNotification.add(queue)

minioClient.setBucketNotification('mybucket', bucketNotification, function (err) {
  if (err) return console.log(err)
  console.log('Success')
})
```

<a name="removeAllBucketNotification"></a>

### removeAllBucketNotification(bucketName[, callback])

Remove the bucket notification configuration associated to the specified bucket.

**Parameters**

| Param           | Type       | Description                                                                                                                |
| --------------- | ---------- | -------------------------------------------------------------------------------------------------------------------------- |
| `bucketName`    | _string_   | Name of the bucket                                                                                                         |
| `callback(err)` | _function_ | Callback function is called with non `null` err value in case of error. If no callback is passed, a `Promise` is returned. |

```js
minioClient.removeAllBucketNotification('my-bucketname', function (e) {
  if (e) {
    return console.log(e)
  }
  console.log('True')
})
```

<a name="listenBucketNotification"></a>

### listenBucketNotification(bucketName, prefix, suffix, events)

Listen for notifications on a bucket. Additionally one can provider
filters for prefix, suffix and events. There is no prior set bucket notification
needed to use this API. This is an MinIO extension API where unique identifiers
are registered and unregistered by the server automatically based on incoming requests.

Returns an `EventEmitter`, which will emit a `notification` event carrying the record.

To stop listening, call `.stop()` on the returned `EventEmitter`.

**Parameters**

| Param        | Type     | Description                                     |
| ------------ | -------- | ----------------------------------------------- |
| `bucketName` | _string_ | Name of the bucket                              |
| `prefix`     | _string_ | Object key prefix to filter notifications for.  |
| `suffix`     | _string_ | Object key suffix to filter notifications for.  |
| `events`     | _Array_  | Enables notifications for specific event types. |

See [here](https://github.com/minio/minio-js/blob/master/examples/minio/listen-bucket-notification.js) for a full example.

```js
const listener = minioClient.listenBucketNotification('my-bucketname', 'photos/', '.jpg', ['s3:ObjectCreated:*'])
listener.on('notification', function (record) {
  // For example: 's3:ObjectCreated:Put event occurred (2016-08-23T18:26:07.214Z)'
  console.log('%s event occurred (%s)', record.eventName, record.eventTime)
  listener.stop()
})
```

<a name="getBucketPolicy"></a>

### getBucketPolicy(bucketName [, callback])

Get the bucket policy associated with the specified bucket. If `objectPrefix`
is not empty, the bucket policy will be filtered based on object permissions
as well.

**Parameters**

| Param                   | Type       | Description                                                                                                                                                                                                                           |
| ----------------------- | ---------- | ------------------------------------------------------------------------------------------------------------------------------------------------------------------------------------------------------------------------------------- |
| `bucketName`            | _string_   | Name of the bucket                                                                                                                                                                                                                    |
| `callback(err, policy)` | _function_ | Callback function is called with non `null` err value in case of error. `policy` is [bucket policy](https://docs.aws.amazon.com/AmazonS3/latest/dev/example-bucket-policies.html). If no callback is passed, a `Promise` is returned. |

```js
// Retrieve bucket policy of 'my-bucketname'
minioClient.getBucketPolicy('my-bucketname', function (err, policy) {
  if (err) throw err

  console.log(`Bucket policy file: ${policy}`)
})
```

<a name="setBucketPolicy"></a>

### setBucketPolicy(bucketName, bucketPolicy[, callback])

Set the bucket policy on the specified bucket. [bucketPolicy](https://docs.aws.amazon.com/AmazonS3/latest/dev/example-bucket-policies.html) is detailed here.

**Parameters**

| Param           | Type       | Description                                                                                                                |
| --------------- | ---------- | -------------------------------------------------------------------------------------------------------------------------- |
| `bucketName`    | _string_   | Name of the bucket.                                                                                                        |
| `bucketPolicy`  | _string_   | bucket policy.                                                                                                             |
| `callback(err)` | _function_ | Callback function is called with non `null` err value in case of error. If no callback is passed, a `Promise` is returned. |

```js
// Set the bucket policy of `my-bucketname`
minioClient.setBucketPolicy('my-bucketname', JSON.stringify(policy), function (err) {
  if (err) throw err

  console.log('Bucket policy set')
})
```

## 6. Custom Settings

<a name="setS3TransferAccelerate"></a>

### setS3TransferAccelerate(endpoint)

Set AWS S3 transfer acceleration endpoint for all API requests hereafter.
NOTE: This API applies only to AWS S3 and is a no operation for S3 compatible object storage services.

**Parameters**

| Param      | Type     | Description                                   |
| ---------- | -------- | --------------------------------------------- |
| `endpoint` | _string_ | Set to new S3 transfer acceleration endpoint. |

## 7. HTTP request options

### setRequestOptions(options)

Set the HTTP/HTTPS request options. Supported options are `agent` ([http.Agent()](https://nodejs.org/api/http.html#http_class_http_agent)), `family` ([IP address family to use while resolving `host` or `hostname`](https://nodejs.org/api/http.html#http_http_request_url_options_callback)), and tls related options ('agent', 'ca', 'cert', 'ciphers', 'clientCertEngine', 'crl', 'dhparam', 'ecdhCurve', 'honorCipherOrder', 'key', 'passphrase', 'pfx', 'rejectUnauthorized', 'secureOptions', 'secureProtocol', 'servername', 'sessionIdContext') documented [here](https://nodejs.org/api/tls.html#tls_tls_createsecurecontext_options)

```js
// Do not reject self signed certificates.
minioClient.setRequestOptions({ rejectUnauthorized: false })
```

## 7. Explore Further

- [Build your own Shopping App Example](https://github.com/minio/minio-js-store-app)<|MERGE_RESOLUTION|>--- conflicted
+++ resolved
@@ -916,8 +916,7 @@
 **Example**
 
 ```js
-<<<<<<< HEAD
-var size = 0
+let size = 0
 const dataStream = await minioClient.getObject('mybucket', 'photo.jpg')
 dataStream.on('data', function (chunk) {
   size += chunk.length
@@ -927,32 +926,15 @@
 })
 dataStream.on('error', function (err) {
   console.log(err)
-=======
+})
+```
+
+**Example**
+
+Get a specific object version.
+
+```js
 let size = 0
-minioClient.getObject('mybucket', 'photo.jpg', function (err, dataStream) {
-  if (err) {
-    return console.log(err)
-  }
-  dataStream.on('data', function (chunk) {
-    size += chunk.length
-  })
-  dataStream.on('end', function () {
-    console.log('End. Total size = ' + size)
-  })
-  dataStream.on('error', function (err) {
-    console.log(err)
-  })
->>>>>>> 15b9b23d
-})
-```
-
-**Example**
-
-Get a specific object version.
-
-```js
-<<<<<<< HEAD
-var size = 0
 const dataStream = await minioClient.getObject('mybucket', 'photo.jpg', { versionId: 'my-versionId' })
 dataStream.on('data', function (chunk) {
   size += chunk.length
@@ -962,22 +944,6 @@
 })
 dataStream.on('error', function (err) {
   console.log(err)
-=======
-let size = 0
-minioClient.getObject('mybucket', 'photo.jpg', { versionId: 'my-versionId' }, function (err, dataStream) {
-  if (err) {
-    return console.log(err)
-  }
-  dataStream.on('data', function (chunk) {
-    size += chunk.length
-  })
-  dataStream.on('end', function () {
-    console.log('End. Total size = ' + size)
-  })
-  dataStream.on('error', function (err) {
-    console.log(err)
-  })
->>>>>>> 15b9b23d
 })
 ```
 
